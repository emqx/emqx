--- conflicted
+++ resolved
@@ -1641,14 +1641,11 @@
   {datatype, {enum, [emergency, alert, critical, error, warning, notice, info, debug, none, all]}}
 ]}.
 
-<<<<<<< HEAD
-=======
 {mapping, "listener.ssl.$name.gc_after_handshake", "emqx.listeners", [
   {default, false},
   {datatype, {enum, [true, false]}}
 ]}.
 
->>>>>>> ccb51265
 %%--------------------------------------------------------------------
 %% MQTT/WebSocket Listeners
 
@@ -2105,10 +2102,6 @@
   {datatype, {enum, [emergency, alert, critical, error, warning, notice, info, debug, none, all]}}
 ]}.
 
-<<<<<<< HEAD
-=======
-
->>>>>>> ccb51265
 {translation, "emqx.listeners", fun(Conf) ->
 
     Filter  = fun(Opts) -> [{K, V} || {K, V} <- Opts, V =/= undefined] end,
@@ -2275,12 +2268,8 @@
                           {secure_renegotiate, cuttlefish:conf_get(Prefix ++ ".secure_renegotiate", Conf, undefined)},
                           {reuse_sessions, cuttlefish:conf_get(Prefix ++ ".reuse_sessions", Conf, undefined)},
                           {honor_cipher_order, cuttlefish:conf_get(Prefix ++ ".honor_cipher_order", Conf, undefined)},
-<<<<<<< HEAD
-                          {log_level, cuttlefish:conf_get(Prefix ++ ".log_level", Conf, undefined)}
-=======
                           {log_level, cuttlefish:conf_get(Prefix ++ ".log_level", Conf, undefined)},
                           {gc_after_handshake, cuttlefish:conf_get(Prefix ++ ".gc_after_handshake", Conf, undefined)}
->>>>>>> ccb51265
                          ])
               end,
 
