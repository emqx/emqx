%%--------------------------------------------------------------------
%% Copyright (c) 2021 EMQ Technologies Co., Ltd. All Rights Reserved.
%%
%% Licensed under the Apache License, Version 2.0 (the "License");
%% you may not use this file except in compliance with the License.
%% You may obtain a copy of the License at
%%
%%     http://www.apache.org/licenses/LICENSE-2.0
%%
%% Unless required by applicable law or agreed to in writing, software
%% distributed under the License is distributed on an "AS IS" BASIS,
%% WITHOUT WARRANTIES OR CONDITIONS OF ANY KIND, either express or implied.
%% See the License for the specific language governing permissions and
%% limitations under the License.
%%--------------------------------------------------------------------

-module(emqx_gateway_schema).

-behaviour(hocon_schema).

-dialyzer(no_return).
-dialyzer(no_match).
-dialyzer(no_contracts).
-dialyzer(no_unused).
-dialyzer(no_fail_call).

-include_lib("typerefl/include/types.hrl").

-type ip_port() :: tuple().
-type duration() :: integer().
-type bytesize() :: integer().
-type comma_separated_list() :: list().

-typerefl_from_string({ip_port/0, emqx_schema, to_ip_port}).
-typerefl_from_string({duration/0, emqx_schema, to_duration}).
-typerefl_from_string({bytesize/0, emqx_schema, to_bytesize}).
-typerefl_from_string({comma_separated_list/0, emqx_schema,
                       to_comma_separated_list}).

-reflect_type([ duration/0
              , bytesize/0
              , comma_separated_list/0
              , ip_port/0
              ]).

-export([namespace/0, roots/0 , fields/1]).

namespace() -> gateway.

roots() -> [gateway].

fields(gateway) ->
    [{stomp, sc(ref(stomp_structs))},
     {mqttsn, sc(ref(mqttsn_structs))},
     {coap, sc(ref(coap_structs))},
     {lwm2m, sc(ref(lwm2m_structs))},
     {exproto, sc(ref(exproto_structs))}
    ];

fields(stomp_structs) ->
    [ {frame, sc(ref(stomp_frame))}
    , {listeners, sc(ref(tcp_listener_group))}
    ] ++ gateway_common_options();

fields(stomp_frame) ->
    [ {max_headers, sc(integer(), undefined, 10)}
    , {max_headers_length, sc(integer(), undefined, 1024)}
    , {max_body_length, sc(integer(), undefined, 8192)}
    ];

fields(mqttsn_structs) ->
    [ {gateway_id, sc(integer())}
    , {broadcast, sc(boolean())}
    , {enable_qos3, sc(boolean())}
    , {predefined, hoconsc:array(ref(mqttsn_predefined))}
    , {listeners, sc(ref(udp_listener_group))}
    ] ++ gateway_common_options();

fields(mqttsn_predefined) ->
    [ {id, sc(integer())}
    , {topic, sc(binary())}
    ];

fields(coap_structs) ->
    [ {heartbeat, sc(duration(), undefined, <<"30s">>)}
    , {notify_type, sc(union([non, con, qos]), undefined, qos)}
    , {subscribe_qos, sc(union([qos0, qos1, qos2, coap]), undefined, coap)}
    , {publish_qos, sc(union([qos0, qos1, qos2, coap]), undefined, coap)}
    , {listeners, sc(ref(udp_listener_group))}
    ] ++ gateway_common_options();

fields(lwm2m_structs) ->
    [ {xml_dir, sc(binary())}
    , {lifetime_min, sc(duration())}
    , {lifetime_max, sc(duration())}
    , {qmode_time_windonw, sc(integer())}
    , {auto_observe, sc(boolean())}
    , {mountpoint, sc(string())}
    , {update_msg_publish_condition, sc(union([always, contains_object_list]))}
    , {translators, sc(ref(translators))}
    , {listeners, sc(ref(udp_listener_group))}
    ] ++ gateway_common_options();

fields(exproto_structs) ->
    [ {server, sc(ref(exproto_grpc_server))}
    , {handler, sc(ref(exproto_grpc_handler))}
    , {listeners, sc(ref(udp_tcp_listener_group))}
    ] ++ gateway_common_options();

fields(exproto_grpc_server) ->
    [ {bind, sc(union(ip_port(), integer()))}
      %% TODO: ssl options
    ];

fields(exproto_grpc_handler) ->
    [ {address, sc(binary())}
      %% TODO: ssl
    ];

fields(clientinfo_override) ->
    [ {username, sc(binary())}
    , {password, sc(binary())}
    , {clientid, sc(binary())}
    ];

fields(translators) ->
    [ {command, sc(ref(translator))}
    , {response, sc(ref(translator))}
    , {notify, sc(ref(translator))}
    , {register, sc(ref(translator))}
    , {update, sc(ref(translator))}
    ];

fields(translator) ->
    [ {topic, sc(binary())}
    , {qos, sc(range(0, 2))}
    ];

fields(udp_listener_group) ->
    [ {udp, sc(ref(udp_listener))}
    , {dtls, sc(ref(dtls_listener))}
    ];

fields(tcp_listener_group) ->
    [ {tcp, sc(ref(tcp_listener))}
    , {ssl, sc(ref(ssl_listener))}
    ];

fields(udp_tcp_listener_group) ->
    [ {udp, sc(ref(udp_listener))}
    , {dtls, sc(ref(dtls_listener))}
    , {tcp, sc(ref(tcp_listener))}
    , {ssl, sc(ref(ssl_listener))}
    ];

fields(tcp_listener) ->
    [ {"$name", sc(ref(tcp_listener_settings))}];

fields(ssl_listener) ->
    [ {"$name", sc(ref(ssl_listener_settings))}];

fields(udp_listener) ->
    [ {"$name", sc(ref(udp_listener_settings))}];

fields(dtls_listener) ->
    [ {"$name", sc(ref(dtls_listener_settings))}];

fields(listener_settings) ->
    [ {enable, sc(boolean(), undefined, true)}
    , {bind, sc(union(ip_port(), integer()))}
    , {acceptors, sc(integer(), undefined, 8)}
    , {max_connections, sc(integer(), undefined, 1024)}
    , {max_conn_rate, sc(integer())}
    , {active_n, sc(integer(), undefined, 100)}
    %, {rate_limit, sc(comma_separated_list())}
    , {access, sc(ref(access))}
    , {proxy_protocol, sc(boolean())}
    , {proxy_protocol_timeout, sc(duration())}
    , {backlog, sc(integer(), undefined, 1024)}
    , {send_timeout, sc(duration(), undefined, <<"15s">>)}
    , {send_timeout_close, sc(boolean(), undefined, true)}
    , {recbuf, sc(bytesize())}
    , {sndbuf, sc(bytesize())}
    , {buffer, sc(bytesize())}
    , {high_watermark, sc(bytesize(), undefined, <<"1MB">>)}
    , {tune_buffer, sc(boolean())}
    , {nodelay, sc(boolean())}
    , {reuseaddr, sc(boolean())}
    ];

fields(tcp_listener_settings) ->
    [
     %% some special confs for tcp listener
    ] ++ fields(listener_settings);

fields(ssl_listener_settings) ->
    [
     %% some special confs for ssl listener
    ] ++
        ssl(undefined, #{handshake_timeout => <<"15s">>
                        , depth => 10
                        , reuse_sessions => true}) ++ fields(listener_settings);

fields(udp_listener_settings) ->
    [
     %% some special confs for udp listener
    ] ++ fields(listener_settings);

fields(dtls_listener_settings) ->
    [
     %% some special confs for dtls listener
    ] ++
        ssl(undefined, #{handshake_timeout => <<"15s">>
                        , depth => 10
                        , reuse_sessions => true}) ++ fields(listener_settings);

fields(access) ->
    [ {"$id", #{type => binary(),
                nullable => true}}];

fields(ExtraField) ->
    Mod = list_to_atom(ExtraField++"_schema"),
    Mod:fields(ExtraField).

% authentication() ->
%     hoconsc:union(
%       [ undefined
%       , hoconsc:ref(emqx_authn_mnesia, config)
%       , hoconsc:ref(emqx_authn_mysql, config)
%       , hoconsc:ref(emqx_authn_pgsql, config)
%       , hoconsc:ref(emqx_authn_mongodb, standalone)
%       , hoconsc:ref(emqx_authn_mongodb, 'replica-set')
%       , hoconsc:ref(emqx_authn_mongodb, 'sharded-cluster')
%       , hoconsc:ref(emqx_authn_redis, standalone)
%       , hoconsc:ref(emqx_authn_redis, cluster)
%       , hoconsc:ref(emqx_authn_redis, sentinel)
%       , hoconsc:ref(emqx_authn_http, get)
%       , hoconsc:ref(emqx_authn_http, post)
%       , hoconsc:ref(emqx_authn_jwt, 'hmac-based')
%       , hoconsc:ref(emqx_authn_jwt, 'public-key')
%       , hoconsc:ref(emqx_authn_jwt, 'jwks')
%       , hoconsc:ref(emqx_enhanced_authn_scram_mnesia, config)
%       ]).

gateway_common_options() ->
<<<<<<< HEAD
    [ {enable, t(boolean(), undefined, true)}
    , {enable_stats, t(boolean(), undefined, true)}
    , {idle_timeout, t(duration(), undefined, <<"30s">>)}
    , {mountpoint, t(binary())}
    , {clientinfo_override, t(ref(clientinfo_override))}
    , {authentication,  t(hoconsc:lazy(list()))}
=======
    [ {enable, sc(boolean(), undefined, true)}
    , {enable_stats, sc(boolean(), undefined, true)}
    , {idle_timeout, sc(duration(), undefined, <<"30s">>)}
    , {mountpoint, sc(binary())}
    , {clientinfo_override, sc(ref(clientinfo_override))}
    , {authentication,  sc(authentication(), undefined, undefined)}
>>>>>>> c42c1e69
    ].

%%--------------------------------------------------------------------
%% Helpers

%% types

sc(Type) -> #{type => Type}.

sc(Type, Mapping, Default) ->
    hoconsc:mk(Type, #{mapping => Mapping, default => Default}).

ref(Field) ->
    hoconsc:ref(?MODULE, Field).

%% utils

%% generate a ssl field.
%% ssl("emqx", #{"verify" => verify_peer}) will return
%% [ {"cacertfile", sc(string(), "emqx.cacertfile", undefined)}
%% , {"certfile", sc(string(), "emqx.certfile", undefined)}
%% , {"keyfile", sc(string(), "emqx.keyfile", undefined)}
%% , {"verify", sc(union(verify_peer, verify_none), "emqx.verify", verify_peer)}
%% , {"server_name_indication", "emqx.server_name_indication", undefined)}
%% ...
ssl(Mapping, Defaults) ->
    M = fun (Field) ->
                case (Mapping) of
            undefined -> undefined;
            _ -> Mapping ++ "." ++ Field
        end end,
    D = fun (Field) -> maps:get(list_to_atom(Field), Defaults, undefined) end,
    [ {"enable", sc(boolean(), M("enable"), D("enable"))}
    , {"cacertfile", sc(binary(), M("cacertfile"), D("cacertfile"))}
    , {"certfile", sc(binary(), M("certfile"), D("certfile"))}
    , {"keyfile", sc(binary(), M("keyfile"), D("keyfile"))}
    , {"verify", sc(union(verify_peer, verify_none), M("verify"), D("verify"))}
    , {"fail_if_no_peer_cert", sc(boolean(), M("fail_if_no_peer_cert"), D("fail_if_no_peer_cert"))}
    , {"secure_renegotiate", sc(boolean(), M("secure_renegotiate"), D("secure_renegotiate"))}
    , {"reuse_sessions", sc(boolean(), M("reuse_sessions"), D("reuse_sessions"))}
    , {"honor_cipher_order", sc(boolean(), M("honor_cipher_order"), D("honor_cipher_order"))}
    , {"handshake_timeout", sc(duration(), M("handshake_timeout"), D("handshake_timeout"))}
    , {"depth", sc(integer(), M("depth"), D("depth"))}
    , {"password", hoconsc:mk(binary(), #{ mapping => M("key_password")
                                         , default => D("key_password")
                                         , sensitive => true
                                        })}
    , {"dhfile", sc(binary(), M("dhfile"), D("dhfile"))}
    , {"server_name_indication", sc(union(disable, binary()), M("server_name_indication"),
                                   D("server_name_indication"))}
    , {"tls_versions", sc(comma_separated_list(), M("tls_versions"), D("tls_versions"))}
    , {"ciphers", sc(comma_separated_list(), M("ciphers"), D("ciphers"))}
    , {"psk_ciphers", sc(comma_separated_list(), M("ciphers"), D("ciphers"))}].<|MERGE_RESOLUTION|>--- conflicted
+++ resolved
@@ -243,21 +243,12 @@
 %       ]).
 
 gateway_common_options() ->
-<<<<<<< HEAD
-    [ {enable, t(boolean(), undefined, true)}
-    , {enable_stats, t(boolean(), undefined, true)}
-    , {idle_timeout, t(duration(), undefined, <<"30s">>)}
-    , {mountpoint, t(binary())}
-    , {clientinfo_override, t(ref(clientinfo_override))}
-    , {authentication,  t(hoconsc:lazy(list()))}
-=======
     [ {enable, sc(boolean(), undefined, true)}
     , {enable_stats, sc(boolean(), undefined, true)}
     , {idle_timeout, sc(duration(), undefined, <<"30s">>)}
     , {mountpoint, sc(binary())}
     , {clientinfo_override, sc(ref(clientinfo_override))}
-    , {authentication,  sc(authentication(), undefined, undefined)}
->>>>>>> c42c1e69
+    , {authentication,  sc(hoconsc:lazy(map()))}
     ].
 
 %%--------------------------------------------------------------------
