--- conflicted
+++ resolved
@@ -479,30 +479,6 @@
     ?SLOG(error, #{msg => "unexpected_cast", req => Msg}),
     {noreply, State}.
 
-<<<<<<< HEAD
-handle_info(
-    {mnesia_table_event, {write, #?SHARED_SUBSCRIPTION{subpid = SubPid}, _}},
-    State = #state{pmon = PMon}
-) ->
-    {noreply, update_stats(State#state{pmon = emqx_pmon:monitor(SubPid, PMon)})};
-handle_info({mnesia_table_event, {delete_object, _OldRecord, _}}, State = #state{pmon = _PMon}) ->
-    %% The subscriber may have subscribed multiple topics, so we need to keep monitoring the PID until
-    %% it `unsubscribed` the last topic.
-    %% The trick is we don't demonitor the subscriber here, and (after a long time) it will eventually
-    %% be disconnected.
-    %% #?SHARED_SUBSCRIPTION{subpid = SubPid} = OldRecord,
-    %% {noreply, update_stats(State#state{pmon = emqx_pmon:demonitor(SubPid, PMon)})};
-    %%
-    %% So we only need to update stats here.
-    {noreply, update_stats(State)};
-handle_info({mnesia_table_event, _Event}, State) ->
-    {noreply, State};
-handle_info({'DOWN', _MRef, process, SubPid, Reason}, State = #state{pmon = PMon}) ->
-    ?SLOG(debug, #{msg => "shared_subscriber_down", sub_pid => SubPid, reason => Reason}),
-    cleanup_down(SubPid),
-    {noreply, update_stats(State#state{pmon = emqx_pmon:erase(SubPid, PMon)})};
-=======
->>>>>>> 12a2e4e5
 handle_info(_Info, State) ->
     {noreply, State}.
 
