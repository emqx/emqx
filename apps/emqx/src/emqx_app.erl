--- conflicted
+++ resolved
@@ -40,13 +40,10 @@
 
 start(_Type, _Args) ->
     ok = maybe_load_config(),
-<<<<<<< HEAD
+
     %% Load application first for ekka_mnesia scanner
-    mnesia:change_table_copy_type(schema, node(), disc_copies),
-    ekka:start(),
-    ok = ekka_rlog:wait_for_shards(?EMQX_SHARDS, infinity),
-=======
->>>>>>> 04f24871
+    %% mnesia:change_table_copy_type(schema, node(), disc_copies),
+
     ok = maybe_start_quicer(),
     ensure_ekka_started(),
     {ok, Sup} = emqx_sup:start_link(),
