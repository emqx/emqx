%%--------------------------------------------------------------------
%% Copyright (c) 2020-2021 EMQ Technologies Co., Ltd. All Rights Reserved.
%%
%% Licensed under the Apache License, Version 2.0 (the "License");
%% you may not use this file except in compliance with the License.
%% You may obtain a copy of the License at
%%
%%     http://www.apache.org/licenses/LICENSE-2.0
%%
%% Unless required by applicable law or agreed to in writing, software
%% distributed under the License is distributed on an "AS IS" BASIS,
%% WITHOUT WARRANTIES OR CONDITIONS OF ANY KIND, either express or implied.
%% See the License for the specific language governing permissions and
%% limitations under the License.
%%--------------------------------------------------------------------
-module(emqx_config).

-compile({no_auto_import, [get/0, get/1, put/2]}).

-export([ init_load/2
        , read_override_conf/0
        , check_config/2
        , save_configs/4
        , save_to_app_env/1
        , save_to_config_map/2
        , save_to_override_conf/1
        ]).

-export([get_root/1,
         get_root_raw/1]).

-export([ get/1
        , get/2
        , find/1
        , find_raw/1
        , put/1
        , put/2
        ]).

-export([ get_zone_conf/2
        , get_zone_conf/3
        , put_zone_conf/3
        , find_zone_conf/2
        ]).

-export([ get_listener_conf/3
        , get_listener_conf/4
        , put_listener_conf/4
        , find_listener_conf/3
        ]).

-export([ update/2
        , update/3
        , remove/1
        , remove/2
        ]).

-export([ get_raw/1
        , get_raw/2
        , put_raw/1
        , put_raw/2
        ]).

-define(CONF, conf).
-define(RAW_CONF, raw_conf).
-define(PERSIS_KEY(TYPE, ROOT), {?MODULE, TYPE, ROOT}).
-define(ZONE_CONF_PATH(ZONE, PATH), [zones, ZONE | PATH]).
-define(LISTENER_CONF_PATH(ZONE, LISTENER, PATH), [zones, ZONE, listeners, LISTENER | PATH]).

-define(ATOM_CONF_PATH(PATH, EXP, EXP_ON_FAIL),
    try [atom(Key) || Key <- PATH] of
        AtomKeyPath -> EXP
    catch
        error:badarg -> EXP_ON_FAIL
    end).

-export_type([update_request/0, raw_config/0, config/0]).
-type update_request() :: term().
%% raw_config() is the config that is NOT parsed and tranlated by hocon schema
-type raw_config() :: #{binary() => term()} | undefined.
%% config() is the config that is parsed and tranlated by hocon schema
-type config() :: #{atom() => term()} | undefined.
-type app_envs() :: [proplists:property()].

%% @doc For the given path, get root value enclosed in a single-key map.
-spec get_root(emqx_map_lib:config_key_path()) -> map().
get_root([RootName | _]) ->
    #{RootName => do_get(?CONF, [RootName], #{})}.

%% @doc For the given path, get raw root value enclosed in a single-key map.
%% key is ensured to be binary.
get_root_raw([RootName | _]) ->
    #{bin(RootName) => do_get(?RAW_CONF, [RootName], #{})}.

%% @doc Get a config value for the given path.
%% The path should at least include root config name.
-spec get(emqx_map_lib:config_key_path()) -> term().
get(KeyPath) -> do_get(?CONF, KeyPath).

-spec get(emqx_map_lib:config_key_path(), term()) -> term().
get(KeyPath, Default) -> do_get(?CONF, KeyPath, Default).

-spec find(emqx_map_lib:config_key_path()) ->
    {ok, term()} | {not_found, emqx_map_lib:config_key_path(), term()}.
find([]) ->
    Ref = make_ref(),
    Res = do_get(?CONF, [], Ref),
    case Res =:= Ref of
        true -> {not_found, []};
        false -> {ok, Res}
    end;
find(KeyPath) ->
    ?ATOM_CONF_PATH(KeyPath, emqx_map_lib:deep_find(AtomKeyPath, get_root(KeyPath)),
        {not_found, KeyPath}).

-spec find_raw(emqx_map_lib:config_key_path()) ->
    {ok, term()} | {not_found, emqx_map_lib:config_key_path(), term()}.
find_raw([]) ->
    Ref = make_ref(),
    Res = do_get(?RAW_CONF, [], Ref),
    case Res =:= Ref of
        true -> {not_found, []};
        false -> {ok, Res}
    end;
find_raw(KeyPath) ->
    emqx_map_lib:deep_find([bin(Key) || Key <- KeyPath], get_root_raw(KeyPath)).

-spec get_zone_conf(atom(), emqx_map_lib:config_key_path()) -> term().
get_zone_conf(Zone, KeyPath) ->
    ?MODULE:get(?ZONE_CONF_PATH(Zone, KeyPath)).

-spec get_zone_conf(atom(), emqx_map_lib:config_key_path(), term()) -> term().
get_zone_conf(Zone, KeyPath, Default) ->
    ?MODULE:get(?ZONE_CONF_PATH(Zone, KeyPath), Default).

-spec put_zone_conf(atom(), emqx_map_lib:config_key_path(), term()) -> ok.
put_zone_conf(Zone, KeyPath, Conf) ->
    ?MODULE:put(?ZONE_CONF_PATH(Zone, KeyPath), Conf).

-spec find_zone_conf(atom(), emqx_map_lib:config_key_path()) ->
    {ok, term()} | {not_found, emqx_map_lib:config_key_path(), term()}.
find_zone_conf(Zone, KeyPath) ->
    find(?ZONE_CONF_PATH(Zone, KeyPath)).

-spec get_listener_conf(atom(), atom(), emqx_map_lib:config_key_path()) -> term().
get_listener_conf(Zone, Listener, KeyPath) ->
    ?MODULE:get(?LISTENER_CONF_PATH(Zone, Listener, KeyPath)).

-spec get_listener_conf(atom(), atom(), emqx_map_lib:config_key_path(), term()) -> term().
get_listener_conf(Zone, Listener, KeyPath, Default) ->
    ?MODULE:get(?LISTENER_CONF_PATH(Zone, Listener, KeyPath), Default).

-spec put_listener_conf(atom(), atom(), emqx_map_lib:config_key_path(), term()) -> ok.
put_listener_conf(Zone, Listener, KeyPath, Conf) ->
    ?MODULE:put(?LISTENER_CONF_PATH(Zone, Listener, KeyPath), Conf).

-spec find_listener_conf(atom(), atom(), emqx_map_lib:config_key_path()) ->
    {ok, term()} | {not_found, emqx_map_lib:config_key_path(), term()}.
find_listener_conf(Zone, Listener, KeyPath) ->
    find(?LISTENER_CONF_PATH(Zone, Listener, KeyPath)).

-spec put(map()) -> ok.
put(Config) ->
    maps:fold(fun(RootName, RootValue, _) ->
                      ?MODULE:put([RootName], RootValue)
              end, [], Config).

-spec put(emqx_map_lib:config_key_path(), term()) -> ok.
put(KeyPath, Config) -> do_put(?CONF, KeyPath, Config).

-spec update(emqx_map_lib:config_key_path(), update_request()) ->
    ok | {error, term()}.
update(KeyPath, UpdateReq) ->
    update(emqx_schema, KeyPath, UpdateReq).

-spec update(module(), emqx_map_lib:config_key_path(), update_request()) ->
    ok | {error, term()}.
update(SchemaModule, KeyPath, UpdateReq) ->
    emqx_config_handler:update_config(SchemaModule, KeyPath, {update, UpdateReq}).

-spec remove(emqx_map_lib:config_key_path()) -> ok | {error, term()}.
remove(KeyPath) ->
    remove(emqx_schema, KeyPath).

remove(SchemaModule, KeyPath) ->
    emqx_config_handler:update_config(SchemaModule, KeyPath, remove).

-spec get_raw(emqx_map_lib:config_key_path()) -> term().
get_raw(KeyPath) -> do_get(?RAW_CONF, KeyPath).

-spec get_raw(emqx_map_lib:config_key_path(), term()) -> term().
get_raw(KeyPath, Default) -> do_get(?RAW_CONF, KeyPath, Default).

-spec put_raw(map()) -> ok.
put_raw(Config) ->
    maps:fold(fun(RootName, RootV, _) ->
                      ?MODULE:put_raw([RootName], RootV)
              end, [], hocon_schema:get_value([], Config)).

-spec put_raw(emqx_map_lib:config_key_path(), term()) -> ok.
put_raw(KeyPath, Config) -> do_put(?RAW_CONF, KeyPath, Config).

%%============================================================================
%% Load/Update configs From/To files
%%============================================================================

%% @doc Initial load of the given config files.
%% NOTE: The order of the files is significant, configs from files orderd
%% in the rear of the list overrides prior values.
-spec init_load(module(), [string()] | binary() | hocon:config()) -> ok.
init_load(SchemaModule, Conf) when is_list(Conf) orelse is_binary(Conf) ->
    ParseOptions = #{format => richmap},
    Parser = case is_binary(Conf) of
              true -> fun hocon:binary/2;
              false -> fun hocon:files/2
             end,
    case Parser(Conf, ParseOptions) of
        {ok, RawRichConf} ->
            init_load(SchemaModule, RawRichConf);
        {error, Reason} ->
            logger:error(#{msg => failed_to_load_hocon_conf,
                           reason => Reason
                          }),
            error(failed_to_load_hocon_conf)
    end;
init_load(SchemaModule, RawRichConf) when is_map(RawRichConf) ->
    %% check with richmap for line numbers in error reports (future enhancement)
    Opts = #{return_plain => true,
             nullable => true
            },
    %% this call throws exception in case of check failure
    {_AppEnvs, CheckedConf} = hocon_schema:map_translate(SchemaModule, RawRichConf, Opts),
    ok = save_to_config_map(emqx_map_lib:unsafe_atom_key_map(CheckedConf),
            hocon_schema:richmap_to_map(RawRichConf)).

-spec check_config(module(), raw_config()) -> {AppEnvs, CheckedConf}
    when AppEnvs :: app_envs(), CheckedConf :: config().
check_config(SchemaModule, RawConf) ->
    Opts = #{return_plain => true,
             nullable => true,
             format => map
            },
    {AppEnvs, CheckedConf} =
        hocon_schema:map_translate(SchemaModule, RawConf, Opts),
    Conf = maps:with(maps:keys(RawConf), CheckedConf),
    {AppEnvs, emqx_map_lib:unsafe_atom_key_map(Conf)}.

-spec read_override_conf() -> raw_config().
read_override_conf() ->
    load_hocon_file(emqx_override_conf_name(), map).

-spec save_configs(app_envs(), config(), raw_config(), raw_config()) -> ok | {error, term()}.
save_configs(_AppEnvs, Conf, RawConf, OverrideConf) ->
    %% We may need also support hot config update for the apps that use application envs.
    %% If that is the case uncomment the following line to update the configs to app env
    %save_to_app_env(AppEnvs),
    save_to_config_map(Conf, RawConf),
    %% TODO: merge RawConf to OverrideConf can be done here
    save_to_override_conf(OverrideConf).

-spec save_to_app_env([tuple()]) -> ok.
save_to_app_env(AppEnvs) ->
    lists:foreach(fun({AppName, Envs}) ->
            [application:set_env(AppName, Par, Val) || {Par, Val} <- Envs]
        end, AppEnvs).

-spec save_to_config_map(config(), raw_config()) -> ok.
save_to_config_map(Conf, RawConf) ->
    ?MODULE:put(Conf),
    ?MODULE:put_raw(RawConf).

-spec save_to_override_conf(raw_config()) -> ok | {error, term()}.
save_to_override_conf(RawConf) ->
    FileName = emqx_override_conf_name(),
    ok = filelib:ensure_dir(FileName),
    case file:write_file(FileName, jsx:prettify(jsx:encode(RawConf))) of
        ok -> ok;
        {error, Reason} ->
            logger:error("write to ~s failed, ~p", [FileName, Reason]),
            {error, Reason}
    end.

load_hocon_file(FileName, LoadType) ->
    case filelib:is_regular(FileName) of
        true ->
            {ok, Raw0} = hocon:load(FileName, #{format => LoadType}),
            Raw0;
        false -> #{}
    end.

emqx_override_conf_name() ->
<<<<<<< HEAD
    filename:join([?MODULE:get([node, data_dir]), "emqx_override.conf"]).
=======
    application:get_env(emqx, override_conf_file, "emqx_override.conf").
>>>>>>> 566d6f8d

do_get(Type, KeyPath) ->
    Ref = make_ref(),
    Res = do_get(Type, KeyPath, Ref),
    case Res =:= Ref of
        true -> error({config_not_found, KeyPath});
        false -> Res
    end.

do_get(Type, [], Default) ->
    AllConf = lists:foldl(fun
            ({?PERSIS_KEY(Type0, RootName), Conf}, AccIn) when Type0 == Type ->
                AccIn#{conf_key(Type0, RootName) => Conf};
            (_, AccIn) -> AccIn
        end, #{}, persistent_term:get()),
    case map_size(AllConf) == 0 of
        true -> Default;
        false -> AllConf
    end;
do_get(Type, [RootName], Default) ->
    persistent_term:get(?PERSIS_KEY(Type, bin(RootName)), Default);
do_get(Type, [RootName | KeyPath], Default) ->
    RootV = persistent_term:get(?PERSIS_KEY(Type, bin(RootName)), #{}),
    do_deep_get(Type, KeyPath, RootV, Default).

do_put(Type, [], DeepValue) ->
    maps:fold(fun(RootName, Value, _Res) ->
            do_put(Type, [RootName], Value)
        end, ok, DeepValue);
do_put(Type, [RootName | KeyPath], DeepValue) ->
    OldValue = do_get(Type, [RootName], #{}),
    NewValue = do_deep_put(Type, KeyPath, OldValue, DeepValue),
    persistent_term:put(?PERSIS_KEY(Type, bin(RootName)), NewValue).

do_deep_get(?CONF, KeyPath, Map, Default) ->
    ?ATOM_CONF_PATH(KeyPath, emqx_map_lib:deep_get(AtomKeyPath, Map, Default),
        Default);
do_deep_get(?RAW_CONF, KeyPath, Map, Default) ->
    emqx_map_lib:deep_get([bin(Key) || Key <- KeyPath], Map, Default).

do_deep_put(?CONF, KeyPath, Map, Value) ->
    ?ATOM_CONF_PATH(KeyPath, emqx_map_lib:deep_put(AtomKeyPath, Map, Value),
        error({not_found, KeyPath}));
do_deep_put(?RAW_CONF, KeyPath, Map, Value) ->
    emqx_map_lib:deep_put([bin(Key) || Key <- KeyPath], Map, Value).

atom(Bin) when is_binary(Bin) ->
    binary_to_existing_atom(Bin, latin1);
atom(Atom) when is_atom(Atom) ->
    Atom.

bin(Bin) when is_binary(Bin) -> Bin;
bin(Atom) when is_atom(Atom) -> atom_to_binary(Atom, utf8).

conf_key(?CONF, RootName) ->
    atom(RootName);
conf_key(?RAW_CONF, RootName) ->
    bin(RootName).<|MERGE_RESOLUTION|>--- conflicted
+++ resolved
@@ -289,11 +289,7 @@
     end.
 
 emqx_override_conf_name() ->
-<<<<<<< HEAD
-    filename:join([?MODULE:get([node, data_dir]), "emqx_override.conf"]).
-=======
     application:get_env(emqx, override_conf_file, "emqx_override.conf").
->>>>>>> 566d6f8d
 
 do_get(Type, KeyPath) ->
     Ref = make_ref(),
