--- conflicted
+++ resolved
@@ -143,17 +143,6 @@
 %% Drop local pids if they are known to be down.
 -spec lookup_channels(emqx_types:clientid()) -> list(pid()).
 lookup_channels(ClientId) ->
-<<<<<<< HEAD
-    Chans = mnesia:dirty_read(?CHAN_REG_TAB, ClientId),
-    [ChanPid || #channel{pid = ChanPid} <- Chans, is_pid_alive(ChanPid) =/= false].
-
-%% Return 'true' or 'false' if it's a local pid.
-%% Otherwise return 'unknown'.
-is_pid_alive(Pid) when is_integer(Pid) ->
-    %% broker.session_history_retain > 0
-    false;
-is_pid_alive(Pid) when is_pid(Pid) andalso node(Pid) =:= node() ->
-=======
     [ChanPid || ChanPid <- lookup_all_channels(ClientId), is_pid_alive(ChanPid) =/= false].
 
 %% @doc Lookup the global channels.
@@ -165,7 +154,6 @@
 %% Return 'true' or 'false' if it's a local pid.
 %% Otherwise return 'unknown'.
 is_pid_alive(Pid) when node(Pid) =:= node() ->
->>>>>>> 5ce079f8
     erlang:is_process_alive(Pid);
 is_pid_alive(_) ->
     unknown.
