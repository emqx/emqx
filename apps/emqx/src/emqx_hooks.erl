%%--------------------------------------------------------------------
%% Copyright (c) 2017-2025 EMQ Technologies Co., Ltd. All Rights Reserved.
%%--------------------------------------------------------------------

-module(emqx_hooks).

-behaviour(gen_server).

-include("logger.hrl").
-include("types.hrl").
-include_lib("stdlib/include/ms_transform.hrl").
-include_lib("snabbkaffe/include/trace.hrl").

-export([
    start_link/0,
    stop/0
]).

%% Hooks API
-export([
    add/3,
    add/4,
    put/3,
    put/4,
    del/2,
    run/2,
    run_fold/3,
    lookup/1
]).

-export([
    context/1,
    stash_context/2,
    unstash_context/1
]).

-export([
    callback_action/1,
    callback_filter/1,
    callback_priority/1
]).

%% gen_server Function Exports
-export([
    init/1,
    handle_call/3,
    handle_cast/2,
    handle_info/2,
    terminate/2,
    code_change/3
]).

-export_type([
    hookpoint/0,
    action/0,
    filter/0
]).

%% Multiple callbacks can be registered on a hookpoint.
%% The execution order depends on the priority value:
%%   - Callbacks with greater priority values will be run before
%%     the ones with lower priority values. e.g. A Callback with
%%     priority = 2 precedes the callback with priority = 1.
%%   - If the priorities of the hooks are equal then their execution
%%     order is determined by the lexicographic of hook function
%%     names.

-type hookpoint() :: atom() | binary().
-type action() :: {module(), atom(), [term()] | undefined}.
-type filter() :: {module(), atom(), [term()] | undefined}.

-record(callback, {
    action :: action(),
    filter :: option(filter()),
    priority :: integer()
}).

-type callback() :: #callback{}.

-define(PTERM, ?MODULE).
-define(SERVER, ?MODULE).

-define(HOOK_CTX_PD_KEY(NAME), {?MODULE, ctx, NAME}).

-spec start_link() -> startlink_ret().
start_link() ->
    gen_server:start_link(
        {local, ?SERVER},
        ?MODULE,
        [],
        [{hibernate_after, 1000}]
    ).

-spec stop() -> ok.
stop() ->
    gen_server:stop(?SERVER, normal, infinity).

%%--------------------------------------------------------------------
%% Test APIs
%%--------------------------------------------------------------------

%% @doc Get callback action.
callback_action(#callback{action = A}) -> A.

%% @doc Get callback filter.
callback_filter(#callback{filter = F}) -> F.

%% @doc Get callback priority.
callback_priority(#callback{priority = P}) -> P.

%%--------------------------------------------------------------------
%% Hooks API
%%--------------------------------------------------------------------

%% @doc `add/3,4` add a new hook, returns 'already_exists' if the hook exists.
-spec add(hookpoint(), action(), integer()) ->
    ok_or_error(already_exists).
add(HookPoint, Action, Priority) when is_integer(Priority) ->
    do_add(HookPoint, #callback{action = Action, priority = Priority}).

-spec add(hookpoint(), action(), integer(), filter()) ->
    ok_or_error(already_exists).
add(HookPoint, Action, Priority, Filter) when is_integer(Priority) ->
    do_add(HookPoint, #callback{action = Action, filter = Filter, priority = Priority}).

do_add(HookPoint, Callback) ->
    ok = emqx_hookpoints:verify_hookpoint(HookPoint),
    gen_server:call(?SERVER, {add, HookPoint, Callback}, infinity).

%% @doc `put/3,4` updates the existing hook, add it if not exists.
-spec put(hookpoint(), action(), integer()) -> ok.
put(HookPoint, Action, Priority) when is_integer(Priority) ->
    do_put(HookPoint, #callback{action = Action, priority = Priority}).

-spec put(hookpoint(), action(), integer(), filter()) -> ok.
put(HookPoint, Action, Priority, Filter) when is_integer(Priority) ->
    do_put(HookPoint, #callback{action = Action, filter = Filter, priority = Priority}).

do_put(HookPoint, Callback) ->
    ok = emqx_hookpoints:verify_hookpoint(HookPoint),
    case do_add(HookPoint, Callback) of
        ok -> ok;
        {error, already_exists} -> gen_server:call(?SERVER, {put, HookPoint, Callback}, infinity)
    end.

%% @doc Unregister a callback.
-spec del(hookpoint(), action() | {module(), atom()}) -> ok.
del(HookPoint, Action) ->
    gen_server:cast(?SERVER, {del, HookPoint, Action}).

%% @doc Run hooks.
-spec run(hookpoint(), list(Arg :: term())) -> ok.
run(HookPoint, Args) ->
    ok = emqx_hookpoints:verify_hookpoint(HookPoint),
    do_run(lookup(HookPoint), Args).

%% @doc Run hooks with Accumulator.
-spec run_fold(hookpoint(), list(Arg :: term()), Acc :: term()) -> Acc :: term().
run_fold(HookPoint, Args, Acc) ->
    ok = emqx_hookpoints:verify_hookpoint(HookPoint),
    do_run_fold(lookup(HookPoint), Args, Acc).

do_run([#callback{action = Action, filter = Filter} | Callbacks], Args) ->
    case filter_passed(Filter, Args) andalso safe_execute(Action, Args) of
        %% stop the hook chain and return
        stop -> ok;
        %% continue the hook chain, in following cases:
        %%   - the filter validation failed with 'false'
        %%   - the callback returns any term other than 'stop'
        _ -> do_run(Callbacks, Args)
    end;
do_run([], _Args) ->
    ok.

do_run_fold([#callback{action = Action, filter = Filter} | Callbacks], Args, Acc) ->
    Args1 = Args ++ [Acc],
    case filter_passed(Filter, Args1) andalso safe_execute(Action, Args1) of
        %% stop the hook chain
        stop -> Acc;
        %% stop the hook chain with NewAcc
        {stop, NewAcc} -> NewAcc;
        %% continue the hook chain with NewAcc
        {ok, NewAcc} -> do_run_fold(Callbacks, Args, NewAcc);
        %% continue the hook chain, in following cases:
        %%   - the filter validation failed with 'false'
        %%   - the callback returns any term other than 'stop' or {'stop', NewAcc}
        _ -> do_run_fold(Callbacks, Args, Acc)
    end;
do_run_fold([], _Args, Acc) ->
    Acc.

-spec filter_passed(filter(), Args :: term()) -> true | false.
filter_passed(undefined, _Args) -> true;
filter_passed(Filter, Args) -> execute(Filter, Args).

safe_execute({M, F, A}, Args) ->
    try execute({M, F, A}, Args) of
        Result -> Result
    catch
        Error:Reason:Stacktrace ->
            ?tp(error, "hook_callback_exception", #{
                exception => Error,
                reason => Reason,
                stacktrace => Stacktrace,
                callback_module => M,
                callback_function => F,
                callback_args => emqx_utils_redact:redact(Args ++ A)
            })
    end.

%% @doc execute a function.
execute({M, F, A}, Args) ->
    erlang:apply(M, F, Args ++ A).

%% @doc Lookup callbacks.
-spec lookup(hookpoint()) -> [callback()].
lookup(HookPoint) ->
    persistent_term:get({?PTERM, HookPoint}, []).

%%--------------------------------------------------------------------
%% Context stashing
%%   We need this here to maintain backwards compatibility while still being able to
%%   thread more context down to hooks.
%%--------------------------------------------------------------------

-spec context(hookpoint()) -> undefined | term().
context(Name) ->
    get(?HOOK_CTX_PD_KEY(Name)).

-spec stash_context(hookpoint(), term()) -> ok.
stash_context(Name, Context) ->
    _ = put(?HOOK_CTX_PD_KEY(Name), Context),
    ok.

-spec unstash_context(hookpoint()) -> ok.
unstash_context(Name) ->
    _ = erase(?HOOK_CTX_PD_KEY(Name)),
    ok.

%%--------------------------------------------------------------------
%% gen_server callbacks
%%--------------------------------------------------------------------

init([]) ->
    _ = erlang:process_flag(trap_exit, true),
    ok = emqx_hookpoints:register_hookpoints(),
    ok = delete_all_hooks(),
    {ok, #{}}.

handle_call({add, HookPoint, Callback = #callback{action = {M, F, _}}}, _From, State) ->
    Callbacks = lookup(HookPoint),
<<<<<<< HEAD
    Existing = lists:any(
=======
    AlreadyExists = lists:any(
>>>>>>> 8423c0ac
        fun(#callback{action = {M0, F0, _}}) ->
            M0 =:= M andalso F0 =:= F
        end,
        Callbacks
    ),
    Reply =
<<<<<<< HEAD
        case Existing of
=======
        case AlreadyExists of
>>>>>>> 8423c0ac
            true -> {error, already_exists};
            false -> insert_hook(HookPoint, add_callback(Callback, Callbacks))
        end,
    {reply, Reply, State};
handle_call({put, HookPoint, Callback = #callback{action = {M, F, _}}}, _From, State) ->
    Callbacks = del_callback({M, F}, lookup(HookPoint)),
    Reply = insert_hook(HookPoint, add_callback(Callback, Callbacks)),
    {reply, Reply, State};
handle_call(Req, _From, State) ->
    ?SLOG(error, #{msg => "unexpected_call", req => Req}),
    {reply, ignored, State}.

handle_cast({del, HookPoint, Action}, State) ->
    case del_callback(Action, lookup(HookPoint)) of
        [] ->
            delete_hook(HookPoint);
        Callbacks ->
            insert_hook(HookPoint, Callbacks)
    end,
    {noreply, State};
handle_cast(Msg, State) ->
    ?SLOG(error, #{msg => "unexpected_cast", req => Msg}),
    {noreply, State}.

handle_info(Info, State) ->
    ?SLOG(error, #{msg => "unexpected_info", info => Info}),
    {noreply, State}.

terminate(_Reason, _State) ->
    ok = delete_all_hooks().

code_change(_OldVsn, State, _Extra) ->
    {ok, State}.

%%------------------------------------------------------------------------------
%% Internal functions
%%------------------------------------------------------------------------------

insert_hook(HookPoint, Callbacks) ->
    persistent_term:put({?PTERM, HookPoint}, Callbacks).

delete_hook(HookPoint) ->
    persistent_term:erase({?PTERM, HookPoint}).

delete_all_hooks() ->
    maps:foreach(
        fun(HookPoint, _) -> delete_hook(HookPoint) end,
        emqx_hookpoints:registered_hookpoints()
    ).

add_callback(
    C1 = #callback{priority = P1, action = MFA1},
    [C2 = #callback{priority = P2, action = MFA2} | More] = Cs
) ->
    case (P1 < P2) orelse (P1 =:= P2 andalso MFA1 >= MFA2) of
        true ->
            [C2 | add_callback(C1, More)];
        false ->
            [C1 | Cs]
    end;
add_callback(C1, []) ->
    [C1].

del_callback(Action, Callbacks) ->
    del_callback(Action, Callbacks, []).

del_callback(_Action, [], Acc) ->
    lists:reverse(Acc);
del_callback(Action, [#callback{action = Action} | Callbacks], Acc) ->
    del_callback(Action, Callbacks, Acc);
del_callback(Action = {M, F}, [#callback{action = {M, F, _A}} | Callbacks], Acc) ->
    del_callback(Action, Callbacks, Acc);
del_callback(Action, [Callback | Callbacks], Acc) ->
    del_callback(Action, Callbacks, [Callback | Acc]).<|MERGE_RESOLUTION|>--- conflicted
+++ resolved
@@ -249,22 +249,14 @@
 
 handle_call({add, HookPoint, Callback = #callback{action = {M, F, _}}}, _From, State) ->
     Callbacks = lookup(HookPoint),
-<<<<<<< HEAD
     Existing = lists:any(
-=======
-    AlreadyExists = lists:any(
->>>>>>> 8423c0ac
         fun(#callback{action = {M0, F0, _}}) ->
             M0 =:= M andalso F0 =:= F
         end,
         Callbacks
     ),
     Reply =
-<<<<<<< HEAD
         case Existing of
-=======
-        case AlreadyExists of
->>>>>>> 8423c0ac
             true -> {error, already_exists};
             false -> insert_hook(HookPoint, add_callback(Callback, Callbacks))
         end,
