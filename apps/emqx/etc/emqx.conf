--- conflicted
+++ resolved
@@ -417,426 +417,6 @@
 ## Log
 ##--------------------------------------------------------------------
 
-<<<<<<< HEAD
-## Node name.
-##
-## See: http://erlang.org/doc/reference_manual/distributed.html
-##
-## Value: <name>@<host>
-##
-## Default: emqx@127.0.0.1
-node.name = "emqx@127.0.0.1"
-
-## Cookie for distributed node communication.
-##
-## Value: String
-node.cookie = "emqxsecretcookie"
-
-## Data dir for the node
-##
-## Value: Folder
-node.data_dir = "{{ platform_data_dir }}"
-
-## The config file dir for the node
-##
-## Value: Folder
-node.etc_dir = "{{ platform_etc_dir }}"
-
-## Heartbeat monitoring of an Erlang runtime system. Comment the line to disable
-## heartbeat, or set the value as 'on'
-##
-## Value: on
-##
-## vm.args: -heart
-## node.heartbeat = on
-
-## Sets the number of threads in async thread pool. Valid range is 0-1024.
-##
-## See: http://erlang.org/doc/man/erl.html
-##
-## Value: 0-1024
-##
-## vm.args: +A Number
-## node.async_threads = 4
-
-## Sets the maximum number of simultaneously existing processes for this
-## system if a Number is passed as value.
-##
-## See: http://erlang.org/doc/man/erl.html
-##
-## Value: Number [1024-134217727]
-##
-## vm.args: +P Number
-## node.process_limit = 2097152
-
-## Sets the maximum number of simultaneously existing ports for this system.
-##
-## See: http://erlang.org/doc/man/erl.html
-##
-## Value: Number [1024-134217727]
-##
-## vm.args: +Q Number
-## node.max_ports = 1048576
-
-## Sets the distribution buffer busy limit (dist_buf_busy_limit).
-##
-## See: http://erlang.org/doc/man/erl.html
-##
-## Value: Number [1KB-2GB]
-##
-## vm.args: +zdbbl size
-## node.dist_buffer_size = 8MB
-
-## Sets the maximum number of ETS tables. Note that mnesia and SSL will
-## create temporary ETS tables.
-##
-## Value: Number
-##
-## vm.args: +e Number
-## node.max_ets_tables = 262144
-
-## Global GC Interval.
-##
-## Value: Duration
-##
-## Examples:
-##  - 2h:  2 hours
-##  - 30m: 30 minutes
-##  - 20s: 20 seconds
-##
-## Defaut: 15 minutes
-node.global_gc_interval = 15m
-
-## Tweak GC to run more often.
-##
-## Value: Number [0-65535]
-##
-## vm.args: -env ERL_FULLSWEEP_AFTER Number
-## node.fullsweep_after = 1000
-
-## Crash dump log file.
-##
-## Value: Log file
-node.crash_dump = "{{ platform_log_dir }}/crash.dump"
-
-## Specify SSL Options in the file if using SSL for Erlang Distribution.
-##
-## Value: File
-##
-## vm.args: -ssl_dist_optfile <File>
-## node.ssl_dist_optfile = "{{ platform_etc_dir }}/ssl_dist.conf"
-
-## Sets the net_kernel tick time. TickTime is specified in seconds.
-## Notice that all communicating nodes are to have the same TickTime
-## value specified.
-##
-## See: http://www.erlang.org/doc/man/kernel_app.html#net_ticktime
-##
-## Value: Number
-##
-## vm.args: -kernel net_ticktime Number
-## node.dist_net_ticktime = 120
-
-## Sets the port range for the listener socket of a distributed Erlang node.
-## Note that if there are firewalls between clustered nodes, this port segment
-## for nodes’ communication should be allowed.
-##
-## See: http://www.erlang.org/doc/man/kernel_app.html
-##
-## Value: Port [1024-65535]
-node.dist_listen_min = 6369
-node.dist_listen_max = 6369
-
-node.backtrace_depth = 16
-node.start_pg = true
-
-## CONFIG_SECTION_BGN=rpc ======================================================
-
-## RPC Mode.
-##
-## Value: sync | async
-rpc.mode = async
-
-## Max batch size of async RPC requests.
-##
-## Value: Integer
-## Zero or negative value disables rpc batching.
-##
-## NOTE: RPC batch won't work when rpc.mode = sync
-rpc.async_batch_size = 256
-
-## RPC port discovery
-##
-## The strategy for discovering the RPC listening port of other nodes.
-##
-## Value: Enum
-## - manual: discover ports by `tcp_server_port` and `tcp_client_port`.
-## - stateless: discover ports in a stateless manner.
-##   If node name is `emqx<N>@127.0.0.1`, where the `<N>` is an integer,
-##   then the listening port will be `5370 + <N>`
-##
-## Defaults to `stateless`.
-rpc.port_discovery = stateless
-
-## TCP port number for RPC server to listen on.
-##
-## Only takes effect when `rpc.port_discovery` = `manual`.
-##
-## NOTE: All nodes in the cluster should agree to this same config.
-##
-## Value: Port [1024-65535]
-#rpc.tcp_server_port = 5369
-
-## Number of outgoing RPC connections.
-##
-## Value: Interger [0-256]
-## Defaults to NumberOfCPUSchedulers / 2 when set to 0
-#rpc.tcp_client_num = 0
-
-## RCP Client connect timeout.
-##
-## Value: Seconds
-rpc.connect_timeout = 5s
-
-## TCP send timeout of RPC client and server.
-##
-## Value: Seconds
-rpc.send_timeout = 5s
-
-## Authentication timeout
-##
-## Value: Seconds
-rpc.authentication_timeout = 5s
-
-## Default receive timeout for call() functions
-##
-## Value: Seconds
-rpc.call_receive_timeout = 15s
-
-## Socket idle keepalive.
-##
-## Value: Seconds
-rpc.socket_keepalive_idle = 900s
-
-## TCP Keepalive probes interval.
-##
-## Value: Seconds
-rpc.socket_keepalive_interval = 75s
-
-## Probes lost to close the connection
-##
-## Value: Integer
-rpc.socket_keepalive_count = 9
-
-## Size of TCP send buffer.
-##
-## Value: Bytes
-rpc.socket_sndbuf = 1MB
-
-## Size of TCP receive buffer.
-##
-## Value: Seconds
-rpc.socket_recbuf = 1MB
-
-## Size of user-level software socket buffer.
-##
-## Value: Seconds
-rpc.socket_buffer = 1MB
-
-## CONFIG_SECTION_END=rpc ======================================================
-
-## CONFIG_SECTION_BGN=logger ===================================================
-
-## Where to emit the logs.
-## Enable the console (standard output) logs.
-##
-## Value: file | console | both
-## - file: write logs only to file
-## - console: write logs only to standard I/O
-## - both: write logs both to file and standard I/O
-log.to = file
-
-## The log severity level.
-##
-## Value: debug | info | notice | warning | error | critical | alert | emergency
-##
-## Note: Only the messages with severity level higher than or equal to
-##       this level will be logged.
-##
-## Default: warning
-log.level = warning
-
-## Timezone offset to display in logs
-## Value:
-##  - "system" use system zone
-##  - "utc" for Universal Coordinated Time (UTC)
-##  - "+hh:mm" or "-hh:mm" for a specified offset
-log.time_offset = system
-
-## The dir for log files.
-##
-## Value: Folder
-log.dir = "{{ platform_log_dir }}"
-
-## The log filename for logs of level specified in "log.level".
-##
-## If `log.rotation` is enabled, this is the base name of the
-## files. Each file in a rotated log is named <base_name>.N, where N is an integer.
-##
-## Value: String
-## Default: emqx.log
-log.file = emqx.log
-
-## Limits the total number of characters printed for each log event.
-##
-## Value: Integer
-## Default: No Limit
-#log.chars_limit = 8192
-
-## Maximum depth for Erlang term log formatting
-## and Erlang process message queue inspection.
-##
-## Value: Integer or 'unlimited' (without quotes)
-## Default: 80
-#log.max_depth = 80
-
-## Log formatter
-## Value: text | json
-#log.formatter = text
-
-## Log to single line
-## Value: Boolean
-#log.single_line = true
-
-## Enables the log rotation.
-## With this enabled, new log files will be created when the current
-## log file is full, max to `log.rotation.size` files will be created.
-##
-## Value: on | off
-## Default: on
-log.rotation.enable = on
-
-## Maximum size of each log file.
-##
-## Value: Number
-## Default: 10M
-## Supported Unit: KB | MB | GB
-log.rotation.size = 10MB
-
-## Maximum rotation count of log files.
-##
-## Value: Number
-## Default: 5
-log.rotation.count = 5
-
-## To create additional log files for specific log levels.
-##
-## Value: File Name
-## Format: log.$level.file = $filename,
-##         where "$level" can be one of: debug, info, notice, warning,
-##                                       error, critical, alert, emergency
-## Note: Log files for a specific log level will only contain all the logs
-##       that higher than or equal to that level
-##
-#log.info.file  = info.log
-#log.error.file = error.log
-
-## The max allowed queue length before switching to sync mode.
-##
-## Log overload protection parameter. If the message queue grows
-## larger than this value the handler switches from anync to sync mode.
-##
-## Default: 100
-##
-#log.sync_mode_qlen = 100
-
-## The max allowed queue length before switching to drop mode.
-##
-## Log overload protection parameter. When the message queue grows
-## larger than this threshold, the handler switches to a mode in which
-## it drops all new events that senders want to log.
-##
-## Default: 3000
-##
-#log.drop_mode_qlen = 3000
-
-## The max allowed queue length before switching to flush mode.
-##
-## Log overload protection parameter. If the length of the message queue
-## grows larger than this threshold, a flush (delete) operation takes place.
-## To flush events, the handler discards the messages in the message queue
-## by receiving them in a loop without logging.
-##
-## Default: 8000
-##
-#log.flush_qlen = 8000
-
-## Kill the log handler when it gets overloaded.
-##
-## Log overload protection parameter. It is possible that a handler,
-## even if it can successfully manage peaks of high load without crashing,
-## can build up a large message queue, or use a large amount of memory.
-## We could kill the log handler in these cases and restart it after a
-## few seconds.
-##
-## Default: on
-##
-#log.overload_kill = on
-
-## The max allowed queue length before killing the log hanlder.
-##
-## Log overload protection parameter. This is the maximum allowed queue
-## length. If the message queue grows larger than this, the handler
-## process is terminated.
-##
-## Default: 20000
-##
-#log.overload_kill_qlen = 20000
-
-## The max allowed memory size before killing the log hanlder.
-##
-## Log overload protection parameter. This is the maximum memory size
-## that the handler process is allowed to use. If the handler grows
-## larger than this, the process is terminated.
-##
-## Default: 30MB
-##
-#log.overload_kill_mem_size = 30MB
-
-## Restart the log hanlder after some seconds.
-##
-## Log overload protection parameter. If the handler is terminated,
-## it restarts automatically after a delay specified in seconds.
-## The value "infinity" prevents restarts.
-##
-## Default: 5s
-##
-#log.overload_kill_restart_after = 5s
-
-## Max burst count and time window for burst control.
-##
-## Log overload protection parameter. Large bursts of log events - many
-## events received by the handler under a short period of time - can
-## potentially cause problems. By specifying the maximum number of events
-## to be handled within a certain time frame, the handler can avoid
-## choking the log with massive amounts of printouts.
-##
-## This config controls the maximum number of events to handle within
-## a time frame. After the limit is reached, successive events are
-## dropped until the end of the time frame.
-##
-## Note that there would be no warning if any messages were
-## dropped because of burst control.
-##
-## Comment this config out to disable the burst control feature.
-##
-## Value: MaxBurstCount,TimeWindow
-## Default: disabled
-##
-#log.burst_limit = "20000, 1s"
-
-## CONFIG_SECTION_END=logger ===================================================
-=======
 log: {
   ## Where to emit the logs.
   ## Enable the console (standard output) logs.
@@ -1026,7 +606,7 @@
   ##
   ## burst_limit: "20000, 1s"
 }
->>>>>>> bcf2256d
+
 
 ##--------------------------------------------------------------------
 ## Authentication/Access Control
