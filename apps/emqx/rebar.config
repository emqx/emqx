%% -*- mode: erlang -*-

{erl_opts, [
    warn_unused_vars,
    warn_shadow_vars,
    warn_unused_import,
    warn_obsolete_guard,
    compressed
]}.

{xref_checks, [
    undefined_function_calls,
    undefined_functions,
    locals_not_used,
    deprecated_function_calls,
    warnings_as_errors,
    deprecated_functions
]}.

%% Deps here may duplicate with emqx.git root level rebar.config
%% but there may not be any discrepancy.
%% This rebar.config is necessary because the app may be used as a
%% `git_subdir` dependency in other projects.
{deps, [
    {emqx_utils, {path, "../emqx_utils"}},
    {emqx_durable_storage, {path, "../emqx_durable_storage"}},
    {emqx_ds_backends, {path, "../emqx_ds_backends"}},
    {lc, {git, "https://github.com/emqx/lc.git", {tag, "0.3.4"}}},
    {gproc, "1.0.0"},
    {cowboy, {git, "https://github.com/emqx/cowboy", {tag, "2.9.2"}}},
    {esockd, {git, "https://github.com/emqx/esockd", {tag, "5.14.0"}}},
    {ekka, {git, "https://github.com/emqx/ekka", {tag, "0.23.2"}}},
<<<<<<< HEAD
    {gen_rpc, {git, "https://github.com/emqx/gen_rpc", {tag, "3.4.2"}}},
    {typerefl, {git, "https://github.com/ieQu1/typerefl", {tag, "0.9.6"}}},
    {hocon, {git, "https://github.com/emqx/hocon.git", {tag, "0.45.3"}}},
=======
    {gen_rpc, {git, "https://github.com/emqx/gen_rpc", {tag, "3.5.1"}}},
    {hocon, {git, "https://github.com/emqx/hocon.git", {tag, "0.44.0"}}},
>>>>>>> 69e586f7
    {emqx_http_lib, {git, "https://github.com/emqx/emqx_http_lib.git", {tag, "0.5.3"}}},
    {recon, {git, "https://github.com/ferd/recon", {tag, "2.5.6"}}},
    {snabbkaffe, {git, "https://github.com/kafka4beam/snabbkaffe.git", {tag, "1.0.10"}}}
]}.

{plugins, [{rebar3_proper, "0.12.1"}, rebar3_path_deps]}.
{extra_src_dirs, [{"etc", [recursive]}]}.
{profiles, [
    {test, [
        {deps, [
            {meck, "0.9.2"},
            {proper, {git, "https://github.com/proper-testing/proper", {tag, "v1.5.0"}}},
            {bbmustache, "1.10.0"},
            {emqtt, {git, "https://github.com/emqx/emqtt", {tag, "1.14.6"}}}
        ]},
        {extra_src_dirs, [
            {"test", [recursive]}
        ]}
    ]}
]}.

{dialyzer, [
    {warnings, [unmatched_returns, error_handling]},
    {plt_location, "."},
    {plt_prefix, "emqx_dialyzer"},
    {plt_apps, all_apps},
    {statistics, true}
]}.

{project_plugins, [{erlfmt, "1.5.0"}]}.

{erlfmt, [
    {files, [
        "{src,include,test}/*.{hrl,erl,app.src}",
        "rebar.config",
        "rebar.config.script"
    ]}
]}.<|MERGE_RESOLUTION|>--- conflicted
+++ resolved
@@ -30,14 +30,9 @@
     {cowboy, {git, "https://github.com/emqx/cowboy", {tag, "2.9.2"}}},
     {esockd, {git, "https://github.com/emqx/esockd", {tag, "5.14.0"}}},
     {ekka, {git, "https://github.com/emqx/ekka", {tag, "0.23.2"}}},
-<<<<<<< HEAD
-    {gen_rpc, {git, "https://github.com/emqx/gen_rpc", {tag, "3.4.2"}}},
+    {gen_rpc, {git, "https://github.com/emqx/gen_rpc", {tag, "3.5.1"}}},
     {typerefl, {git, "https://github.com/ieQu1/typerefl", {tag, "0.9.6"}}},
     {hocon, {git, "https://github.com/emqx/hocon.git", {tag, "0.45.3"}}},
-=======
-    {gen_rpc, {git, "https://github.com/emqx/gen_rpc", {tag, "3.5.1"}}},
-    {hocon, {git, "https://github.com/emqx/hocon.git", {tag, "0.44.0"}}},
->>>>>>> 69e586f7
     {emqx_http_lib, {git, "https://github.com/emqx/emqx_http_lib.git", {tag, "0.5.3"}}},
     {recon, {git, "https://github.com/ferd/recon", {tag, "2.5.6"}}},
     {snabbkaffe, {git, "https://github.com/kafka4beam/snabbkaffe.git", {tag, "1.0.10"}}}
