--- conflicted
+++ resolved
@@ -29,11 +29,7 @@
     {esockd, {git, "https://github.com/emqx/esockd", {tag, "5.9.6"}}},
     {ekka, {git, "https://github.com/emqx/ekka", {tag, "0.15.1"}}},
     {gen_rpc, {git, "https://github.com/emqx/gen_rpc", {tag, "2.8.1"}}},
-<<<<<<< HEAD
-    {hocon, {git, "https://github.com/emqx/hocon.git", {tag, "0.39.3"}}},
-=======
-    {hocon, {git, "https://github.com/emqx/hocon.git", {tag, "0.38.2"}}},
->>>>>>> 654d2740
+    {hocon, {git, "https://github.com/emqx/hocon.git", {tag, "0.39.4"}}},
     {emqx_http_lib, {git, "https://github.com/emqx/emqx_http_lib.git", {tag, "0.5.2"}}},
     {pbkdf2, {git, "https://github.com/emqx/erlang-pbkdf2.git", {tag, "2.0.4"}}},
     {recon, {git, "https://github.com/ferd/recon", {tag, "2.5.1"}}},
