--- conflicted
+++ resolved
@@ -29,13 +29,8 @@
     {gproc, "1.0.0"},
     {cowboy, {git, "https://github.com/emqx/cowboy", {tag, "2.13.0-emqx-2"}}},
     {esockd, {git, "https://github.com/emqx/esockd", {tag, "5.14.0"}}},
-<<<<<<< HEAD
-    {ekka, {git, "https://github.com/emqx/ekka", {tag, "0.23.1"}}},
+    {ekka, {git, "https://github.com/emqx/ekka", {tag, "0.23.2"}}},
     {gen_rpc, {git, "https://github.com/emqx/gen_rpc", {tag, "3.4.3"}}},
-=======
-    {ekka, {git, "https://github.com/emqx/ekka", {tag, "0.23.2"}}},
-    {gen_rpc, {git, "https://github.com/emqx/gen_rpc", {tag, "3.4.2"}}},
->>>>>>> 8b2bdaa1
     {typerefl, {git, "https://github.com/ieQu1/typerefl", {tag, "0.9.6"}}},
     {hocon, {git, "https://github.com/emqx/hocon.git", {tag, "0.45.3"}}},
     {emqx_http_lib, {git, "https://github.com/emqx/emqx_http_lib.git", {tag, "0.5.3"}}},
