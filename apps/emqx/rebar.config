--- conflicted
+++ resolved
@@ -46,11 +46,7 @@
             {meck, "0.9.2"},
             {proper, {git, "https://github.com/proper-testing/proper", {tag, "v1.5.0"}}},
             {bbmustache, "1.10.0"},
-<<<<<<< HEAD
-            {emqtt, {git, "https://github.com/emqx/emqtt", {tag, "1.14.5"}}}
-=======
             {emqtt, {git, "https://github.com/emqx/emqtt", {tag, "1.14.6"}}}
->>>>>>> 41758327
         ]},
         {extra_src_dirs, [
             {"test", [recursive]}
