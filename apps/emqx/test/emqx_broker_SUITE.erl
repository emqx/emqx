%%--------------------------------------------------------------------
%% Copyright (c) 2018-2025 EMQ Technologies Co., Ltd. All Rights Reserved.
%%--------------------------------------------------------------------

-module(emqx_broker_SUITE).

-compile(export_all).
-compile(nowarn_export_all).

-include_lib("eunit/include/eunit.hrl").
-include_lib("common_test/include/ct.hrl").
-include_lib("snabbkaffe/include/snabbkaffe.hrl").

-include_lib("emqx/include/emqx.hrl").
-include_lib("emqx/include/emqx_hooks.hrl").
-include_lib("emqx/include/emqx_mqtt.hrl").

all() ->
    [
        {group, all_cases},
        {group, connected_client_count_group}
    ].

groups() ->
    TCs = emqx_common_test_helpers:all(?MODULE),
    ConnClientTCs = [
        t_connected_client_count_persistent,
        t_connected_client_count_anonymous,
        t_connected_client_count_transient_takeover,
        t_connected_client_stats
    ],
    OtherTCs = TCs -- ConnClientTCs,
    [
        {all_cases, [], OtherTCs},
        {connected_client_count_group, [
            {group, tcp},
            {group, ws},
            {group, quic}
        ]},
        {tcp, [], ConnClientTCs},
        {ws, [], ConnClientTCs},
        {quic, [], ConnClientTCs}
    ].

init_per_group(connected_client_count_group, Config) ->
    Config;
init_per_group(tcp, Config) ->
    Apps = emqx_cth_suite:start(
        [emqx],
        #{work_dir => emqx_cth_suite:work_dir(Config)}
    ),
    [{conn_fun, connect}, {group_apps, Apps} | Config];
init_per_group(ws, Config) ->
    Apps = emqx_cth_suite:start(
        [emqx],
        #{work_dir => emqx_cth_suite:work_dir(Config)}
    ),
    [
        {ssl, false},
        {enable_websocket, true},
        {conn_fun, ws_connect},
        {port, 8083},
        {host, "localhost"},
        {group_apps, Apps}
        | Config
    ];
init_per_group(quic, Config) ->
    Apps = emqx_cth_suite:start(
        [
            {emqx,
                "listeners.quic.test {"
                "\n enable = true"
                "\n max_connections = 1024000"
                "\n idle_timeout = 15s"
                "\n ssl_options.verify = verify_peer"
                "\n }"}
        ],
        #{work_dir => emqx_cth_suite:work_dir(Config)}
    ),
    [
        {conn_fun, quic_connect},
        {port, emqx_config:get([listeners, quic, test, bind])},
        {ssl_opts, emqx_common_test_helpers:client_mtls()},
        {ssl, true},
        {group_apps, Apps}
        | Config
    ];
init_per_group(_Group, Config) ->
    Apps = emqx_cth_suite:start(
        [emqx],
        #{work_dir => emqx_cth_suite:work_dir(Config)}
    ),
    [{group_apps, Apps} | Config].

end_per_group(connected_client_count_group, _Config) ->
    ok;
end_per_group(_Group, Config) ->
    emqx_cth_suite:stop(?config(group_apps, Config)).

init_per_suite(Config) ->
    Config.

end_per_suite(_Config) ->
    ok.

init_per_testcase(Case, Config) ->
    ?MODULE:Case({init, Config}).

end_per_testcase(Case, Config) ->
    ?MODULE:Case({'end', Config}).

%%--------------------------------------------------------------------
%% PubSub Test
%%--------------------------------------------------------------------

t_stats_fun({init, Config}) ->
    Parent = self(),
    F = fun Loop() ->
        N1 = emqx_stats:getstat('subscribers.count'),
        N2 = emqx_stats:getstat('subscriptions.count'),
        N3 = emqx_stats:getstat('suboptions.count'),
        case N1 + N2 + N3 =:= 0 of
            true ->
                Parent ! {ready, self()},
                exit(normal);
            false ->
                receive
                    stop ->
                        exit(normal)
                after 100 ->
                    Loop()
                end
        end
    end,
    Pid = spawn_link(F),
    receive
        {ready, P} when P =:= Pid ->
            Config
    after 5000 ->
        Pid ! stop,
        ct:fail("timedout_waiting_for_sub_stats_to_reach_zero")
    end;
t_stats_fun(Config) when is_list(Config) ->
    ok = emqx_broker:subscribe(<<"topic">>, <<"clientid">>),
    ok = emqx_broker:subscribe(<<"topic2">>, <<"clientid">>),
    %% ensure stats refreshed
    emqx_broker_helper:stats_fun(),
    %% emqx_stats:set_stat is a gen_server cast
    %% make a synced call sync
    ignored = gen_server:call(emqx_stats, call, infinity),
    ?assertEqual(2, emqx_stats:getstat('subscribers.count')),
    ?assertEqual(2, emqx_stats:getstat('subscribers.max')),
    ?assertEqual(2, emqx_stats:getstat('subscriptions.count')),
    ?assertEqual(2, emqx_stats:getstat('subscriptions.max')),
    ?assertEqual(2, emqx_stats:getstat('suboptions.count')),
    ?assertEqual(2, emqx_stats:getstat('suboptions.max'));
t_stats_fun({'end', _Config}) ->
    ok = emqx_broker:unsubscribe(<<"topic">>),
    ok = emqx_broker:unsubscribe(<<"topic2">>).

t_subscribed({init, Config}) ->
    emqx_broker:subscribe(<<"topic">>),
    Config;
t_subscribed(Config) when is_list(Config) ->
    ?assertEqual(false, emqx_broker:subscribed(undefined, <<"topic">>)),
    ?assertEqual(true, emqx_broker:subscribed(self(), <<"topic">>));
t_subscribed({'end', _Config}) ->
    emqx_broker:unsubscribe(<<"topic">>).

t_subscribed_2({init, Config}) ->
    emqx_broker:subscribe(<<"topic">>, <<"clientid">>),
    Config;
t_subscribed_2(Config) when is_list(Config) ->
    ?assertEqual(true, emqx_broker:subscribed(self(), <<"topic">>));
t_subscribed_2({'end', _Config}) ->
    emqx_broker:unsubscribe(<<"topic">>).

t_subopts({init, Config}) ->
    Config;
t_subopts(Config) when is_list(Config) ->
    ?assertEqual(false, emqx_broker:set_subopts(<<"topic">>, #{qos => 1})),
    ?assertEqual(undefined, emqx_broker:get_subopts(self(), <<"topic">>)),
    ?assertEqual(undefined, emqx_broker:get_subopts(<<"clientid">>, <<"topic">>)),
    emqx_broker:subscribe(<<"topic">>, <<"clientid">>, #{qos => 1}),
    timer:sleep(200),
    ?assertEqual(
        #{nl => 0, qos => 1, rap => 0, rh => 0, subid => <<"clientid">>},
        emqx_broker:get_subopts(self(), <<"topic">>)
    ),
    ?assertEqual(
        #{nl => 0, qos => 1, rap => 0, rh => 0, subid => <<"clientid">>},
        emqx_broker:get_subopts(<<"clientid">>, <<"topic">>)
    ),

    emqx_broker:subscribe(<<"topic">>, <<"clientid">>, #{qos => 2}),
    ?assertEqual(
        #{nl => 0, qos => 2, rap => 0, rh => 0, subid => <<"clientid">>},
        emqx_broker:get_subopts(self(), <<"topic">>)
    ),

    ?assertEqual(true, emqx_broker:set_subopts(<<"topic">>, #{qos => 0})),
    ?assertEqual(
        #{nl => 0, qos => 0, rap => 0, rh => 0, subid => <<"clientid">>},
        emqx_broker:get_subopts(self(), <<"topic">>)
    );
t_subopts({'end', _Config}) ->
    emqx_broker:unsubscribe(<<"topic">>).

t_topics({init, Config}) ->
    Topics = [<<"topic">>, <<"topic/1">>, <<"topic/2">>],
    [{topics, Topics} | Config];
t_topics(Config) when is_list(Config) ->
    Topics = [T1, T2, T3] = proplists:get_value(topics, Config),
    ok = emqx_broker:subscribe(T1, <<"clientId">>),
    ok = emqx_broker:subscribe(T2, <<"clientId">>),
    ok = emqx_broker:subscribe(T3, <<"clientId">>),
    Topics1 = emqx_broker:topics(),
    ?assertEqual(
        true,
        lists:foldl(
            fun(Topic, Acc) ->
                case lists:member(Topic, Topics1) of
                    true -> Acc;
                    false -> false
                end
            end,
            true,
            Topics
        )
    );
t_topics({'end', Config}) ->
    Topics = proplists:get_value(topics, Config),
    lists:foreach(fun(T) -> emqx_broker:unsubscribe(T) end, Topics).

t_subscribers({init, Config}) ->
    emqx_broker:subscribe(<<"topic">>, <<"clientid">>),
    Config;
t_subscribers(Config) when is_list(Config) ->
    ?assertEqual([self()], emqx_broker:subscribers(<<"topic">>));
t_subscribers({'end', _Config}) ->
    emqx_broker:unsubscribe(<<"topic">>).

t_subscriptions({init, Config}) ->
    emqx_broker:subscribe(<<"topic">>, <<"clientid">>, #{qos => 1}),
    Config;
t_subscriptions(Config) when is_list(Config) ->
    ct:sleep(100),
    ?assertEqual(
        #{nl => 0, qos => 1, rap => 0, rh => 0, subid => <<"clientid">>},
        proplists:get_value(<<"topic">>, emqx_broker:subscriptions(self()))
    ),
    ?assertEqual(
        #{nl => 0, qos => 1, rap => 0, rh => 0, subid => <<"clientid">>},
        proplists:get_value(<<"topic">>, emqx_broker:subscriptions(<<"clientid">>))
    );
t_subscriptions({'end', _Config}) ->
    emqx_broker:unsubscribe(<<"topic">>).

t_sub_pub({init, Config}) ->
    ok = emqx_broker:subscribe(<<"topic">>),
    Config;
t_sub_pub(Config) when is_list(Config) ->
    ct:sleep(100),
    emqx_broker:safe_publish(emqx_message:make(ct, <<"topic">>, <<"hello">>)),
    ?assert(
        receive
            {deliver, <<"topic">>, #message{payload = <<"hello">>}} ->
                true;
            _ ->
                false
        after 100 ->
            false
        end
    );
t_sub_pub({'end', _Config}) ->
    ok = emqx_broker:unsubscribe(<<"topic">>).

t_nosub_pub({init, Config}) ->
    Config;
t_nosub_pub({'end', _Config}) ->
    ok;
t_nosub_pub(Config) when is_list(Config) ->
    ?assertEqual(0, emqx_metrics:val('messages.dropped')),
    emqx_broker:publish(emqx_message:make(ct, <<"topic">>, <<"hello">>)),
    ?assertEqual(1, emqx_metrics:val('messages.dropped')).

t_shared_subscribe({init, Config}) ->
    emqx_broker:subscribe(
        emqx_topic:make_shared_record(<<"group">>, <<"topic">>), <<"clientid">>, #{}
    ),
    ct:sleep(100),
    Config;
t_shared_subscribe(Config) when is_list(Config) ->
    emqx_broker:safe_publish(emqx_message:make(ct, <<"topic">>, <<"hello">>)),
    ?assert(
        receive
            {deliver, <<"topic">>, #message{
                headers = #{redispatch_to := ?REDISPATCH_TO(<<"group">>, <<"topic">>)},
                payload = <<"hello">>
            }} ->
                true;
            Msg ->
                ct:pal("Msg: ~p", [Msg]),
                false
        after 100 ->
            false
        end
    );
t_shared_subscribe({'end', _Config}) ->
    emqx_broker:unsubscribe(emqx_topic:make_shared_record(<<"group">>, <<"topic">>)).

t_shared_subscribe_2({init, Config}) ->
    Config;
t_shared_subscribe_2({'end', _Config}) ->
    ok;
t_shared_subscribe_2(_) ->
    {ok, ConnPid} = emqtt:start_link([{clean_start, true}, {clientid, <<"clientid">>}]),
    {ok, _} = emqtt:connect(ConnPid),
    {ok, _, [0]} = emqtt:subscribe(ConnPid, <<"$share/group/topic">>, 0),

    {ok, ConnPid2} = emqtt:start_link([{clean_start, true}, {clientid, <<"clientid2">>}]),
    {ok, _} = emqtt:connect(ConnPid2),
    {ok, _, [0]} = emqtt:subscribe(ConnPid2, <<"$share/group2/topic">>, 0),

    ct:sleep(10),
    ok = emqtt:publish(ConnPid, <<"topic">>, <<"hello">>, 0),
    Msgs = recv_msgs(2),
    ?assertEqual(2, length(Msgs)),
    ?assertEqual(
        true,
        lists:foldl(
            fun
                (#{payload := <<"hello">>, topic := <<"topic">>}, Acc) ->
                    Acc;
                (_, _) ->
                    false
            end,
            true,
            Msgs
        )
    ),
    emqtt:disconnect(ConnPid),
    emqtt:disconnect(ConnPid2).

t_shared_subscribe_3({init, Config}) ->
    Config;
t_shared_subscribe_3({'end', _Config}) ->
    ok;
t_shared_subscribe_3(_) ->
    {ok, ConnPid} = emqtt:start_link([{clean_start, true}, {clientid, <<"clientid">>}]),
    {ok, _} = emqtt:connect(ConnPid),
    {ok, _, [0]} = emqtt:subscribe(ConnPid, <<"$share/group/topic">>, 0),

    {ok, ConnPid2} = emqtt:start_link([{clean_start, true}, {clientid, <<"clientid2">>}]),
    {ok, _} = emqtt:connect(ConnPid2),
    {ok, _, [0]} = emqtt:subscribe(ConnPid2, <<"$share/group/topic">>, 0),

    ct:sleep(10),
    ok = emqtt:publish(ConnPid, <<"topic">>, <<"hello">>, 0),
    Msgs = recv_msgs(2),
    ?assertEqual(1, length(Msgs)),
    emqtt:disconnect(ConnPid),
    emqtt:disconnect(ConnPid2).

t_shard({init, Config}) ->
    ok = meck:new(emqx_broker_helper, [passthrough, no_history]),
    ok = meck:expect(emqx_broker_helper, get_sub_shard, fun(_, _) -> 1 end),
    emqx_broker:subscribe(<<"topic">>, <<"clientid">>),
    Config;
t_shard(Config) when is_list(Config) ->
    ct:sleep(100),
    emqx_broker:safe_publish(emqx_message:make(ct, <<"topic">>, <<"hello">>)),
    ?assert(
        receive
            {deliver, <<"topic">>, #message{payload = <<"hello">>}} ->
                true;
            _ ->
                false
        after 100 ->
            false
        end
    );
t_shard({'end', _Config}) ->
    emqx_broker:unsubscribe(<<"topic">>),
    ok = meck:unload(emqx_broker_helper).

%% persistent sessions, when gone, do not contribute to connected
%% client count
t_connected_client_count_persistent({init, Config}) ->
    ok = snabbkaffe:start_trace(),
    Config;
t_connected_client_count_persistent(Config) when is_list(Config) ->
    ConnFun = ?config(conn_fun, Config),
    ClientID = <<"clientid">>,
    ClientOpts = [
        {clean_start, false},
        {clientid, ClientID}
        | Config
    ],
    ?assertEqual(0, emqx_cm:get_connected_client_count()),
    ?check_trace(
        #{timetrap => 10_000},
        %% NOTE
        %% Change in the number of clients is sometimes not reflected immediately.
        %% That's why we have to retry test assertions.
        begin
            %% Connect a client.
            T0 = timestep(),
            {ok, ConnPid0} = emqtt:start_link(ClientOpts),
            {ok, _} = emqtt:ConnFun(ConnPid0),
            {ok, _} = block_until(emqx_cm_connected_client_count_inc, since(T0)),
            ?retry(10, 3, ?assertEqual(1, emqx_cm:get_connected_client_count())),
            %% Disconnect, should be zero again.
            true = erlang:unlink(ConnPid0),
            ok = emqtt:disconnect(ConnPid0),
            {ok, _} = block_until(emqx_cm_connected_client_count_dec, since(T0)),
            ?retry(10, 3, ?assertEqual(0, emqx_cm:get_connected_client_count())),
            %% Reconnecting.
            T1 = timestep(),
            {ok, ConnPid1} = emqtt:start_link(ClientOpts),
            {ok, _} = emqtt:ConnFun(ConnPid1),
            {ok, _} = block_until(emqx_cm_connected_client_count_inc, since(T1)),
            ?retry(10, 3, ?assertEqual(1, emqx_cm:get_connected_client_count())),
            %% Take over, should be exacly 1 once the takeover is complete.
            T2 = timestep(),
            true = erlang:unlink(ConnPid1),
            {ok, ConnPid2} = emqtt:start_link(ClientOpts),
            {ok, _} = emqtt:ConnFun(ConnPid2),
            {ok, _} = block_until(emqx_cm_connected_client_count_inc, since(T2)),
            {ok, _} = block_until(emqx_cm_connected_client_count_dec, since(T2)),
            ?retry(10, 3, ?assertEqual(1, emqx_cm:get_connected_client_count())),
            %% Abnormal exit of channel process
            T3 = timestep(),
            true = erlang:unlink(ConnPid2),
            ChanPids = emqx_cm:all_channels(),
            ok = lists:foreach(fun(ChanPid) -> exit(ChanPid, kill) end, ChanPids),
            {ok, _} = block_until(
                {
                    ?match_event(#{?snk_kind := emqx_cm_connected_client_count_dec}),
                    length(ChanPids)
                },
                since(T3)
            ),
            ?retry(10, 5, ?assertEqual(0, emqx_cm:get_connected_client_count()))
        end,
        fun(_) ->
            ok
        end
    );
t_connected_client_count_persistent({'end', _Config}) ->
    snabbkaffe:stop(),
    ok.

%% connections without client_id also contribute to connected client
%% count
t_connected_client_count_anonymous({init, Config}) ->
    ok = snabbkaffe:start_trace(),
    process_flag(trap_exit, true),
    Config;
t_connected_client_count_anonymous(Config) when is_list(Config) ->
    ConnFun = ?config(conn_fun, Config),
    ?assertEqual(0, emqx_cm:get_connected_client_count()),
    %% first client
    {ok, ConnPid0} = emqtt:start_link([
        {clean_start, true}
        | Config
    ]),
    {{ok, _}, {ok, [_]}} = wait_for_events(
        fun() -> emqtt:ConnFun(ConnPid0) end,
        [emqx_cm_connected_client_count_inc]
    ),
    ?assertEqual(1, emqx_cm:get_connected_client_count()),
    %% second client
    {ok, ConnPid1} = emqtt:start_link([
        {clean_start, true}
        | Config
    ]),
    {{ok, _}, {ok, [_]}} = wait_for_events(
        fun() -> emqtt:ConnFun(ConnPid1) end,
        [emqx_cm_connected_client_count_inc]
    ),
    ?assertEqual(2, emqx_cm:get_connected_client_count()),
    %% when first client disconnects, shouldn't affect the second
    {ok, {ok, [_]}} = wait_for_events(
        fun() -> emqtt:disconnect(ConnPid0) end,
        [
            emqx_cm_connected_client_count_dec
        ]
    ),
    ?assertEqual(1, emqx_cm:get_connected_client_count()),
    %% reconnecting
    {ok, ConnPid2} = emqtt:start_link([
        {clean_start, true}
        | Config
    ]),
    {{ok, _}, {ok, [_]}} = wait_for_events(
        fun() -> emqtt:ConnFun(ConnPid2) end,
        [emqx_cm_connected_client_count_inc]
    ),
    ?assertEqual(2, emqx_cm:get_connected_client_count()),
    {ok, {ok, [_]}} = wait_for_events(
        fun() -> emqtt:disconnect(ConnPid1) end,
        [
            emqx_cm_connected_client_count_dec
        ]
    ),
    ?assertEqual(1, emqx_cm:get_connected_client_count()),
    %% abnormal exit of channel process
    Chans = emqx_cm:all_channels(),
    {ok, {ok, [_]}} = wait_for_events(
        fun() ->
            lists:foreach(
                fun(ChanPid) -> exit(ChanPid, kill) end,
                Chans
            )
        end,
        [
            emqx_cm_connected_client_count_dec
        ]
    ),
    ?assertEqual(0, emqx_cm:get_connected_client_count()),
    ok;
t_connected_client_count_anonymous({'end', _Config}) ->
    snabbkaffe:stop(),
    ok.

t_connected_client_count_transient_takeover({init, Config}) ->
    ok = snabbkaffe:start_trace(),
    process_flag(trap_exit, true),
    Config;
t_connected_client_count_transient_takeover(Config) when is_list(Config) ->
    ConnFun = ?config(conn_fun, Config),
    ClientID = <<"clientid">>,
    ?assertEqual(0, emqx_cm:get_connected_client_count()),
    %% we spawn several clients simultaneously to cause the race
    %% condition for the client id lock
    NumClients = 20,
    ConnectSuccessCntr = counters:new(1, []),
    ConnectFailCntr = counters:new(1, []),
    Opts = [
        {clean_start, true},
        {clientid, ClientID}
        | Config
    ],
    ConnectFun =
        fun() ->
            process_flag(trap_exit, true),
            try
                {ok, ConnPid} = emqtt:start_link(Opts),
                {ok, _} = emqtt:ConnFun(ConnPid),
                counters:add(ConnectSuccessCntr, 1, 1)
            catch
                _:_ ->
                    counters:add(ConnectFailCntr, 1, 1)
            end
        end,
    {ok, {ok, [_, _]}} =
        wait_for_events(
            fun() ->
                lists:foreach(
                    fun(_) ->
                        spawn(ConnectFun)
                    end,
                    lists:seq(1, NumClients)
                )
            end,
            %% At least one channel acquires the lock for this client id.  We
            %% also expect a decrement event because the client dies along with
            %% the ephemeral process.
            [
                emqx_cm_connected_client_count_inc,
                emqx_cm_connected_client_count_dec
            ],
            5000
        ),
    %% Since more than one pair of inc/dec may be emitted, we need to
    %% wait for full stabilization
    ?retry(
        _Sleep = 100,
        _Retries = 100,
        begin
            ConnectSuccessCnt = counters:get(ConnectSuccessCntr, 1),
            ConnectFailCnt = counters:get(ConnectFailCntr, 1),
            NumClients = ConnectSuccessCnt + ConnectFailCnt
        end
    ),
    ConnectSuccessCnt = counters:get(ConnectSuccessCntr, 1),
    ?assert(ConnectSuccessCnt > 0),
    EventsThatShouldHaveHappened = lists:flatten(
        lists:duplicate(
            ConnectSuccessCnt,
            [
                emqx_cm_connected_client_count_inc,
                emqx_cm_connected_client_count_dec
            ]
        )
    ),
    wait_for_events(fun() -> ok end, EventsThatShouldHaveHappened, 10000, infinity),
    %% It must be 0 again because we got enough
    %% emqx_cm_connected_client_count_dec events
    ?assertEqual(0, emqx_cm:get_connected_client_count()),
    %% connecting again, this time, retry until server is not busy
    {{ok, _}, {ok, [_]}} =
        wait_for_events(
<<<<<<< HEAD
            fun() -> emqtt:ConnFun(ConnPid1) end,
            [emqx_cm_connected_client_count_inc],
            1000,
            1000
=======
            fun() -> start_connect_client(Opts, ConnFun) end,
            [emqx_cm_connected_client_count_inc]
>>>>>>> f25c42d1
        ),
    ?assertEqual(1, emqx_cm:get_connected_client_count()),
    %% abnormal exit of channel process
    [ChanPid] = emqx_cm:all_channels(),
    {ok, {ok, [_]}} =
        wait_for_events(
            fun() ->
                exit(ChanPid, kill),
                ok
            end,
            [emqx_cm_connected_client_count_dec]
        ),
    ?assertEqual(0, emqx_cm:get_connected_client_count()),
    ok;
t_connected_client_count_transient_takeover({'end', _Config}) ->
    snabbkaffe:stop(),
    ok.

t_connected_client_stats({init, Config}) ->
    ok = supervisor:terminate_child(emqx_kernel_sup, emqx_stats),
    {ok, _} = supervisor:restart_child(emqx_kernel_sup, emqx_stats),
    ok = snabbkaffe:start_trace(),
    Config;
t_connected_client_stats(Config) when is_list(Config) ->
    ConnFun = ?config(conn_fun, Config),
    ?assertEqual(0, emqx_cm:get_connected_client_count()),
    ?assertEqual(0, emqx_stats:getstat('live_connections.count')),
    ?assertEqual(0, emqx_stats:getstat('live_connections.max')),
    {ok, ConnPid} = emqtt:start_link([
        {clean_start, true},
        {clientid, <<"clientid">>}
        | Config
    ]),
    {{ok, _}, {ok, [_]}} = wait_for_events(
        fun() -> emqtt:ConnFun(ConnPid) end,
        [emqx_cm_connected_client_count_inc]
    ),
    timer:sleep(20),
    %% ensure stats are synchronized
    {_, {ok, [_]}} = wait_for_stats(
        fun emqx_cm:stats_fun/0,
        [
            #{
                count_stat => 'live_connections.count',
                max_stat => 'live_connections.max'
            }
        ]
    ),
    ?assertEqual(1, emqx_stats:getstat('live_connections.count')),
    ?assertEqual(1, emqx_stats:getstat('live_connections.max')),
    {ok, {ok, [_]}} = wait_for_events(
        fun() -> emqtt:disconnect(ConnPid) end,
        [emqx_cm_connected_client_count_dec]
    ),
    timer:sleep(20),
    %% ensure stats are synchronized
    {_, {ok, [_]}} = wait_for_stats(
        fun emqx_cm:stats_fun/0,
        [
            #{
                count_stat => 'live_connections.count',
                max_stat => 'live_connections.max'
            }
        ]
    ),
    ?assertEqual(0, emqx_stats:getstat('live_connections.count')),
    ?assertEqual(1, emqx_stats:getstat('live_connections.max')),
    ok;
t_connected_client_stats({'end', _Config}) ->
    ok = snabbkaffe:stop(),
    ok = supervisor:terminate_child(emqx_kernel_sup, emqx_stats),
    {ok, _} = supervisor:restart_child(emqx_kernel_sup, emqx_stats),
    ok.

%% the count must be always non negative
t_connect_client_never_negative({init, Config}) ->
    Config;
t_connect_client_never_negative(Config) when is_list(Config) ->
    ?assertEqual(0, emqx_cm:get_connected_client_count()),
    %% would go to -1
    ChanPid = list_to_pid("<0.0.1>"),
    emqx_cm:mark_channel_disconnected(ChanPid),
    ?assertEqual(0, emqx_cm:get_connected_client_count()),
    %% would be 0, if really went to -1
    emqx_cm:mark_channel_connected(ChanPid),
    ?assertEqual(1, emqx_cm:get_connected_client_count()),
    ok;
t_connect_client_never_negative({'end', _Config}) ->
    ok.

t_connack_auth_error({init, Config}) ->
    process_flag(trap_exit, true),
    emqx_hooks:put(
        'client.authenticate',
        {?MODULE, authenticate_deny, []},
        ?HP_AUTHN
    ),
    Config;
t_connack_auth_error({'end', _Config}) ->
    emqx_hooks:del(
        'client.authenticate',
        {?MODULE, authenticate_deny, []}
    ),
    ok;
t_connack_auth_error(Config) when is_list(Config) ->
    %% MQTT 3.1
    ?assertEqual(0, emqx_metrics:val('packets.connack.auth_error')),
    {ok, C0} = emqtt:start_link([{proto_ver, v4}]),
    ?assertEqual({error, {malformed_username_or_password, undefined}}, emqtt:connect(C0)),
    ?assertEqual(1, emqx_metrics:val('packets.connack.auth_error')),
    %% MQTT 5.0
    {ok, C1} = emqtt:start_link([{proto_ver, v5}]),
    ?assertEqual({error, {bad_username_or_password, #{}}}, emqtt:connect(C1)),
    ?assertEqual(2, emqx_metrics:val('packets.connack.auth_error')),
    ok.

authenticate_deny(_Credentials, _Default) ->
    {stop, {error, bad_username_or_password}}.

wait_for_events(Action, Kinds) ->
    wait_for_events(Action, Kinds, 1000).

wait_for_events(Action, Kinds, Timeout) ->
    wait_for_events(Action, Kinds, Timeout, 0).

wait_for_events(Action, Kinds, Timeout, BackInTime) ->
    Predicate = fun(#{?snk_kind := K}) ->
        lists:member(K, Kinds)
    end,
    N = length(Kinds),
    {ok, Sub} = snabbkaffe_collector:subscribe(Predicate, N, Timeout, BackInTime),
    Res = Action(),
    case snabbkaffe_collector:receive_events(Sub) of
        {timeout, _} ->
            {Res, timeout};
        {ok, Events} ->
            {Res, {ok, Events}}
    end.

block_until(Kind, BackInTime) when is_atom(Kind) ->
    block_until(?match_event(#{?snk_kind := Kind}), BackInTime);
block_until(Predicate, BackInTime) ->
    snabbkaffe:block_until(Predicate, infinity, BackInTime).

wait_for_stats(Action, Stats) ->
    Predicate = fun
        (Event = #{?snk_kind := emqx_stats_setstat}) ->
            Stat = maps:with(
                [
                    count_stat,
                    max_stat
                ],
                Event
            ),
            lists:member(Stat, Stats);
        (_) ->
            false
    end,
    N = length(Stats),
    Timeout = 500,
    {ok, Sub} = snabbkaffe_collector:subscribe(Predicate, N, Timeout, 0),
    Res = Action(),
    case snabbkaffe_collector:receive_events(Sub) of
        {timeout, _} ->
            {Res, timeout};
        {ok, Events} ->
            {Res, {ok, Events}}
    end.

recv_msgs(Count) ->
    recv_msgs(Count, []).

recv_msgs(0, Msgs) ->
    Msgs;
recv_msgs(Count, Msgs) ->
    receive
        {publish, Msg} ->
            recv_msgs(Count - 1, [Msg | Msgs]);
        _Other ->
            recv_msgs(Count, Msgs)
    after 100 ->
        Msgs
    end.

timestep() ->
    T0 = erlang:monotonic_time(millisecond),
    ok = timer:sleep(1),
    T0.

since(T0) ->
    erlang:monotonic_time(millisecond) - T0.

start_connect_client(Opts, ConnFun) ->
    {ok, Pid} = emqtt:start_link(Opts),
    case emqtt_connect(Pid, ConnFun) of
        {ok, _ConnAck} ->
            {ok, Pid};
        {error, {server_busy, _ConnAckProps}} ->
            timer:sleep(10),
            ClientId = proplists:get_value(clientid, Opts),
            ct:pal("~s reconnect after delay", [ClientId]),
            start_connect_client(Opts, ConnFun);
        {error, Reason} ->
            error(Reason)
    end.

emqtt_connect(ClientPid, ConnFun) ->
    unlink(ClientPid),
    case emqtt:ConnFun(ClientPid) of
        {ok, ConnAck} ->
            {ok, ConnAck};
        {error, Reason} ->
            %% ensure failed client is killed
            exit(ClientPid, kill),
            {error, Reason}
    end.<|MERGE_RESOLUTION|>--- conflicted
+++ resolved
@@ -602,15 +602,10 @@
     %% connecting again, this time, retry until server is not busy
     {{ok, _}, {ok, [_]}} =
         wait_for_events(
-<<<<<<< HEAD
-            fun() -> emqtt:ConnFun(ConnPid1) end,
+            fun() -> start_connect_client(Opts, ConnFun) end,
             [emqx_cm_connected_client_count_inc],
             1000,
             1000
-=======
-            fun() -> start_connect_client(Opts, ConnFun) end,
-            [emqx_cm_connected_client_count_inc]
->>>>>>> f25c42d1
         ),
     ?assertEqual(1, emqx_cm:get_connected_client_count()),
     %% abnormal exit of channel process
