--- conflicted
+++ resolved
@@ -77,16 +77,11 @@
     ].
 
 init_per_suite(Config) ->
-<<<<<<< HEAD
-    emqx_ct_helpers:boot_modules(all),
-    emqx_ct_helpers:start_apps([]),
     ct:pal("00~p~n", [application:which_applications()]),
     ct:pal("11~p~n", [application:get_all_env(emqx)]),
     ct:pal("22~p", [emqx_config:get([listeners])]),
-=======
     emqx_common_test_helpers:boot_modules(all),
     emqx_common_test_helpers:start_apps([]),
->>>>>>> ad195d0e
     emqx_config:put_listener_conf(ssl, default, [ssl, verify], verify_peer),
     ct:pal("33~p", [emqx_config:get([listeners])]),
     emqx_listeners:restart_listener('ssl:default'),
