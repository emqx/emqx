--- conflicted
+++ resolved
@@ -890,18 +890,7 @@
             {fun start_client/5, [
                 <<ClientId/binary, <<"_willsub">>/binary>>, WillTopic, ?QOS_1, []
             ]},
-<<<<<<< HEAD
-            %% kick may fail (not found) without this delay
-            {
-                fun(CTX) ->
-                    timer:sleep(1000),
-                    CTX
-                end,
-                []
-            },
-=======
             {fun wait_for_chan_reg/2, [ClientId]},
->>>>>>> 34851f4d
             %% WHEN: client is kicked with kick_session
             {fun kick_client/2, [ClientId]},
             {fun wait_for_chan_dereg/2, [ClientId]},
