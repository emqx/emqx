%%--------------------------------------------------------------------
%% Copyright (c) 2022-2023 EMQ Technologies Co., Ltd. All Rights Reserved.
%%--------------------------------------------------------------------

-module(emqx_conf_schema_tests).

-include_lib("eunit/include/eunit.hrl").

%% erlfmt-ignore
-define(BASE_CONF,
    """
             node {
                name = \"emqx1@127.0.0.1\"
                cookie = \"emqxsecretcookie\"
                data_dir = \"data\"
             }
             cluster {
                name = emqxcl
                discovery_strategy = static
                static.seeds = ~p
                core_nodes = ~p
             }
    """).

array_nodes_test() ->
    ExpectNodes = ['emqx1@127.0.0.1', 'emqx2@127.0.0.1'],
    lists:foreach(
<<<<<<< HEAD
        fun({Seeds, Nodes}) ->
            ConfFile = to_bin(?BASE_CONF, [Seeds, Nodes]),
=======
        fun(Nodes) ->
            ConfFile = to_bin(?BASE_CONF, [Nodes, Nodes]),
>>>>>>> 79cf5cad
            {ok, Conf} = hocon:binary(ConfFile, #{format => richmap}),
            ConfList = hocon_tconf:generate(emqx_conf_schema, Conf),
            ClusterDiscovery = proplists:get_value(
                cluster_discovery, proplists:get_value(ekka, ConfList)
            ),
            ?assertEqual(
                {static, [{seeds, ExpectNodes}]},
                ClusterDiscovery,
                Nodes
            ),
            ?assertEqual(
                ExpectNodes,
                proplists:get_value(core_nodes, proplists:get_value(mria, ConfList)),
                Nodes
            )
        end,
<<<<<<< HEAD
        [{["emqx1@127.0.0.1", "emqx2@127.0.0.1"], "emqx1@127.0.0.1, emqx2@127.0.0.1"}]
=======
        [["emqx1@127.0.0.1", "emqx2@127.0.0.1"], "emqx1@127.0.0.1, emqx2@127.0.0.1"]
>>>>>>> 79cf5cad
    ),
    ok.

%% erlfmt-ignore
-define(BASE_AUTHN_ARRAY,
    """
        authentication = [
          {backend = \"http\"
          body {password = \"${password}\", username = \"${username}\"}
          connect_timeout = \"15s\"
          enable_pipelining = 100
          headers {\"content-type\" = \"application/json\"}
          mechanism = \"password_based\"
          method = \"~p\"
          pool_size = 8
          request_timeout = \"5s\"
          ssl {enable = ~p, verify = \"verify_peer\"}
          url = \"~ts\"
        }
        ]
    """
).

-define(ERROR(Reason),
    {emqx_conf_schema, [
        #{
            kind := validation_error,
            reason := integrity_validation_failure,
            result := _,
            validation_name := Reason
        }
    ]}
).

authn_validations_test() ->
<<<<<<< HEAD
    BaseConf = to_bin(?BASE_CONF, [["emqx1@127.0.0.1"], "emqx1@127.0.0.1,emqx1@127.0.0.1"]),
=======
    BaseConf = to_bin(?BASE_CONF, ["emqx1@127.0.0.1", "emqx1@127.0.0.1"]),
>>>>>>> 79cf5cad

    OKHttps = to_bin(?BASE_AUTHN_ARRAY, [post, true, <<"https://127.0.0.1:8080">>]),
    Conf0 = <<BaseConf/binary, OKHttps/binary>>,
    {ok, ConfMap0} = hocon:binary(Conf0, #{format => richmap}),
    ?assert(is_list(hocon_tconf:generate(emqx_conf_schema, ConfMap0))),

    OKHttp = to_bin(?BASE_AUTHN_ARRAY, [post, false, <<"http://127.0.0.1:8080">>]),
    Conf1 = <<BaseConf/binary, OKHttp/binary>>,
    {ok, ConfMap1} = hocon:binary(Conf1, #{format => richmap}),
    ?assert(is_list(hocon_tconf:generate(emqx_conf_schema, ConfMap1))),

    DisableSSLWithHttps = to_bin(?BASE_AUTHN_ARRAY, [post, false, <<"https://127.0.0.1:8080">>]),
    Conf2 = <<BaseConf/binary, DisableSSLWithHttps/binary>>,
    {ok, ConfMap2} = hocon:binary(Conf2, #{format => richmap}),
    ?assertThrow(
        ?ERROR(check_http_ssl_opts),
        hocon_tconf:generate(emqx_conf_schema, ConfMap2)
    ),

    BadHeader = to_bin(?BASE_AUTHN_ARRAY, [get, true, <<"https://127.0.0.1:8080">>]),
    Conf3 = <<BaseConf/binary, BadHeader/binary>>,
    {ok, ConfMap3} = hocon:binary(Conf3, #{format => richmap}),
    ?assertThrow(
        ?ERROR(check_http_headers),
        hocon_tconf:generate(emqx_conf_schema, ConfMap3)
    ),

    BadHeaderWithTuple = binary:replace(BadHeader, [<<"[">>, <<"]">>], <<"">>, [global]),
    Conf4 = <<BaseConf/binary, BadHeaderWithTuple/binary>>,
    {ok, ConfMap4} = hocon:binary(Conf4, #{format => richmap}),
    ?assertThrow(
        ?ERROR(check_http_headers),
        hocon_tconf:generate(emqx_conf_schema, ConfMap4)
    ),
    ok.

doc_gen_test() ->
    %% the json file too large to encode.
    {
        timeout,
        60,
        fun() ->
            Dir = "tmp",
            ok = filelib:ensure_dir(filename:join("tmp", foo)),
            I18nFile = filename:join([
                "_build",
                "test",
                "lib",
                "emqx_dashboard",
                "priv",
                "i18n.conf"
            ]),
            _ = emqx_conf:dump_schema(Dir, emqx_conf_schema, I18nFile),
            ok
        end
    }.

to_bin(Format, Args) ->
    iolist_to_binary(io_lib:format(Format, Args)).<|MERGE_RESOLUTION|>--- conflicted
+++ resolved
@@ -25,13 +25,8 @@
 array_nodes_test() ->
     ExpectNodes = ['emqx1@127.0.0.1', 'emqx2@127.0.0.1'],
     lists:foreach(
-<<<<<<< HEAD
-        fun({Seeds, Nodes}) ->
-            ConfFile = to_bin(?BASE_CONF, [Seeds, Nodes]),
-=======
         fun(Nodes) ->
             ConfFile = to_bin(?BASE_CONF, [Nodes, Nodes]),
->>>>>>> 79cf5cad
             {ok, Conf} = hocon:binary(ConfFile, #{format => richmap}),
             ConfList = hocon_tconf:generate(emqx_conf_schema, Conf),
             ClusterDiscovery = proplists:get_value(
@@ -48,11 +43,7 @@
                 Nodes
             )
         end,
-<<<<<<< HEAD
-        [{["emqx1@127.0.0.1", "emqx2@127.0.0.1"], "emqx1@127.0.0.1, emqx2@127.0.0.1"}]
-=======
         [["emqx1@127.0.0.1", "emqx2@127.0.0.1"], "emqx1@127.0.0.1, emqx2@127.0.0.1"]
->>>>>>> 79cf5cad
     ),
     ok.
 
@@ -88,11 +79,7 @@
 ).
 
 authn_validations_test() ->
-<<<<<<< HEAD
-    BaseConf = to_bin(?BASE_CONF, [["emqx1@127.0.0.1"], "emqx1@127.0.0.1,emqx1@127.0.0.1"]),
-=======
     BaseConf = to_bin(?BASE_CONF, ["emqx1@127.0.0.1", "emqx1@127.0.0.1"]),
->>>>>>> 79cf5cad
 
     OKHttps = to_bin(?BASE_AUTHN_ARRAY, [post, true, <<"https://127.0.0.1:8080">>]),
     Conf0 = <<BaseConf/binary, OKHttps/binary>>,
