--- conflicted
+++ resolved
@@ -1320,8 +1320,6 @@
             ok
         end
     ),
-<<<<<<< HEAD
-=======
     ok.
 
 -doc """
@@ -1473,5 +1471,4 @@
             ok
         end
     ),
->>>>>>> 7fbfeb9d
     ok.