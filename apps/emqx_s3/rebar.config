--- conflicted
+++ resolved
@@ -2,11 +2,7 @@
 
 {deps, [
     {emqx, {path, "../../apps/emqx"}},
-<<<<<<< HEAD
-    {erlcloud, {git, "https://github.com/emqx/erlcloud", {tag, "3.7.0.4"}}},
-=======
     {erlcloud, {git, "https://github.com/emqx/erlcloud", {tag, "3.8.3.0"}}},
->>>>>>> 4a586b41
     {emqx_bridge_http, {path, "../emqx_bridge_http"}}
 ]}.
 
