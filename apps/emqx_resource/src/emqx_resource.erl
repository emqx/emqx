--- conflicted
+++ resolved
@@ -798,12 +798,6 @@
         {ok, ResourceMod} ->
             %% The resource entries in the ETS table are erased inside
             %% `call_stop' if the call is successful.
-<<<<<<< HEAD
-            ok = call_stop(ResourceId, ResourceMod, _ResourceState = undefined),
-            ok;
-        error ->
-            %% Nothing allocated
-=======
             case call_stop(ResourceId, ResourceMod, _ResourceState = undefined) of
                 ok ->
                     ok;
@@ -815,8 +809,8 @@
                     }),
                     ok
             end;
-        false ->
->>>>>>> e35c2f52
+        error ->
+            %% Nothing allocated
             ok
     end.
 
