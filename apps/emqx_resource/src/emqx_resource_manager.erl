%%--------------------------------------------------------------------
%% Copyright (c) 2022-2025 EMQ Technologies Co., Ltd. All Rights Reserved.
%%
%% Licensed under the Apache License, Version 2.0 (the "License");
%% you may not use this file except in compliance with the License.
%% You may obtain a copy of the License at
%%
%%     http://www.apache.org/licenses/LICENSE-2.0
%%
%% Unless required by applicable law or agreed to in writing, software
%% distributed under the License is distributed on an "AS IS" BASIS,
%% WITHOUT WARRANTIES OR CONDITIONS OF ANY KIND, either express or implied.
%% See the License for the specific language governing permissions and
%% limitations under the License.
%%--------------------------------------------------------------------
-module(emqx_resource_manager).

-feature(maybe_expr, enable).

-behaviour(gen_statem).

-include("emqx_resource.hrl").
-include_lib("emqx/include/logger.hrl").
-include_lib("snabbkaffe/include/trace.hrl").

% API
-export([
    ensure_resource/5,
    recreate/4,
    remove/1,
    create_dry_run/2,
    create_dry_run/3,
    create_dry_run/4,
    restart/2,
    start/2,
    stop/1,
    health_check/1,
    channel_health_check/2,
    add_channel/3,
    add_channel/4,
    add_channel_async/3,
    remove_channel/2,
    remove_channel_async/2,
    get_channels/1
]).

-export([
    lookup/1,
    list_all/0,
    list_group/1,
    lookup_cached/1,
    is_exist/1,
    get_metrics/1,
    reset_metrics/1,
    get_query_mode_and_last_error/2
]).

-export([
    set_resource_status_connecting/1,
    external_error/1
]).

% Server
-export([start_link/5, where/1]).

% Behaviour
-export([init/1, callback_mode/0, handle_event/4, terminate/3]).

%% Test/debug only
-export([get_channel_configs/1]).

%% Internal exports.
-export([worker_resource_health_check/1, worker_channel_health_check/2]).
-export([wait_for_ready/2]).

-ifdef(TEST).
-export([stop/2, summarize_query_mode/2]).
-endif.

%%------------------------------------------------------------------------------
%% Type definitions
%%------------------------------------------------------------------------------

-define(not_added_yet, {?MODULE, not_added_yet}).
-define(add_channel_failed(REASON), {?MODULE, add_channel_failed, REASON}).

% State record
-record(data, {
    id,
    group,
    type,
    mod,
    callback_mode,
    query_mode,
    config,
    opts,
    status,
    state,
    error,
    pid,
    added_channels = #{},
    %% Reference to process performing resource health check.
    hc_workers = #{
        resource => #{},
        channel => #{
            ongoing => #{}
        }
    } :: #{
        resource := #{pid() => true},
        channel := #{
            pid() => channel_id(),
            ongoing := #{channel_id() => channel_status_map()}
        }
    },
    %% Callers waiting on health check
    hc_pending_callers = #{resource => [], channel => #{}} :: #{
        resource := [gen_statem:from()],
        channel := #{channel_id() => [gen_statem:from()]}
    },
    extra
}).

-type data() :: #data{}.
-type channel_status_map() :: #{
    status := channel_status(),
    error := term(),
    config := map()
}.
-type cache_channel_status_map() :: #{
    status := channel_status(),
    error := term(),
    query_mode := emqx_resource:resource_query_mode()
}.
-type external_channel_status_map() :: #{
    status := channel_status(),
    error := term()
}.

-define(NAME(ResId), {n, l, {?MODULE, ResId}}).
-define(REF(ResId), {via, gproc, ?NAME(ResId)}).

-define(WAIT_FOR_RESOURCE_DELAY, 100).
-define(T_OPERATION, 5000).
-define(T_LOOKUP, 1000).
-define(RETRY_REMOVE_TIMEOUT, 2_000).

%% `gen_statem' states
%% Note: most of them coincide with resource _status_.  We use a different set of macros
%% to avoid mixing those concepts up.
%% Also note: the `stopped' _status_ can only be emitted by `emqx_resource_manager'...
%% Modules implementing `emqx_resource' behavior should not return it.
-define(state_connected, connected).
-define(state_connecting, connecting).
-define(state_disconnected, disconnected).
-define(state_stopped, stopped).

-type state() ::
    ?state_stopped
    | ?state_disconnected
    | ?state_connecting
    | ?state_connected.

-define(IS_STATUS(ST),
    ST =:= ?status_connecting; ST =:= ?status_connected; ST =:= ?status_disconnected
).

-type add_channel_opts() :: #{
    %% Whether to immediately perform a health check after adding the channel.
    %% Default: `true'
    perform_health_check => boolean()
}.

-type generic_timeout_cancel(Id) :: {{timeout, Id}, cancel}.

%% calls/casts/generic timeouts
-record(add_channel, {channel_id :: channel_id(), config :: map()}).
-record(remove_channel, {channel_id :: channel_id()}).
-record(start_channel_health_check, {channel_id :: channel_id()}).
-record(retry_add_channel, {channel_id :: channel_id()}).
-record(retry_remove_channel, {channel_id :: channel_id()}).
-record(get_channel_configs, {}).

-type generic_timeout(Id, Content) :: {{timeout, Id}, timeout(), Content}.
-type start_channel_health_check_action() :: generic_timeout(
    #start_channel_health_check{}, #start_channel_health_check{}
).
-type retry_add_channel_action() :: generic_timeout(
    #retry_add_channel{}, #retry_add_channel{}
).
-type retry_remove_channel_action() :: generic_timeout(
    #retry_remove_channel{}, #retry_remove_channel{}
).
-type retry_add_channel_event() :: #retry_add_channel{}.
-type retry_remove_channel_event() :: #retry_remove_channel{}.

%%------------------------------------------------------------------------------
%% API
%%------------------------------------------------------------------------------

where(ResId) ->
    gproc:where(?NAME(ResId)).

%% @doc Called from emqx_resource when starting a resource instance.
%%
%% Triggers the emqx_resource_manager_sup supervisor to actually create
%% and link the process itself if not already started.
-spec ensure_resource(
    resource_id(),
    resource_group(),
    resource_module(),
    resource_config(),
    creation_opts()
) -> {ok, resource_data()}.
ensure_resource(ResId, Group, ResourceType, Config, Opts) ->
    case lookup(ResId) of
        {ok, _Group, Data} ->
            {ok, Data};
        {error, not_found} ->
            create_and_return_data(ResId, Group, ResourceType, Config, Opts)
    end.

%% @doc Called from emqx_resource when recreating a resource which may or may not exist
-spec recreate(
    resource_id(), resource_module(), resource_config(), creation_opts()
) ->
    {ok, resource_data()} | {error, not_found} | {error, updating_to_incorrect_resource_type}.
recreate(ResId, ResourceType, NewConfig, Opts) ->
    case lookup(ResId) of
        {ok, Group, #{mod := ResourceType, status := _} = _Data} ->
            _ = remove(ResId, false),
            create_and_return_data(ResId, Group, ResourceType, NewConfig, Opts);
        {ok, _, #{mod := Mod}} when Mod =/= ResourceType ->
            {error, updating_to_incorrect_resource_type};
        {error, not_found} ->
            {error, not_found}
    end.

create_and_return_data(ResId, Group, ResourceType, Config, Opts) ->
    _ = create(ResId, Group, ResourceType, Config, Opts),
    {ok, _Group, Data} = lookup(ResId),
    {ok, Data}.

%% @doc Create a resource_manager and wait until it is running
create(ResId, Group, ResourceType, Config, Opts) ->
    % The state machine will make the actual call to the callback/resource module after init
    ok = emqx_resource_manager_sup:ensure_child(ResId, Group, ResourceType, Config, Opts),
    % Create metrics for the resource
    ok = emqx_resource:create_metrics(ResId),
    QueryMode = emqx_resource:query_mode(ResourceType, Config, Opts),
    SpawnBufferWorkers = maps:get(spawn_buffer_workers, Opts, true),
    case SpawnBufferWorkers andalso lists:member(QueryMode, [sync, async]) of
        true ->
            %% start resource workers as the query type requires them
            ok = emqx_resource_buffer_worker_sup:start_workers(ResId, Opts);
        false ->
            ok
    end,
    StartAfterCreated = maps:get(start_after_created, Opts, ?START_AFTER_CREATED),
    AsyncStart = maps:get(async_start, Opts, false),
    case StartAfterCreated andalso not AsyncStart of
        true ->
            wait_for_ready(ResId, maps:get(start_timeout, Opts, ?START_TIMEOUT));
        false ->
            ok
    end.

%% @doc Called from `emqx_resource` when doing a dry run for creating a resource instance.
%%
%% Triggers the `emqx_resource_manager_sup` supervisor to actually create
%% and link the process itself if not already started, and then immediately stops.
-spec create_dry_run(resource_module(), resource_config()) ->
    ok | {error, Reason :: term()}.
create_dry_run(ResourceType, Config) ->
    ResId = ?PROBE_ID_NEW(),
    create_dry_run(ResId, ResourceType, Config).

create_dry_run(ResId, ResourceType, Config) ->
    create_dry_run(ResId, ResourceType, Config, fun do_nothing_on_ready/1).

do_nothing_on_ready(_ResId) ->
    ok.

-spec create_dry_run(
    resource_id(), resource_module(), resource_config(), OnReadyCallback
) ->
    ok | {error, Reason :: term()}
when
    OnReadyCallback :: fun((resource_id()) -> ok | {error, Reason :: term()}).
create_dry_run(ResId, ResourceType, Config, OnReadyCallback) ->
    Opts =
        case is_map(Config) of
            true -> maps:get(resource_opts, Config, #{});
            false -> #{}
        end,
    %% Ensure that the dry run resource is terminated, even if this process is forcefully
    %% killed (e.g.: cowboy / HTTP API request times out).
    emqx_resource_cache_cleaner:add_dry_run(ResId, self()),
    ok = emqx_resource_manager_sup:ensure_child(
        ResId, <<"dry_run">>, ResourceType, Config, Opts
    ),
    HealthCheckInterval = maps:get(health_check_interval, Opts, ?HEALTHCHECK_INTERVAL),
    Timeout = emqx_utils:clamp(HealthCheckInterval, 5_000, 60_000),
    case wait_for_ready(ResId, Timeout) of
        ok ->
            CallbackResult =
                try
                    OnReadyCallback(ResId)
                catch
                    _:CallbackReason ->
                        {error, CallbackReason}
                end,
            case remove(ResId) of
                ok ->
                    CallbackResult;
                {error, _} = Error ->
                    Error
            end;
        {error, Reason} ->
            %% Removal is done asynchronously.  See comment below.
            {error, Reason};
        timeout ->
            %% Removal is done asynchronously by the cache cleaner.  If the resource
            %% process is stuck and not responding to calls, doing the removal
            %% synchronously here would take more time than the defined timeout, possibly
            %% timing out HTTP API requests.
            {error, timeout}
    end.

%% @doc Stops a running resource_manager and clears the metrics for the resource
-spec remove(resource_id()) -> ok | {error, Reason :: term()}.
remove(ResId) when is_binary(ResId) ->
    remove(ResId, true).

%% @doc Stops a running resource_manager and optionally clears the metrics for the resource
-spec remove(resource_id(), boolean()) -> ok | {error, Reason :: term()}.
remove(ResId, ClearMetrics) when is_binary(ResId) ->
    try
        do_remove(ResId, ClearMetrics)
    after
        %% Ensure the supervisor has it removed, otherwise the immediate re-add will see a stale process
        %% If the 'remove' call above had succeeded, this is mostly a no-op but still needed to avoid race condition.
        %% Otherwise this is a 'infinity' shutdown, so it may take arbitrary long.
        emqx_resource_manager_sup:delete_child(ResId)
    end.

do_remove(ResId, ClearMetrics) ->
    case gproc:whereis_name(?NAME(ResId)) of
        undefined ->
            ok;
        Pid when is_pid(Pid) ->
            MRef = monitor(process, Pid),
            case safe_call(ResId, {remove, ClearMetrics}, ?T_OPERATION) of
                {error, timeout} ->
                    ?tp(error, "forcefully_stopping_resource_due_to_timeout", #{
                        action => remove,
                        resource_id => ResId
                    }),
                    force_kill(ResId, MRef),
                    ok;
                ok ->
                    receive
                        {'DOWN', MRef, process, Pid, _} ->
                            ok
                    end,
                    ok;
                Res ->
                    Res
            end
    end.

%% @doc Stops and then starts an instance that was already running
-spec restart(resource_id(), creation_opts()) -> ok | {error, Reason :: term()}.
restart(ResId, Opts) when is_binary(ResId) ->
    case safe_call(ResId, restart, ?T_OPERATION) of
        ok ->
            _ = wait_for_ready(ResId, maps:get(start_timeout, Opts, 5000)),
            ok;
        {error, _Reason} = Error ->
            Error
    end.

%% @doc Start the resource
-spec start(resource_id(), creation_opts()) -> ok | timeout | {error, Reason :: term()}.
start(ResId, Opts) ->
    StartTimeout = maps:get(start_timeout, Opts, ?T_OPERATION),
    case safe_call(ResId, start, StartTimeout) of
        ok ->
            wait_for_ready(ResId, StartTimeout);
        {error, _Reason} = Error ->
            Error
    end.

%% @doc Stop the resource
-spec stop(resource_id()) -> ok | {error, Reason :: term()}.
stop(ResId) ->
    stop(ResId, ?T_OPERATION).

-spec stop(resource_id(), timeout()) -> ok | {error, Reason :: term()}.
stop(ResId, Timeout) ->
    case safe_call(ResId, stop, Timeout) of
        ok ->
            ok;
        {error, timeout} ->
            ?tp(error, "forcefully_stopping_resource_due_to_timeout", #{
                action => stop,
                resource_id => ResId
            }),
            force_kill(ResId, _MRef = undefined),
            ok;
        {error, _Reason} = Error ->
            Error
    end.

%% @doc Test helper
-spec set_resource_status_connecting(resource_id()) -> ok.
set_resource_status_connecting(ResId) ->
    safe_call(ResId, set_resource_status_connecting, infinity).

%% @doc Lookup the group and data of a resource
-spec lookup(resource_id()) -> {ok, resource_group(), resource_data()} | {error, not_found}.
lookup(ResId) ->
    case safe_call(ResId, lookup, ?T_LOOKUP) of
        {error, timeout} -> lookup_cached(ResId);
        Result -> Result
    end.

%% @doc Lookup the group and data of a resource from the cache
-spec lookup_cached(resource_id()) -> {ok, resource_group(), resource_data()} | {error, not_found}.
lookup_cached(ResId) ->
    case read_cache(ResId) of
        [{Group, Data}] ->
            {ok, Group, Data};
        [] ->
            {error, not_found}
    end.

%% @doc Check if the resource is cached.
is_exist(ResId) ->
    emqx_resource_cache:is_exist(ResId).

%% @doc Get the metrics for the specified resource
get_metrics(ResId) ->
    emqx_metrics_worker:get_metrics(?RES_METRICS, ResId).

%% @doc Reset the metrics for the specified resource
-spec reset_metrics(resource_id()) -> ok.
reset_metrics(ResId) ->
    ok = ensure_metrics(ResId),
    emqx_metrics_worker:reset_metrics(?RES_METRICS, ResId).

%% @doc Returns the data for all resources
-spec list_all() -> [resource_data()].
list_all() ->
    emqx_resource_cache:list_all().

%% @doc Returns a list of ids for all the resources in a group
-spec list_group(resource_group()) -> [resource_id()].
list_group(Group) ->
    emqx_resource_cache:group_ids(Group).

-spec health_check(resource_id()) -> {ok, resource_status()} | {error, term()}.
health_check(ResId) ->
    safe_call(ResId, health_check, ?T_OPERATION).

-spec channel_health_check(resource_id(), channel_id()) ->
    #{status := resource_status(), error := term()}.
channel_health_check(ResId, ChannelId) ->
    %% Do normal health check first to trigger health checks for channels
    %% and update the cached health status for the channels
    _ = health_check(ResId),
    safe_call(ResId, {channel_health_check, ChannelId}, ?T_OPERATION).

-spec add_channel(
    connector_resource_id(),
    action_resource_id() | source_resource_id(),
    _Config
) ->
    ok | {error, term()}.
add_channel(ResId, ChannelId, Config) ->
    add_channel(ResId, ChannelId, Config, _Opts = #{}).

-spec add_channel(
    connector_resource_id(),
    action_resource_id() | source_resource_id(),
    _Config,
    add_channel_opts()
) ->
    ok | {error, term()}.
add_channel(ResId, ChannelId, Config, Opts) ->
    Result = safe_call(ResId, #add_channel{channel_id = ChannelId, config = Config}, ?T_OPERATION),
    maybe
        true ?= maps:get(perform_health_check, Opts, true),
        %% Wait for health_check to finish
        _ = channel_health_check(ResId, ChannelId),
        ok
    end,
    Result.

add_channel_async(ResId, ChannelId, Config) ->
    safe_cast(ResId, #add_channel{channel_id = ChannelId, config = Config}).

remove_channel(ResId, ChannelId) ->
    safe_call(ResId, #remove_channel{channel_id = ChannelId}, ?T_OPERATION).

remove_channel_async(ResId, ChannelId) ->
    safe_cast(ResId, #remove_channel{channel_id = ChannelId}).

get_channels(ResId) ->
    safe_call(ResId, get_channels, ?T_OPERATION).

%% Test/debug only.
get_channel_configs(ResId) ->
    safe_call(ResId, #get_channel_configs{}, ?T_OPERATION).

-spec get_query_mode_and_last_error(resource_id(), query_opts()) ->
    {ok, {query_mode(), LastError}} | {error, not_found}
when
    LastError ::
        unhealthy_target
        | {unhealthy_target, binary()}
        | channel_status_map()
        | term().
get_query_mode_and_last_error(RequestResId, Opts = #{connector_resource_id := ResId}) ->
    do_get_query_mode_error(ResId, RequestResId, Opts);
get_query_mode_and_last_error(RequestResId, Opts) ->
    do_get_query_mode_error(RequestResId, RequestResId, Opts).

do_get_query_mode_error(ResId, RequestResId, Opts) ->
    case emqx_resource_manager:lookup_cached(ResId) of
        {ok, _Group, ResourceData} ->
            QM = get_query_mode(RequestResId, ResourceData, Opts),
            Error = get_error(RequestResId, ResourceData),
            {ok, {QM, Error}};
        {error, not_found} ->
            {error, not_found}
    end.

-spec get_query_mode(resource_id(), resource_data(), query_opts()) ->
    emqx_resource:resource_query_mode().
get_query_mode(RequestResId, ResourceData, QueryOpts) ->
    ResourceQueryMode =
        case ResourceData of
            #{added_channels := #{RequestResId := #{query_mode := QM}}} ->
                QM;
            #{query_mode := QM} ->
                QM
        end,
    RequestedQueryKind =
        case maps:find(query_mode, QueryOpts) of
            error -> undefined;
            {ok, async} -> async;
            {ok, sync} -> sync;
            {ok, Kind} -> error({bad_query_kind, Kind})
        end,
    #{
        is_simple := IsSimple,
        has_internal_buffer := HasInternalBuffer,
        requested_query_kind := RequestedQueryKind,
        resource_query_mode := ResourceQueryMode
    } = summarize_query_mode(ResourceQueryMode, RequestedQueryKind),
    case {RequestedQueryKind, ResourceQueryMode} of
        {undefined, _} ->
            ResourceQueryMode;
        {async, _} when HasInternalBuffer ->
            simple_async_internal_buffer;
        {sync, _} when HasInternalBuffer ->
            simple_sync_internal_buffer;
        {async, _} when IsSimple ->
            simple_async;
        {sync, _} when IsSimple ->
            simple_sync;
        {_, _} ->
            RequestedQueryKind
    end.

-spec summarize_query_mode(resource_query_mode(), query_kind() | undefined) ->
    #{
        is_simple := boolean(),
        has_internal_buffer := boolean(),
        requested_query_kind := query_kind() | undefined,
        resource_query_mode := resource_query_mode()
    }.
summarize_query_mode(ResourceQueryMode, RequestedQueryKind) ->
    HasInternalBuffer =
        case ResourceQueryMode of
            simple_sync_internal_buffer ->
                true;
            simple_async_internal_buffer ->
                true;
            _ ->
                false
        end,
    IsSimple =
        case ResourceQueryMode of
            simple_sync ->
                true;
            simple_async ->
                true;
            _ ->
                false
        end,
    #{
        is_simple => IsSimple,
        has_internal_buffer => HasInternalBuffer,
        requested_query_kind => RequestedQueryKind,
        resource_query_mode => ResourceQueryMode
    }.

get_error(_ResId, #{error := {unhealthy_target, _} = Error} = _ResourceData) ->
    Error;
get_error(ResId, #{added_channels := #{} = Channels} = ResourceData) when
    is_map_key(ResId, Channels)
->
    case maps:get(ResId, Channels) of
        #{error := Error} ->
            Error;
        _ ->
            maps:get(error, ResourceData, undefined)
    end;
get_error(_ResId, #{error := Error}) ->
    Error.

force_kill(ResId, MRef0) ->
    case gproc:whereis_name(?NAME(ResId)) of
        undefined ->
            ok;
        Pid when is_pid(Pid) ->
            MRef =
                case MRef0 of
                    undefined -> monitor(process, Pid);
                    _ -> MRef0
                end,
            exit(Pid, kill),
            receive
                {'DOWN', MRef, process, Pid, _} ->
                    ok
            end,
            try_clean_allocated_resources(ResId),
            ok
    end.

try_clean_allocated_resources(ResId) ->
    case emqx_resource_cache:read_mod(ResId) of
        {ok, Mod} ->
            catch emqx_resource:clean_allocated_resources(ResId, Mod),
            ok;
        not_found ->
            ok
    end.

%% Server start/stop callbacks

%% @doc Function called from the supervisor to actually start the server
start_link(ResId, Group, ResourceType, Config, Opts) ->
    QueryMode = emqx_resource:query_mode(
        ResourceType,
        Config,
        Opts
    ),
    Data = #data{
        id = ResId,
        type = emqx_resource:get_resource_type(ResourceType),
        group = Group,
        mod = ResourceType,
        callback_mode = emqx_resource:get_callback_mode(ResourceType),
        query_mode = QueryMode,
        config = Config,
        opts = Opts,
        state = undefined,
        error = undefined,
        added_channels = #{}
    },
    gen_statem:start_link(?REF(ResId), ?MODULE, {Data, Opts}, []).

init({DataIn, Opts}) ->
    process_flag(trap_exit, true),
    Data = DataIn#data{pid = self()},
    emqx_resource_cache_cleaner:add_cache(Data#data.id, self()),
    case maps:get(start_after_created, Opts, ?START_AFTER_CREATED) of
        true ->
            %% init the cache so that lookup/1 will always return something
            UpdatedData = update_state(Data#data{status = ?status_connecting}),
            {ok, ?state_connecting, UpdatedData, {next_event, internal, start_resource}};
        false ->
            %% init the cache so that lookup/1 will always return something
            UpdatedData = update_state(Data#data{status = ?rm_status_stopped}),
            {ok, ?state_stopped, UpdatedData}
    end.

terminate({shutdown, removed}, _State, _Data) ->
    ok;
terminate(_Reason, _State, Data) ->
    ok = terminate_health_check_workers(Data),
    _ = maybe_stop_resource(Data),
    _ = erase_cache(Data),
    ok.

%% Behavior callback

callback_mode() -> [handle_event_function, state_enter].

%% Common event Function

% Called during testing to force a specific state
handle_event({call, From}, set_resource_status_connecting, _State, Data) ->
    UpdatedData = update_state(Data#data{status = ?status_connecting}),
    {next_state, ?state_connecting, UpdatedData, [{reply, From, ok}]};
% Called when the resource is to be restarted
handle_event({call, From}, restart, _State, Data) ->
    DataNext = stop_resource(Data),
    start_resource(DataNext, From);
% Called when the resource is to be started (also used for manual reconnect)
handle_event({call, From}, start, State, Data) when
    State =:= ?state_stopped orelse
        State =:= ?state_disconnected
->
    start_resource(Data, From);
handle_event({call, From}, start, _State, _Data) ->
    {keep_state_and_data, [{reply, From, ok}]};
% Called when the resource is to be stopped
handle_event({call, From}, stop, ?state_stopped, _Data) ->
    {keep_state_and_data, [{reply, From, ok}]};
handle_event({call, From}, stop, _State, Data) ->
    UpdatedData = stop_resource(Data),
    {next_state, ?state_stopped, update_state(UpdatedData), [{reply, From, ok}]};
% Called when a resource is to be stopped and removed.
handle_event({call, From}, {remove, ClearMetrics}, _State, Data) ->
    handle_remove_event(From, ClearMetrics, Data);
% Called when the state-data of the resource is being looked up.
handle_event({call, From}, lookup, _State, #data{group = Group} = Data) ->
    Reply = {ok, Group, data_record_to_external_map(Data)},
    {keep_state_and_data, [{reply, From, Reply}]};
% Called when doing a manual health check.
handle_event({call, From}, health_check, ?state_stopped, _Data) ->
    Actions = [{reply, From, {error, resource_is_stopped}}],
    {keep_state_and_data, Actions};
handle_event({call, From}, {channel_health_check, _}, ?state_stopped, _Data) ->
    Actions = [{reply, From, {error, resource_is_stopped}}],
    {keep_state_and_data, Actions};
handle_event({call, From}, health_check, _State, Data) ->
    handle_manual_resource_health_check(From, Data);
handle_event({call, From}, {channel_health_check, ChannelId}, _State, Data) ->
    handle_manual_channel_health_check(From, Data, ChannelId);
%%--------------------------
%% State: CONNECTING
%%--------------------------
handle_event(enter, _OldState, ?state_connecting = State, Data0) ->
    Data = abort_all_channel_health_checks(Data0),
    ok = log_status_consistency(State, Data),
    {keep_state, Data, [{state_timeout, 0, health_check}]};
handle_event(internal, start_resource, ?state_connecting, Data) ->
    start_resource(Data, undefined);
handle_event(state_timeout, health_check, ?state_connecting, Data) ->
    start_resource_health_check(Data);
handle_event(
    {call, From}, #remove_channel{channel_id = ChannelId}, ?state_connecting = _State, Data0
) ->
    {Actions, Data} = handle_remove_channel(From, ChannelId, Data0),
    {keep_state, Data, Actions};
handle_event(
    cast, #remove_channel{channel_id = _ChannelId} = Op, ?state_connecting = State, Data0
) ->
    {Actions, Data} = collect_and_handle_channel_operations_not_connected(Op, State, Data0),
    {keep_state, Data, Actions};
%%--------------------------
%% State: CONNECTED
%% The connected state is entered after a successful on_start/2 of the callback mod
%% and successful health_checks
%%--------------------------
handle_event(enter, _OldState, ?state_connected = State, Data) ->
    ok = log_status_consistency(State, Data),
    _ = emqx_alarm:safe_deactivate(Data#data.id),
    ?tp(resource_connected_enter, #{}),
    {keep_state, Data, resource_health_check_actions(Data)};
handle_event(state_timeout, health_check, ?state_connected, Data) ->
    start_resource_health_check(Data);
handle_event(
    {call, From},
    #add_channel{channel_id = ChannelId, config = Config},
    ?state_connected = _State,
    Data0
) ->
    {Actions, Data} = handle_add_channel(From, Data0, ChannelId, Config),
    {keep_state, Data, Actions};
handle_event(
    cast,
    #add_channel{channel_id = _ChannelId, config = _Config} = Op,
    ?state_connected = _State,
    Data0
) ->
    {Actions, Data} = collect_and_handle_channel_operations_connected(Op, Data0),
    {keep_state, Data, Actions};
handle_event(
    {call, From}, #remove_channel{channel_id = ChannelId}, ?state_connected = _State, Data0
) ->
    {Actions, Data} = handle_remove_channel(From, ChannelId, Data0),
    {keep_state, Data, Actions};
handle_event(
    cast, #remove_channel{channel_id = _ChannelId} = Op, ?state_connected = _State, Data0
) ->
    {Actions, Data} = collect_and_handle_channel_operations_connected(Op, Data0),
    {keep_state, Data, Actions};
handle_event(
    {timeout, #start_channel_health_check{channel_id = ChannelId}},
    _,
    ?state_connected = _State,
    Data
) ->
    handle_start_channel_health_check(Data, ChannelId);
handle_event(
    {timeout, #retry_add_channel{channel_id = ChannelId}}, _, ?state_connected = _State, Data
) ->
    handle_retry_add_channel(Data, ChannelId);
%%--------------------------
%% State: DISCONNECTED
%%--------------------------
handle_event(enter, _OldState, ?state_disconnected = State, Data0) ->
    ok = log_status_consistency(State, Data0),
    ?tp(resource_disconnected_enter, #{}),
    Data = abort_all_channel_health_checks(Data0),
    {keep_state, Data, retry_actions(Data)};
handle_event(state_timeout, auto_retry, ?state_disconnected, Data) ->
    ?tp(resource_auto_reconnect, #{}),
    start_resource(Data, undefined);
%%--------------------------
%% State: STOPPED
%% The stopped state is entered after the resource has been explicitly stopped
%%--------------------------
handle_event(enter, _OldState, ?state_stopped = State, Data0) ->
    Data = abort_all_channel_health_checks(Data0),
    ok = log_status_consistency(State, Data),
    {keep_state, Data};
%%--------------------------
%% The following events can be handled in any other state
%%--------------------------
handle_event(
    {call, From}, #add_channel{channel_id = ChannelId, config = Config}, State, Data0
) ->
    {Actions, Data} = handle_not_connected_add_channel(From, ChannelId, Config, State, Data0),
    {keep_state, Data, Actions};
handle_event(
    cast, #add_channel{channel_id = _ChannelId, config = _Config} = Op, State, Data0
) ->
    {Actions, Data} = collect_and_handle_channel_operations_not_connected(Op, State, Data0),
    {keep_state, Data, Actions};
handle_event(
    {call, From}, #remove_channel{channel_id = ChannelId}, _State, Data0
) ->
    {Actions, Data} = handle_remove_channel(From, ChannelId, Data0),
    {keep_state, Data, Actions};
handle_event(
    cast, #remove_channel{channel_id = _ChannelId} = Op, State, Data0
) ->
    {Actions, Data} = collect_and_handle_channel_operations_not_connected(Op, State, Data0),
    {keep_state, Data, Actions};
handle_event(
    {call, From}, get_channels, _State, Data
) ->
    Channels = emqx_resource:call_get_channels(Data#data.id, Data#data.mod),
    {keep_state_and_data, {reply, From, {ok, Channels}}};
handle_event(
    {call, From}, #get_channel_configs{}, _State, Data
) ->
    #data{added_channels = Channels} = Data,
    Reply = maps:map(fun(_ChannelId, #{config := Config}) -> Config end, Channels),
    {keep_state_and_data, {reply, From, Reply}};
handle_event(
    info,
    {'EXIT', Pid, Res},
    State0,
    Data0 = #data{hc_workers = #{resource := RHCWorkers}}
) when
    is_map_key(Pid, RHCWorkers)
->
    handle_resource_health_check_worker_down(State0, Data0, Pid, Res);
handle_event(
    info,
    {'EXIT', Pid, Res},
    _State,
    Data0 = #data{hc_workers = #{channel := CHCWorkers}}
) when
    is_map_key(Pid, CHCWorkers)
->
    handle_channel_health_check_worker_down(Data0, Pid, Res);
handle_event({timeout, #retry_add_channel{channel_id = _}}, _, _State, _Data) ->
    %% We only add channels to the resource state in the connected state.
    {keep_state_and_data, [postpone]};
handle_event(
    {timeout, #retry_remove_channel{channel_id = ChannelId}}, _, _State, Data0
) ->
    handle_retry_remove_channel(Data0, ChannelId);
handle_event({timeout, #start_channel_health_check{channel_id = _}}, _, _State, _Data) ->
    %% Stale health check action; currently, we only probe channel health when connected.
    keep_state_and_data;
% Ignore all other events
handle_event(EventType, EventData, State, Data) ->
    ?SLOG(
        error,
        #{
            msg => "ignore_all_other_events",
            resource_id => Data#data.id,
            event_type => EventType,
            event_data => EventData,
            state => State,
            data => emqx_utils:redact(Data)
        },
        #{tag => tag(Data#data.group, Data#data.type)}
    ),
    keep_state_and_data.

log_status_consistency(Status, #data{status = Status} = Data0) ->
    [{_Group, Cached}] = read_cache(Data0#data.id),
    Data = data_record_to_external_map(Data0),
    log_cache_consistency(Cached, Data);
log_status_consistency(Status, Data) ->
    ?tp(warning, "inconsistent_status", #{
        status => Status,
        data => emqx_utils:redact(Data)
    }).

log_cache_consistency(Data, Data) ->
    ok;
log_cache_consistency(DataCached, Data) ->
    ?tp(warning, "inconsistent_cache", #{
        cache => emqx_utils:redact(DataCached),
        data => emqx_utils:redact(Data)
    }).

%%------------------------------------------------------------------------------
%% internal functions
%%------------------------------------------------------------------------------
insert_cache(Group, Data) ->
    emqx_resource_cache:write(self(), Group, Data).

read_cache(ResId) ->
    emqx_resource_cache:read(ResId).

erase_cache(#data{id = ResId}) ->
    emqx_resource_cache:erase(ResId).

retry_actions(Data) ->
    case maps:get(health_check_interval, Data#data.opts, ?HEALTHCHECK_INTERVAL) of
        undefined ->
            [];
        RetryInterval ->
            [{state_timeout, RetryInterval, auto_retry}]
    end.

resource_health_check_actions(Data) ->
    [{state_timeout, health_check_interval(Data#data.opts), health_check}].

handle_remove_event(From, ClearMetrics, Data) ->
    %% stop the buffer workers first, brutal_kill, so it should be fast
    ok = emqx_resource_buffer_worker_sup:stop_workers(Data#data.id, Data#data.opts),
    ok = terminate_health_check_workers(Data),
    %% now stop the resource, this can be slow
    _ = stop_resource(Data),
    case ClearMetrics of
        true -> ok = emqx_metrics_worker:clear_metrics(?RES_METRICS, Data#data.id);
        false -> ok
    end,
    _ = erase_cache(Data),
    {stop_and_reply, {shutdown, removed}, [{reply, From, ok}]}.

start_resource(Data, From) ->
    %% in case the emqx_resource:call_start/2 hangs, the lookup/1 can read status from the cache
    #data{id = ResId, mod = Mod, config = Config, group = Group, type = Type} = Data,
    ok = ensure_metrics(ResId),
    case emqx_resource:call_start(ResId, Mod, Config) of
        {ok, ResourceState} ->
            UpdatedData1 = Data#data{status = ?status_connecting, state = ResourceState},
            ensure_channel_metrics_exist(UpdatedData1),
            %% Perform an initial health_check immediately before transitioning into a connected state
            UpdatedData2 = add_channels(UpdatedData1),
            UpdatedData3 = maybe_update_callback_mode(UpdatedData2),
            Actions = maybe_reply([{state_timeout, 0, health_check}], From, ok),
            {next_state, ?state_connecting, update_state(UpdatedData3), Actions};
        {error, Reason} = Err ->
            IsDryRun = emqx_resource:is_dry_run(ResId),
            ?SLOG(
                log_level(IsDryRun),
                #{
                    msg => "start_resource_failed",
                    resource_id => ResId,
                    reason => Reason
                },
                #{tag => tag(Group, Type)}
            ),
            _ = maybe_alarm(?status_disconnected, IsDryRun, ResId, Err, Data#data.error),
            %% Add channels and raise alarms
            ensure_channel_metrics_exist(Data),
            {Actions0, NewData1} = channels_health_check(?status_disconnected, add_channels(Data)),
            %% Keep track of the error reason why the connection did not work
            %% so that the Reason can be returned when the verification call is made.
            NewData2 = NewData1#data{status = ?status_disconnected, error = Err},
            Actions1 = maybe_reply(retry_actions(NewData2), From, Err),
            Actions = Actions1 ++ Actions0,
            {next_state, ?state_disconnected, update_state(NewData2), Actions}
    end.

add_channels(Data) ->
    %% Add channels to the Channels map but not to the resource state
    %% Channels will be added to the resource state after the initial health_check
    %% if that succeeds.
    ChannelIDConfigTuples = emqx_resource:call_get_channels(Data#data.id, Data#data.mod),
    Channels = Data#data.added_channels,
    NewChannels = lists:foldl(
        fun
            ({ChannelID, #{enable := true} = Config}, Acc) ->
                maps:put(ChannelID, channel_status_not_added(Config), Acc);
            ({_, #{enable := false}}, Acc) ->
                Acc
        end,
        Channels,
        ChannelIDConfigTuples
    ),
    Data#data{added_channels = NewChannels}.

maybe_update_callback_mode(Data = #data{mod = ResourceType, state = ResourceState}) ->
    case emqx_resource:get_callback_mode(ResourceType, ResourceState) of
        undefined ->
            Data;
        CallMode ->
            Data#data{callback_mode = CallMode}
    end.

add_channels_in_list(ChannelsWithConfigs, Data) ->
    add_channels_in_list(ChannelsWithConfigs, Data, _Actions = []).

add_channels_in_list([], Data, Actions) ->
    {Actions, Data};
add_channels_in_list([{ChannelID, ChannelConfig} | Rest], Data, Actions) ->
    #data{
        id = ResId,
        mod = Mod,
        state = State,
        added_channels = AddedChannelsMap,
        group = Group,
        type = Type
    } = Data,
    ensure_metrics(ChannelID),
    case
        emqx_resource:call_add_channel(
            ResId, Mod, State, ChannelID, ChannelConfig
        )
    of
        {ok, NewState} ->
            %% Set the channel status to connecting to indicate that
            %% we have not yet performed the initial health_check
            NewAddedChannelsMap = maps:put(
                ChannelID,
                channel_status_new_waiting_for_health_check(ChannelConfig),
                AddedChannelsMap
            ),
            NewActions = Actions,
            NewData = Data#data{
                state = NewState,
                added_channels = NewAddedChannelsMap
            };
        {error, Reason} = Error ->
            IsDryRun = emqx_resource:is_dry_run(ResId),
            ?SLOG(
                log_level(IsDryRun),
                #{
                    msg => "add_channel_failed",
                    resource_id => ResId,
                    channel_id => ChannelID,
                    reason => Reason
                },
                #{tag => tag(Group, Type)}
            ),
            NewAddedChannelsMap = maps:put(
                ChannelID,
                channel_status(?add_channel_failed(Reason), ChannelConfig),
                AddedChannelsMap
            ),
            NewActions = [retry_add_channel_action(ChannelID, ChannelConfig, Data) | Actions],
            NewData = Data#data{
                added_channels = NewAddedChannelsMap
            },
            %% Raise an alarm since the channel could not be added
            _ = maybe_alarm(?status_disconnected, IsDryRun, ChannelID, Error, no_prev_error)
    end,
    add_channels_in_list(Rest, NewData, NewActions).

maybe_stop_resource(#data{status = Status} = Data) when Status =/= ?rm_status_stopped ->
    stop_resource(Data);
maybe_stop_resource(#data{status = ?rm_status_stopped} = Data) ->
    Data.

stop_resource(#data{id = ResId} = Data) ->
    %% We don't care about the return value of `Mod:on_stop/2'.
    %% The callback mod should make sure the resource is stopped after on_stop/2
    %% is returned.
    HasAllocatedResources = emqx_resource:has_allocated_resources(ResId),
    %% Before stop is called we remove all the channels from the resource
    NewData = remove_channels(Data),
    NewResState = NewData#data.state,
    case NewResState =/= undefined orelse HasAllocatedResources of
        true ->
            %% we clear the allocated resources after stop is successful
            emqx_resource:call_stop(NewData#data.id, NewData#data.mod, NewResState);
        false ->
            ok
    end,
    IsDryRun = emqx_resource:is_dry_run(ResId),
    _ = maybe_clear_alarm(IsDryRun, ResId),
    ok = emqx_metrics_worker:reset_metrics(?RES_METRICS, ResId),
    NewData#data{status = ?rm_status_stopped}.

remove_channels(Data) ->
    Channels = maps:keys(Data#data.added_channels),
    remove_channels_in_list(Channels, Data).

remove_channels_in_list([], Data) ->
    Data;
remove_channels_in_list([ChannelID | Rest], Data) ->
    #data{
        id = ResId,
        added_channels = AddedChannelsMap,
        mod = Mod,
        state = State,
        group = Group,
        type = Type
    } = Data,
    IsDryRun = emqx_resource:is_dry_run(ResId),
    _ = maybe_clear_alarm(IsDryRun, ChannelID),
    NewAddedChannelsMap = maps:remove(ChannelID, AddedChannelsMap),
    case safe_call_remove_channel(ResId, Mod, State, ChannelID) of
        {ok, NewState} ->
            NewData = Data#data{
                state = NewState,
                added_channels = NewAddedChannelsMap
            };
        {error, Reason} ->
            ?tp("remove_channel_failed", #{resource_id => ResId, reason => Reason}),
            ?SLOG(
                log_level(IsDryRun),
                #{
                    msg => "remove_channel_failed",
                    resource_id => ResId,
                    group => Group,
                    type => Type,
                    channel_id => ChannelID,
                    reason => Reason
                },
                #{tag => tag(Group, Type)}
            ),
            NewData = Data#data{
                added_channels = NewAddedChannelsMap
            }
    end,
    remove_channels_in_list(Rest, NewData).

safe_call_remove_channel(_ResId, _Mod, undefined = State, _ChannelID) ->
    {ok, State};
safe_call_remove_channel(ResId, Mod, State, ChannelID) ->
    emqx_resource:call_remove_channel(ResId, Mod, State, ChannelID).

%% For cases where we need to terminate and there are running health checks.
terminate_health_check_workers(Data) ->
    #data{
        hc_workers = #{resource := RHCWorkers, channel := CHCWorkers},
        hc_pending_callers = #{resource := RPending, channel := CPending}
    } = Data,
    maps:foreach(
        fun(Pid, _) ->
            exit(Pid, kill)
        end,
        RHCWorkers
    ),
    maps:foreach(
        fun
            (Pid, _) when is_pid(Pid) ->
                exit(Pid, kill);
            (_, _) ->
                ok
        end,
        CHCWorkers
    ),
    Pending = lists:flatten([RPending, maps:values(CPending)]),
    lists:foreach(
        fun(From) ->
            gen_statem:reply(From, {error, resource_shutting_down})
        end,
        Pending
    ).

handle_add_channel(From, Data, ChannelId, Config) ->
    Channels = Data#data.added_channels,
    Actions0 = [abort_retry_remove_channel_action(ChannelId)],
    case
        channel_status_is_channel_added(
            maps:get(
                ChannelId,
                Channels,
                channel_status_not_added(Config)
            )
        )
    of
        false ->
            %% The channel is not installed in the connector state
            %% We insert it into the channels map and let the health check
            %% take care of the rest
            NewChannels = maps:put(ChannelId, channel_status_not_added(Config), Channels),
            NewData = Data#data{added_channels = NewChannels},
            Actions = [{reply, From, ok} || From /= undefined] ++ Actions0,
            {Actions, update_state(NewData)};
        true ->
            %% The channel is already installed in the connector state
            %% We don't need to install it again
            Actions = [{reply, From, ok} || From /= undefined] ++ Actions0,
            {Actions, Data}
    end.

handle_not_connected_add_channel(From, ChannelId, ChannelConfig, State, Data) ->
    %% When state is not connected the channel will be added to the channels
    %% map but nothing else will happen.
    NewData = add_or_update_channel_status(Data, ChannelId, ChannelConfig, State),
    Actions0 = [abort_retry_remove_channel_action(ChannelId)],
    Actions = [{reply, From, ok} || From /= undefined] ++ Actions0,
    {Actions, update_state(NewData)}.

handle_remove_channel(From, ChannelId, Data0) ->
    Data = abort_health_checks_for_channel(Data0, ChannelId),
    Channels = Data#data.added_channels,
    IsDryRun = emqx_resource:is_dry_run(Data#data.id),
    _ = maybe_clear_alarm(IsDryRun, ChannelId),
    case
        channel_status_is_channel_added(
            maps:get(ChannelId, Channels, channel_status_not_added(undefined))
        )
    of
        false ->
            %% The channel is already not installed in the connector state.
            %% We still need to remove it from the added_channels map
            AddedChannels = Data#data.added_channels,
            NewAddedChannels = maps:remove(ChannelId, AddedChannels),
            NewData = Data#data{
                added_channels = NewAddedChannels
            },
            Actions =
                [{reply, From, ok} || From /= undefined] ++
                    [abort_retry_add_channel_action(ChannelId)],
            {Actions, NewData};
        true ->
            %% The channel is installed in the connector state
            handle_remove_channel_exists(From, ChannelId, Data)
    end.

handle_remove_channel_exists(From, ChannelId, Data) ->
    #data{
        id = Id,
        group = Group,
        type = Type,
        added_channels = AddedChannelsMap
    } = Data,
    Actions0 = [abort_retry_add_channel_action(ChannelId)],
    case
        emqx_resource:call_remove_channel(
            Id, Data#data.mod, Data#data.state, ChannelId
        )
    of
        {ok, NewState} ->
            ok = emqx_resource:clear_metrics(ChannelId),
            NewAddedChannelsMap = maps:remove(ChannelId, AddedChannelsMap),
            UpdatedData = Data#data{
                state = NewState,
                added_channels = NewAddedChannelsMap
            },
            Actions = [{reply, From, ok} || From /= undefined] ++ Actions0,
            {Actions, update_state(UpdatedData)};
        {error, Reason} = Error ->
            IsDryRun = emqx_resource:is_dry_run(Id),
            ?tp("remove_channel_failed", #{resource_id => Id, reason => Reason}),
            ?SLOG(
                log_level(IsDryRun),
                #{
                    msg => "remove_channel_failed",
                    resource_id => Id,
                    channel_id => ChannelId,
                    reason => Reason
                },
                #{tag => tag(Group, Type)}
            ),
            Actions =
                case From of
                    undefined ->
                        %% Async removal; retry
                        [retry_remove_channel_action(ChannelId)] ++ Actions0;
                    _ ->
                        %% Sync caller may try again itself.
                        [{reply, From, Error}] ++ Actions0
                end,
            {Actions, Data}
    end.

handle_manual_resource_health_check(From, Data0 = #data{hc_workers = #{resource := HCWorkers}}) when
    map_size(HCWorkers) > 0
->
    %% ongoing health check
    #data{hc_pending_callers = Pending0 = #{resource := RPending0}} = Data0,
    Pending = Pending0#{resource := [From | RPending0]},
    Data = Data0#data{hc_pending_callers = Pending},
    {keep_state, Data};
handle_manual_resource_health_check(From, Data0) ->
    #data{hc_pending_callers = Pending0 = #{resource := RPending0}} = Data0,
    Pending = Pending0#{resource := [From | RPending0]},
    Data = Data0#data{hc_pending_callers = Pending},
    start_resource_health_check(Data).

reply_pending_resource_health_check_callers(Status, Data0 = #data{hc_pending_callers = Pending0}) ->
    #{resource := RPending} = Pending0,
    Actions = [{reply, From, {ok, Status}} || From <- RPending],
    Data = Data0#data{hc_pending_callers = Pending0#{resource := []}},
    {Actions, Data}.

start_resource_health_check(#data{state = undefined} = Data) ->
    %% No resource running, thus disconnected.
    %% A health check spawn when state is undefined can only happen when someone manually
    %% asks for a health check and the resource could not initialize or has not had enough
    %% time to do so.  Let's assume the continuation is as if we were `?status_connecting'.
    continue_resource_health_check_not_connected(?status_disconnected, Data);
start_resource_health_check(#data{hc_workers = #{resource := HCWorkers}}) when
    map_size(HCWorkers) > 0
->
    %% Already ongoing
    keep_state_and_data;
start_resource_health_check(#data{} = Data0) ->
    #data{hc_workers = HCWorkers0 = #{resource := RHCWorkers0}} = Data0,
    WorkerPid = spawn_resource_health_check_worker(Data0),
    HCWorkers = HCWorkers0#{resource := RHCWorkers0#{WorkerPid => true}},
    Data = Data0#data{hc_workers = HCWorkers},
    {keep_state, Data}.

-spec spawn_resource_health_check_worker(data()) -> pid().
spawn_resource_health_check_worker(#data{} = Data) ->
    spawn_link(?MODULE, worker_resource_health_check, [Data]).

%% separated so it can be spec'ed and placate dialyzer tantrums...
-spec worker_resource_health_check(data()) -> no_return().
worker_resource_health_check(Data) ->
    HCRes = emqx_resource:call_health_check(Data#data.id, Data#data.mod, Data#data.state),
    exit({ok, HCRes}).

handle_resource_health_check_worker_down(CurrentState, Data0, WorkerRef, ExitResult) ->
    #data{hc_workers = HCWorkers0 = #{resource := RHCWorkers0}} = Data0,
    HCWorkers = HCWorkers0#{resource := maps:remove(WorkerRef, RHCWorkers0)},
    Data1 = Data0#data{hc_workers = HCWorkers},
    case ExitResult of
        {ok, HCRes} ->
            continue_with_health_check(Data1, CurrentState, HCRes);
        _ ->
            %% Unexpected: `emqx_resource:call_health_check' catches all exceptions.
            continue_with_health_check(Data1, CurrentState, {error, ExitResult})
    end.

continue_with_health_check(#data{} = Data0, CurrentState, HCRes) ->
    #data{
        id = ResId,
        error = PrevError
    } = Data0,
    {NewStatus, Err} = parse_health_check_result(HCRes, Data0),
    IsDryRun = emqx_resource:is_dry_run(ResId),
    _ = maybe_alarm(NewStatus, IsDryRun, ResId, Err, PrevError),
    ok = maybe_resume_resource_workers(ResId, NewStatus),
    Data1 = Data0#data{
        status = NewStatus, error = Err
    },
    Data = update_state(Data1),
    case CurrentState of
        ?state_connected ->
            continue_resource_health_check_connected(NewStatus, Data);
        _ ->
            %% `?state_connecting' | `?state_disconnected' | `?state_stopped'
            continue_resource_health_check_not_connected(NewStatus, Data)
    end.

%% Continuation to be used when the current resource state is `?state_connected'.
continue_resource_health_check_connected(NewStatus, Data0) ->
    case NewStatus of
        ?status_connected ->
            {Replies, Data1} = reply_pending_resource_health_check_callers(NewStatus, Data0),
            {Actions0, Data2} = channels_health_check(?status_connected, Data1),
            Data = update_state(Data2),
            Actions = Replies ++ Actions0 ++ resource_health_check_actions(Data),
            {keep_state, Data, Actions};
        _ ->
            #data{id = ResId, group = Group, type = Type} = Data0,
            IsDryRun = emqx_resource:is_dry_run(ResId),
            ?SLOG(
                log_level(IsDryRun),
                #{
                    msg => "health_check_failed",
                    resource_id => ResId,
                    status => NewStatus
                },
                #{tag => tag(Group, Type)}
            ),
            %% Note: works because, coincidentally, channel/resource status is a
            %% subset of resource manager state...  But there should be a conversion
            %% between the two here, as resource manager also has `stopped', which is
            %% not a valid status at the time of writing.
            {Replies, Data1} = reply_pending_resource_health_check_callers(NewStatus, Data0),
            {Actions0, Data} = channels_health_check(NewStatus, Data1),
            Actions = Replies ++ Actions0,
            {next_state, NewStatus, Data, Actions}
    end.

%% Continuation to be used when the current resource state is not `?state_connected'.
continue_resource_health_check_not_connected(NewStatus, Data0) ->
    {Replies, Data1} = reply_pending_resource_health_check_callers(NewStatus, Data0),
    case NewStatus of
        ?status_connected ->
            {Actions0, Data} = channels_health_check(?status_connected, Data1),
            Actions = Replies ++ Actions0,
            {next_state, ?state_connected, Data, Actions};
        ?status_connecting ->
            {Actions0, Data} = channels_health_check(?status_connecting, Data1),
            Actions = Replies ++ Actions0 ++ resource_health_check_actions(Data),
            {next_state, ?status_connecting, Data, Actions};
        ?status_disconnected ->
            {Actions0, Data} = channels_health_check(?status_disconnected, Data1),
            Actions = Replies ++ Actions0,
            {next_state, ?state_disconnected, Data, Actions}
    end.

handle_manual_channel_health_check(From, #data{state = undefined}, _ChannelId) ->
    {keep_state_and_data, [
        {reply, From, channel_error_status(resource_disconnected)}
    ]};
handle_manual_channel_health_check(
    From,
    #data{
        added_channels = Channels,
        hc_pending_callers = #{channel := CPending0} = Pending0,
        hc_workers = #{channel := #{ongoing := Ongoing}}
    } = Data0,
    ChannelId
) when
    is_map_key(ChannelId, Channels),
    is_map_key(ChannelId, Ongoing)
->
    %% Ongoing health check.
    CPending = maps:update_with(
        ChannelId,
        fun(OtherCallers) ->
            [From | OtherCallers]
        end,
        [From],
        CPending0
    ),
    Pending = Pending0#{channel := CPending},
    Data = Data0#data{hc_pending_callers = Pending},
    {keep_state, Data};
handle_manual_channel_health_check(
    From,
    #data{added_channels = Channels} = _Data,
    ChannelId
) when
    is_map_key(ChannelId, Channels)
->
    %% No ongoing health check: reply with current status.
    StatusMap = maps:get(ChannelId, Channels),
    {keep_state_and_data, [
        {reply, From, to_external_channel_status(StatusMap)}
    ]};
handle_manual_channel_health_check(
    From,
    _Data,
    _ChannelId
) ->
    {keep_state_and_data, [
        {reply, From, channel_error_status(channel_not_found)}
    ]}.

-spec channels_health_check(resource_status(), data()) -> {[gen_statem:action()], data()}.
channels_health_check(?status_connected = _ConnectorStatus, Data0) ->
    Channels = maps:to_list(Data0#data.added_channels),
    ChannelsNotAdded = [
        ChannelId
     || {ChannelId, Status} <- Channels,
        not channel_status_is_channel_added(Status)
    ],
    %% Attempt to add channels to resource state that are not added yet
    ChannelsNotAddedWithConfigs = get_config_for_channels(Data0, ChannelsNotAdded),
    {Actions, Data1} = add_channels_in_list(ChannelsNotAddedWithConfigs, Data0),
    %% Now that we have done the adding, we can get the status of all channels (execept
    %% unhealthy ones)
    Data2 = trigger_health_check_for_added_channels(Data1),
    {Actions, update_state(Data2)};
channels_health_check(?status_connecting = _ConnectorStatus, Data0) ->
    %% Whenever the resource is connecting:
    %% 1. Change the status of all added channels to connecting
    %% 2. Raise alarms
    Channels = Data0#data.added_channels,
    ChannelsToChangeStatusFor = [
        {ChannelId, Config}
     || {ChannelId, #{config := Config} = Status} <- maps:to_list(Channels),
        channel_status_is_channel_added(Status)
    ],
    ChannelsWithNewStatuses =
        [
            {ChannelId, channel_status({?status_connecting, resource_is_connecting}, Config)}
         || {ChannelId, Config} <- ChannelsToChangeStatusFor
        ],
    %% Update the channels map
    NewChannels = lists:foldl(
        fun({ChannelId, NewStatus}, Acc) ->
            maps:update(ChannelId, NewStatus, Acc)
        end,
        Channels,
        ChannelsWithNewStatuses
    ),
    ChannelsWithNewAndPrevErrorStatuses =
        [
            {ChannelId, NewStatus, maps:get(ChannelId, Channels)}
         || {ChannelId, NewStatus} <- maps:to_list(NewChannels)
        ],
    %% Raise alarms for all channels
    IsDryRun = emqx_resource:is_dry_run(Data0#data.id),
    lists:foreach(
        fun({ChannelId, Status, PrevStatus}) ->
            maybe_alarm(?status_connecting, IsDryRun, ChannelId, Status, PrevStatus)
        end,
        ChannelsWithNewAndPrevErrorStatuses
    ),
    Data1 = Data0#data{added_channels = NewChannels},
    {_Actions = [], update_state(Data1)};
channels_health_check(?status_disconnected = ConnectorStatus, Data1) ->
    %% Whenever the resource is disconnected:
    %% 1. Change the status of channels to an error status
    %%    - Except for channels yet to be added to the resource state.  Those need to keep
    %%    those special errors so they are added or retried.
    %% 2. Raise alarms
    Channels = Data1#data.added_channels,
    ChannelsWithNewAndOldStatuses =
        lists:map(
            fun
                ({ChannelId, #{error := ?not_added_yet} = OldStatus}) ->
                    {ChannelId, OldStatus, OldStatus};
                ({ChannelId, #{error := ?add_channel_failed(_)} = OldStatus}) ->
                    {ChannelId, OldStatus, OldStatus};
                ({ChannelId, #{config := Config} = OldStatus}) ->
                    {ChannelId, OldStatus,
                        channel_status(
                            {error,
                                resource_not_connected_channel_error_msg(
                                    ConnectorStatus,
                                    ChannelId,
                                    Data1
                                )},
                            Config
                        )}
            end,
            maps:to_list(Data1#data.added_channels)
        ),
    %% Raise alarms
    IsDryRun = emqx_resource:is_dry_run(Data1#data.id),
    _ = lists:foreach(
        fun({ChannelId, OldStatus, NewStatus}) ->
            _ = maybe_alarm(NewStatus, IsDryRun, ChannelId, NewStatus, OldStatus)
        end,
        ChannelsWithNewAndOldStatuses
    ),
    %% Update the channels map
    NewChannels = lists:foldl(
        fun({ChannelId, _, NewStatus}, Acc) ->
            maps:put(ChannelId, NewStatus, Acc)
        end,
        Channels,
        ChannelsWithNewAndOldStatuses
    ),
    Data2 = Data1#data{added_channels = NewChannels},
    {_Actions = [], update_state(Data2)}.

resource_not_connected_channel_error_msg(ResourceStatus, ChannelId, Data1) ->
    ResourceId = Data1#data.id,
    iolist_to_binary(
        io_lib:format(
            "Resource ~s for channel ~s is not connected. "
            "Resource status: ~p",
            [
                ResourceId,
                ChannelId,
                ResourceStatus
            ]
        )
    ).

-spec generic_timeout_action(Id, timeout(), Content) -> generic_timeout(Id, Content).
generic_timeout_action(Id, Timeout, Content) ->
    {{timeout, Id}, Timeout, Content}.

-spec cancel_generic_timeout_action(Id) -> generic_timeout_cancel(Id).
cancel_generic_timeout_action(Id) ->
    {{timeout, Id}, cancel}.

-spec start_channel_health_check_action(channel_id(), map(), map(), data()) ->
    [start_channel_health_check_action()].
start_channel_health_check_action(ChannelId, NewChanStatus, PreviousChanStatus, Data = #data{}) ->
    ConfigSources =
        lists:map(
            fun
                (#{config := Config}) ->
                    Config;
                (_) ->
                    #{}
            end,
            [NewChanStatus, PreviousChanStatus]
        ),
    Timeout = get_channel_health_check_interval(ChannelId, ConfigSources, Data),
    Event = #start_channel_health_check{channel_id = ChannelId},
    [generic_timeout_action(Event, Timeout, Event)].

-spec retry_add_channel_action(channel_id(), map(), data()) -> retry_add_channel_action().
retry_add_channel_action(ChannelId, ChannelConfig, Data) ->
    Timeout = get_channel_health_check_interval(ChannelId, [ChannelConfig], Data),
    Event = #retry_add_channel{channel_id = ChannelId},
    generic_timeout_action(Event, Timeout, Event).

-spec retry_remove_channel_action(channel_id()) -> retry_remove_channel_action().
retry_remove_channel_action(ChannelId) ->
    Timeout = ?RETRY_REMOVE_TIMEOUT,
    Event = #retry_remove_channel{channel_id = ChannelId},
    generic_timeout_action(Event, Timeout, Event).

-spec abort_retry_remove_channel_action(channel_id()) ->
    generic_timeout_cancel(retry_remove_channel_event()).
abort_retry_remove_channel_action(ChannelId) ->
    cancel_generic_timeout_action(#retry_remove_channel{channel_id = ChannelId}).

-spec abort_retry_add_channel_action(channel_id()) ->
    generic_timeout_cancel(retry_add_channel_event()).
abort_retry_add_channel_action(ChannelId) ->
    cancel_generic_timeout_action(#retry_add_channel{channel_id = ChannelId}).

get_channel_health_check_interval(ChannelId, ConfigSources, Data) ->
    emqx_utils:foldl_while(
        fun
            (#{resource_opts := #{health_check_interval := HCInterval}}, _Acc) ->
                {halt, HCInterval};
            (_, Acc) ->
                {cont, Acc}
        end,
        ?HEALTHCHECK_INTERVAL,
        ConfigSources ++
            [emqx_utils_maps:deep_get([ChannelId, config], Data#data.added_channels, #{})]
    ).

%% Currently, we only call resource channel health checks when the underlying resource is
%% `?status_connected'.
-spec trigger_health_check_for_added_channels(data()) -> data().
trigger_health_check_for_added_channels(Data0 = #data{hc_workers = HCWorkers0}) ->
    #{
        channel := #{ongoing := Ongoing0}
    } = HCWorkers0,
    NewOngoing = maps:filter(
        fun(ChannelId, OldStatus) ->
            (not is_map_key(ChannelId, Ongoing0)) andalso
                is_channel_apt_for_health_check(OldStatus)
        end,
        Data0#data.added_channels
    ),
    ChannelsToCheck = maps:keys(NewOngoing),
    lists:foldl(
        fun(ChannelId, Acc) ->
            start_channel_health_check(Acc, ChannelId)
        end,
        Data0,
        ChannelsToCheck
    ).

-spec continue_channel_health_check_connected(
    channel_id(), channel_status_map(), channel_status_map(), data()
) -> data().
continue_channel_health_check_connected(ChannelId, OldStatus, CurrentStatus, Data0) ->
    #data{hc_workers = HCWorkers0} = Data0,
    #{channel := CHCWorkers0} = HCWorkers0,
    CHCWorkers = emqx_utils_maps:deep_remove([ongoing, ChannelId], CHCWorkers0),
    Data1 = Data0#data{hc_workers = HCWorkers0#{channel := CHCWorkers}},
    case OldStatus =:= CurrentStatus of
        true ->
            continue_channel_health_check_connected_no_update_during_check(
                ChannelId, OldStatus, Data1
            );
        false ->
            %% Channel has been updated while the health check process was working so
            %% we should not clear any alarm or remove the channel from the
            %% connector
            Data1
    end.

continue_channel_health_check_connected_no_update_during_check(ChannelId, OldStatus, Data) ->
    %% Remove the added channels with a status different from connected or connecting
    NewStatus = maps:get(ChannelId, Data#data.added_channels),
    IsDryRun = emqx_resource:is_dry_run(Data#data.id),
    %% Raise/clear alarms
    case NewStatus of
        #{status := ?status_connected} ->
            _ = maybe_clear_alarm(IsDryRun, ChannelId),
            ok;
        _ ->
            _ = maybe_alarm(NewStatus, IsDryRun, ChannelId, NewStatus, OldStatus),
            ok
    end,
    Data.

-spec handle_start_channel_health_check(data(), channel_id()) ->
    gen_statem:event_handler_result(state(), data()).
handle_start_channel_health_check(Data0, ChannelId) ->
    Data = start_channel_health_check(Data0, ChannelId),
    {keep_state, Data}.

-spec start_channel_health_check(data(), channel_id()) -> data().
start_channel_health_check(
    #data{added_channels = AddedChannels, hc_workers = #{channel := #{ongoing := CHCOngoing0}}} =
        Data0,
    ChannelId
) when
    is_map_key(ChannelId, AddedChannels) andalso (not is_map_key(ChannelId, CHCOngoing0))
->
    #data{hc_workers = HCWorkers0 = #{channel := CHCWorkers0}} = Data0,
    WorkerPid = spawn_channel_health_check_worker(Data0, ChannelId),
    ChannelStatus = maps:get(ChannelId, AddedChannels),
    CHCOngoing = CHCOngoing0#{ChannelId => ChannelStatus},
    CHCWorkers = CHCWorkers0#{WorkerPid => ChannelId, ongoing := CHCOngoing},
    HCWorkers = HCWorkers0#{channel := CHCWorkers},
    Data0#data{hc_workers = HCWorkers};
start_channel_health_check(Data, _ChannelId) ->
    Data.

-spec spawn_channel_health_check_worker(data(), channel_id()) -> pid().
spawn_channel_health_check_worker(#data{} = Data, ChannelId) ->
    spawn_link(?MODULE, worker_channel_health_check, [Data, ChannelId]).

%% separated so it can be spec'ed and placate dialyzer tantrums...
-spec worker_channel_health_check(data(), channel_id()) -> no_return().
worker_channel_health_check(Data, ChannelId) ->
    #data{id = ResId, mod = Mod, state = State, added_channels = Channels} = Data,
    ChannelStatus = maps:get(ChannelId, Channels, #{}),
    ChannelConfig = maps:get(config, ChannelStatus, undefined),
    RawStatus = emqx_resource:call_channel_health_check(ResId, ChannelId, Mod, State),
    exit({ok, channel_status(RawStatus, ChannelConfig)}).

-spec handle_channel_health_check_worker_down(
    data(), pid(), {ok, channel_status_map()}
) ->
    gen_statem:event_handler_result(state(), data()).
handle_channel_health_check_worker_down(Data0, Pid, ExitResult) ->
    #data{
        hc_workers = HCWorkers0 = #{channel := CHCWorkers0},
        added_channels = AddedChannels0
    } = Data0,
    {ChannelId, CHCWorkers1} = maps:take(Pid, CHCWorkers0),
    %% The channel might have got removed while the health check was going on
    CurrentStatus = maps:get(ChannelId, AddedChannels0, channel_not_added),
    {AddedChannels, NewStatus} =
        handle_channel_health_check_worker_down_new_channels_and_status(
            ChannelId,
            ExitResult,
            CurrentStatus,
            AddedChannels0
        ),
    #{ongoing := Ongoing0} = CHCWorkers1,
    {PreviousChanStatus, Ongoing1} = maps:take(ChannelId, Ongoing0),
    CHCWorkers2 = CHCWorkers1#{ongoing := Ongoing1},
    Data1 = Data0#data{added_channels = AddedChannels},
    {Replies, Data2} = reply_pending_channel_health_check_callers(ChannelId, NewStatus, Data1),
    HCWorkers = HCWorkers0#{channel := CHCWorkers2},
    Data3 = Data2#data{hc_workers = HCWorkers},
    Data = continue_channel_health_check_connected(
        ChannelId,
        PreviousChanStatus,
        CurrentStatus,
        Data3
    ),
    CHCActions = start_channel_health_check_action(ChannelId, NewStatus, PreviousChanStatus, Data),
    Actions = Replies ++ CHCActions,
    {keep_state, update_state(Data), Actions}.

handle_channel_health_check_worker_down_new_channels_and_status(
    ChannelId,
    {ok, #{config := CheckedConfig} = NewStatus} = _ExitResult,
    #{config := CurrentConfig} = _CurrentStatus,
    AddedChannels
) when CheckedConfig =:= CurrentConfig ->
    %% Checked config is the same as the current config so we can update the
    %% status in AddedChannels
    {maps:put(ChannelId, NewStatus, AddedChannels), NewStatus};
handle_channel_health_check_worker_down_new_channels_and_status(
    _ChannelId,
    {ok, NewStatus} = _ExitResult,
    _CurrentStatus,
    AddedChannels
) ->
    %% The checked config is different from the current config which means we
    %% should not update AddedChannels because the channel has been removed or
    %% updated while the health check was in progress. We can still reply with
    %% NewStatus because the health check must have been issued before the
    %% configuration changed or the channel got removed.
    {AddedChannels, NewStatus}.

reply_pending_channel_health_check_callers(
    ChannelId, Status0, Data0 = #data{hc_pending_callers = Pending0}
) ->
    Status = to_external_channel_status(Status0),
    #{channel := CPending0} = Pending0,
    Pending = maps:get(ChannelId, CPending0, []),
    Actions = [{reply, From, Status} || From <- Pending],
    CPending = maps:remove(ChannelId, CPending0),
    Data = Data0#data{hc_pending_callers = Pending0#{channel := CPending}},
    {Actions, Data}.

handle_retry_add_channel(Data0, ChannelId) ->
    ?tp(retry_add_channel, #{channel_id => ChannelId}),
    maybe
        {ok, StatusMap} ?= maps:find(ChannelId, Data0#data.added_channels),
        %% Must contain config map if in data.
        #{config := #{} = ChannelConfig} = StatusMap,
        {Actions, Data1} = add_channels_in_list([{ChannelId, ChannelConfig}], Data0),
        Data = trigger_health_check_for_added_channels(Data1),
        {keep_state, Data, Actions}
    else
        error ->
            %% Channel has been removed since timer was set?
            keep_state_and_data
    end.

handle_retry_remove_channel(Data0, ChannelId) ->
    ?tp(retry_remove_channel, #{channel_id => ChannelId}),
    From = undefined,
    maybe
        {ok, _} ?= maps:find(ChannelId, Data0#data.added_channels),
        {Actions, Data} = handle_remove_channel(From, ChannelId, Data0),
        {keep_state, Data, Actions}
    else
        error ->
            %% Channel has been removed since timer was set?
            keep_state_and_data
    end.

get_config_for_channels(Data0, ChannelsWithoutConfig) ->
    ResId = Data0#data.id,
    Mod = Data0#data.mod,
    Channels = emqx_resource:call_get_channels(ResId, Mod),
    ChannelIdToConfig = maps:from_list(Channels),
    ChannelStatusMap = Data0#data.added_channels,
    ChannelsWithConfig = [
        {Id, get_config_from_map_or_channel_status(Id, ChannelIdToConfig, ChannelStatusMap)}
     || Id <- ChannelsWithoutConfig
    ],
    %% Filter out channels without config
    [
        ChConf
     || {_Id, Conf} = ChConf <- ChannelsWithConfig,
        Conf =/= no_config
    ].

get_config_from_map_or_channel_status(ChannelId, ChannelIdToConfig, ChannelStatusMap) ->
    ChannelStatus = maps:get(ChannelId, ChannelStatusMap, #{}),
    case maps:get(config, ChannelStatus, undefined) of
        undefined ->
            %% Channel config
            maps:get(ChannelId, ChannelIdToConfig, no_config);
        Config ->
            Config
    end.

-spec update_state(data()) -> data().
update_state(#data{group = Group} = Data) ->
    ToCache = data_record_to_external_map(Data),
    ok = insert_cache(Group, ToCache),
    Data.

health_check_interval(Opts) ->
    maps:get(health_check_interval, Opts, ?HEALTHCHECK_INTERVAL).

-spec maybe_alarm(
    resource_status(),
    boolean(),
    resource_id(),
    _Error :: term(),
    _PrevError :: term()
) -> ok.
maybe_alarm(?status_connected, _IsDryRun, _ResId, _Error, _PrevError) ->
    ok;
maybe_alarm(_Status, true, _ResId, _Error, _PrevError) ->
    ok;
%% Assume that alarm is already active
maybe_alarm(_Status, _IsDryRun, _ResId, Error, Error) ->
    ok;
maybe_alarm(_Status, false, ResId, Error, _PrevError) ->
    HrError =
        case Error of
            {error, undefined} ->
                <<"Unknown reason">>;
            {error, Reason} ->
                emqx_utils:readable_error_msg(Reason);
            _ ->
                Error1 = to_external_channel_status(Error),
                emqx_utils:readable_error_msg(Error1)
        end,
    emqx_alarm:safe_activate(
        ResId,
        #{resource_id => ResId, reason => resource_down},
        <<"resource down: ", HrError/binary>>
    ),
    ?tp(resource_activate_alarm, #{resource_id => ResId, error => HrError}).

without_channel_config(Map) ->
    maps:without([config], Map).

-spec to_external_channel_status(channel_status_map() | cache_channel_status_map()) ->
    external_channel_status_map().
to_external_channel_status(StatusMap0) ->
    StatusMap = without_channel_config(StatusMap0),
    maps:update_with(error, fun external_error/1, StatusMap).

%% Contains more data than the external channel status that we want to cache.  It's fine
%% to also return it when looking up the whole resource, but we don't want to return this
%% extra info when reporting the status of an individual channel.
-spec to_cache_channel_status(channel_status_map(), module()) -> cache_channel_status_map().
to_cache_channel_status(StatusMap0, ResourceMod) ->
    #{config := ChannelConfig} = StatusMap0,
    StatusMap = to_external_channel_status(StatusMap0),
    QueryMode = emqx_resource:query_mode(ResourceMod, ChannelConfig),
    StatusMap#{query_mode => QueryMode}.

-spec maybe_resume_resource_workers(resource_id(), resource_status()) -> ok.
maybe_resume_resource_workers(ResId, ?status_connected) ->
    lists:foreach(
        fun emqx_resource_buffer_worker:resume/1,
        emqx_resource_buffer_worker_sup:worker_pids(ResId)
    );
maybe_resume_resource_workers(_, _) ->
    ok.

-spec maybe_clear_alarm(boolean(), resource_id()) -> ok | {error, not_found}.
maybe_clear_alarm(true, _ResId) ->
    ok;
maybe_clear_alarm(false, ResId) ->
    emqx_alarm:safe_deactivate(ResId).

parse_health_check_result(Status, _Data) when ?IS_STATUS(Status) ->
    {Status, status_to_error(Status)};
parse_health_check_result({Status, Error}, _Data) when ?IS_STATUS(Status) ->
    {Status, {error, Error}};
parse_health_check_result({error, Error}, Data) ->
    ?tp("health_check_exception", #{resource_id => Data#data.id, reason => Error}),
    ?SLOG(
        error,
        #{
            msg => "health_check_exception",
            resource_id => Data#data.id,
            reason => Error
        },
        #{tag => tag(Data#data.group, Data#data.type)}
    ),
    {?status_disconnected, {error, Error}}.

status_to_error(?status_connected) ->
    undefined;
status_to_error(_) ->
    {error, undefined}.

%% Compatibility
external_error(?not_added_yet) -> not_added_yet;
external_error(?add_channel_failed(Reason)) -> external_error(Reason);
external_error({error, Reason}) -> Reason;
external_error(Other) -> Other.

maybe_reply(Actions, undefined, _Reply) ->
    Actions;
maybe_reply(Actions, From, Reply) ->
    [{reply, From, Reply} | Actions].

-spec data_record_to_external_map(data()) -> resource_data().
data_record_to_external_map(Data) ->
    AddedChannels =
        maps:map(
            fun(_ChanID, Status) ->
                to_cache_channel_status(Status, Data#data.mod)
            end,
            Data#data.added_channels
        ),
    #{
        id => Data#data.id,
        error => external_error(Data#data.error),
        mod => Data#data.mod,
        callback_mode => Data#data.callback_mode,
        query_mode => Data#data.query_mode,
        config => Data#data.config,
        status => Data#data.status,
        state => Data#data.state,
        added_channels => AddedChannels
    }.

-spec wait_for_ready(resource_id(), integer()) -> ok | timeout | {error, term()}.
wait_for_ready(ResId, WaitTime) ->
    do_wait_for_ready(ResId, WaitTime div ?WAIT_FOR_RESOURCE_DELAY).

do_wait_for_ready(_ResId, 0) ->
    timeout;
do_wait_for_ready(ResId, Retry) ->
    case emqx_resource_cache:read_status(ResId) of
        #{status := ?status_connected} ->
            ok;
        #{status := ?status_disconnected, error := Err} ->
            {error, Err};
        _ ->
            %% connecting, or not_found
            timer:sleep(?WAIT_FOR_RESOURCE_DELAY),
            do_wait_for_ready(ResId, Retry - 1)
    end.

safe_call(ResId, Message, Timeout) ->
    try
        gen_statem:call(?REF(ResId), Message, {clean_timeout, Timeout})
    catch
        error:badarg ->
            {error, not_found};
        exit:{R, _} when R == noproc; R == normal; R == shutdown ->
            {error, not_found};
        exit:{timeout, _} ->
            {error, timeout};
        exit:{{shutdown, removed}, _} ->
            {error, not_found}
    end.

safe_cast(ResId, Message) ->
    try
        gen_statem:cast(?REF(ResId), Message)
    catch
        error:badarg ->
            {error, not_found};
        exit:{R, _} when R == noproc; R == normal; R == shutdown ->
            {error, not_found};
        exit:{{shutdown, removed}, _} ->
            {error, not_found}
    end.

%% Helper functions for chanel status data

channel_status_not_added(ChannelConfig) ->
    #{
        %% The status of the channel. Can be one of the following:
        %% - disconnected: the channel is not added to the resource (error may contain the reason))
        %% - connecting:   the channel has been added to the resource state but
        %%                 either the resource status is connecting or the
        %%                 on_channel_get_status callback has returned connecting
        %% - connected:    the channel is added to the resource, the resource is
        %%                 connected and the on_channel_get_status callback has returned
        %%                 connected. The error field should be undefined.
        status => ?status_disconnected,
        error => ?not_added_yet,
        config => ChannelConfig
    }.

channel_status_new_waiting_for_health_check(ChannelConfig) ->
    #{
        status => ?status_connecting,
        error => no_health_check_yet,
        config => ChannelConfig
    }.

channel_status({?status_connecting, Error}, ChannelConfig) ->
    #{
        status => ?status_connecting,
        error => Error,
        config => ChannelConfig
    };
channel_status({?status_disconnected, Error}, ChannelConfig) ->
    #{
        status => ?status_disconnected,
        error => Error,
        config => ChannelConfig
    };
channel_status(?status_disconnected, ChannelConfig) ->
    #{
        status => ?status_disconnected,
        error => <<"Disconnected for unknown reason">>,
        config => ChannelConfig
    };
channel_status(?status_connecting, ChannelConfig) ->
    #{
        status => ?status_connecting,
        error => <<"Not connected for unknown reason">>,
        config => ChannelConfig
    };
channel_status(?status_connected, ChannelConfig) ->
    #{
        status => ?status_connected,
        error => undefined,
        config => ChannelConfig
    };
%% Probably not so useful but it is permitted to set an error even when the
%% status is connected
channel_status({?status_connected, Error}, ChannelConfig) ->
    #{
        status => ?status_connected,
        error => Error,
        config => ChannelConfig
    };
channel_status(?add_channel_failed(_Reason) = Error, ChannelConfig) ->
    #{
        status => ?status_disconnected,
        error => Error,
        config => ChannelConfig
    };
channel_status({error, Reason}, ChannelConfig) ->
    S = channel_error_status(Reason),
    S#{config => ChannelConfig}.

channel_error_status(Reason) ->
    #{
        status => ?status_disconnected,
        error => Reason
    }.

is_channel_apt_for_health_check(#{error := {unhealthy_target, _}}) ->
    false;
is_channel_apt_for_health_check(#{error := unhealthy_target}) ->
    false;
is_channel_apt_for_health_check(StatusMap) ->
    channel_status_is_channel_added(StatusMap).

channel_status_is_channel_added(#{error := ?not_added_yet}) ->
    false;
channel_status_is_channel_added(#{error := ?add_channel_failed(_)}) ->
    false;
channel_status_is_channel_added(_StatusMap) ->
    true.

-spec add_or_update_channel_status(data(), channel_id(), map(), resource_state()) -> data().
add_or_update_channel_status(Data, ChannelId, ChannelConfig, State) ->
    Channels = Data#data.added_channels,
    ChannelStatus = channel_status_not_added(ChannelConfig),
    NewChannels = maps:put(ChannelId, ChannelStatus, Channels),
    ResStatus = state_to_status(State),
    IsDryRun = emqx_resource:is_dry_run(ChannelId),
    maybe_alarm(ResStatus, IsDryRun, ChannelId, ChannelStatus, no_prev),
    Data#data{added_channels = NewChannels}.

state_to_status(?state_stopped) -> ?rm_status_stopped;
state_to_status(?state_connected) -> ?status_connected;
state_to_status(?state_connecting) -> ?status_connecting;
state_to_status(?state_disconnected) -> ?status_disconnected.

log_level(true) -> info;
log_level(false) -> warning.

tag(Group, Type) ->
    Str = emqx_utils_conv:str(Group) ++ "/" ++ emqx_utils_conv:str(Type),
    string:uppercase(Str).

%% For still unknown reasons (e.g.: `emqx_metrics_worker' process might die?), metrics
%% might be lost for a running resource, and future attempts to bump them result in
%% errors.  As mitigation, we ensure such metrics are created here so that restarting
%% the resource or resetting its metrics can recreate them.
ensure_metrics(ResId) ->
    {ok, _} = emqx_resource:ensure_metrics(ResId),
    ok.

%% When a resource enters a `?status_disconnected' state, late channel health check
%% replies are useless and could corrup state.
-spec abort_all_channel_health_checks(data()) -> data().
abort_all_channel_health_checks(Data0) ->
    #data{
        hc_workers = #{channel := CHCWorkers} = HCWorkers0,
        hc_pending_callers = #{channel := CPending} = Pending0
    } = Data0,
    lists:foreach(
        fun(From) ->
            gen_statem:reply(From, {error, resource_disconnected})
        end,
        lists:flatten(maps:values(CPending))
    ),
    maps:foreach(
        fun
            (Pid, _ChannelId) when is_pid(Pid) ->
                abort_channel_health_check(Pid);
            (_, _) ->
                ok
        end,
        CHCWorkers
    ),
    HCWorkers = HCWorkers0#{channel := #{ongoing => #{}}},
    Pending = Pending0#{channel := #{}},
    Data0#data{
        hc_workers = HCWorkers,
        hc_pending_callers = Pending
    }.

abort_channel_health_check(Pid) ->
    %% We're already linked to the worker pids due to `spawn_link'.
    MRef = monitor(process, Pid),
    exit(Pid, kill),
    receive
        {'DOWN', MRef, process, Pid, _} ->
            ok
    end,
    %% Clean the exit signal so it doesn't contaminate state handling.
    receive
        {'EXIT', Pid, _} ->
            ok
    after 0 -> ok
    end.

map_take_or(Map, Key, Default) ->
    maybe
        error ?= maps:take(Key, Map),
        {Default, Map}
    end.

abort_health_checks_for_channel(Data0, ChannelId) ->
    #data{
        hc_workers = #{channel := #{ongoing := Ongoing0} = CHCWorkers0} = HCWorkers0,
        hc_pending_callers = #{channel := CPending0} = Pending0
    } = Data0,
    Ongoing = maps:remove(ChannelId, Ongoing0),
    {Callers, CPending} = map_take_or(CPending0, ChannelId, []),
    lists:foreach(
        fun(From) ->
            gen_statem:reply(From, {error, resource_disconnected})
        end,
        Callers
    ),
    CHCWorkers = maps:fold(
        fun
            (Pid, ChannelId0, Acc) when is_pid(Pid), ChannelId0 == ChannelId ->
                ?tp(warning, "aborting_channel_hc", #{channel_id => ChannelId, pid => Pid}),
                abort_channel_health_check(Pid),
                maps:remove(Pid, Acc);
            (ChannelId0, _Config, Acc) when ChannelId0 == ChannelId ->
                maps:remove(ChannelId0, Acc);
            (_, _, Acc) ->
                Acc
        end,
        CHCWorkers0,
        CHCWorkers0
    ),
    HCWorkers = HCWorkers0#{channel := CHCWorkers#{ongoing := Ongoing}},
    Pending = Pending0#{channel := CPending},
    Data0#data{
        hc_workers = HCWorkers,
        hc_pending_callers = Pending
    }.

<<<<<<< HEAD
collect_and_handle_channel_operations_connected(Op, Data0) ->
    From = undefined,
    Ops = collect_and_compress_channel_operations([Op]),
    lists:foldl(
        fun
            (#add_channel{channel_id = ChannelId, config = Config}, {AccActions, AccData}) ->
                {Actions, Data} = handle_add_channel(From, AccData, ChannelId, Config),
                {Actions ++ AccActions, Data};
            (#remove_channel{channel_id = ChannelId}, {AccActions, AccData}) ->
                {Actions, Data} = handle_remove_channel(From, ChannelId, AccData),
                {Actions ++ AccActions, Data}
        end,
        {[], Data0},
        Ops
    ).

collect_and_handle_channel_operations_not_connected(Op, State, Data0) ->
    From = undefined,
    Ops = collect_and_compress_channel_operations([Op]),
    lists:foldl(
        fun
            (#add_channel{channel_id = ChannelId, config = Config}, {AccActions, AccData}) ->
                {Actions, Data} =
                    handle_not_connected_add_channel(From, ChannelId, Config, State, AccData),
                {Actions ++ AccActions, Data};
            (#remove_channel{channel_id = ChannelId}, {AccActions, AccData}) ->
                {Actions, Data} = handle_remove_channel(From, ChannelId, AccData),
                {Actions ++ AccActions, Data}
        end,
        {[], Data0},
        Ops
    ).

collect_and_compress_channel_operations(Acc) ->
    MaxRequests = 500,
    Ops0 = collect_channel_operations(MaxRequests, Acc),
    {Ops1, _} = lists:foldl(
        fun(Op, {OpAcc, N}) ->
            ChannelId = operation_channel_id(Op),
            case OpAcc of
                #{ChannelId := #{op := _} = Old} ->
                    %% Just replace with newer
                    {OpAcc#{ChannelId := Old#{op := Op}}, N};
                #{} ->
                    %% New channel id
                    New = #{op => Op, n => N},
                    {OpAcc#{ChannelId => New}, N + 1}
            end
        end,
        {#{}, 0},
        Ops0
    ),
    Ops2 = lists:map(fun(#{op := Op, n := N}) -> {N, Op} end, maps:values(Ops1)),
    Ops = lists:keysort(1, Ops2),
    lists:map(fun({_N, Op}) -> Op end, Ops).

operation_channel_id(#add_channel{channel_id = ChannelId, config = _Config}) ->
    ChannelId;
operation_channel_id(#remove_channel{channel_id = ChannelId}) ->
    ChannelId.

collect_channel_operations(0, Acc) ->
    lists:reverse(Acc);
collect_channel_operations(N, Acc) ->
    receive
        {'$gen_cast', #add_channel{channel_id = _ChannelId, config = _Config} = Req} ->
            collect_channel_operations(N - 1, [Req | Acc]);
        {'$gen_cast', #remove_channel{channel_id = _ChannelId} = Req} ->
            collect_channel_operations(N - 1, [Req | Acc])
    after 0 ->
        lists:reverse(Acc)
    end.
=======
%% When booting up the node, there may be actions/sources in the config that were not
%% explicitly created yet.  Since we add the channels in the config while first starting
%% the resource, such channels might immediatelly receive traffic (e.g. ingress MQTT
%% bridge).  Thus we need to ensure the metrics exist.
ensure_channel_metrics_exist(Data) ->
    lists:foreach(
        fun({ChannelId, _Config}) ->
            {ok, _} = emqx_resource:ensure_metrics(ChannelId)
        end,
        emqx_resource:call_get_channels(Data#data.id, Data#data.mod)
    ).

%%------------------------------------------------------------------------------
%% Tests
%%------------------------------------------------------------------------------
-ifdef(TEST).
-include_lib("eunit/include/eunit.hrl").

all_query_kinds() ->
    [sync, async].

all_resource_query_modes() ->
    [
        simple_sync_internal_buffer,
        simple_async_internal_buffer,
        simple_sync,
        simple_async,
        sync,
        async
    ].

%% {Resource Query Mode, Requested Query Kind, Resulting Query Mode}
expected_query_mode_cases() ->
    [
        {simple_sync_internal_buffer, sync, simple_sync_internal_buffer},
        {simple_sync_internal_buffer, async, simple_async_internal_buffer},
        {simple_async_internal_buffer, sync, simple_sync_internal_buffer},
        {simple_async_internal_buffer, async, simple_async_internal_buffer},
        {simple_sync, sync, simple_sync},
        {simple_sync, async, simple_async},
        {simple_async, sync, simple_sync},
        {simple_async, async, simple_async},
        {sync, sync, sync},
        {sync, async, async},
        {async, sync, sync},
        {async, async, async}
    ].

title(Fmt, Args) ->
    iolist_to_binary(io_lib:format(Fmt, Args)).

%% If request query kind is unspecified, use the channel query mode or the connector query
%% mode, in that order.
get_query_mode_unspecified_with_chan_query_mode_test_() ->
    RequestResId = <<"action:atype:aname:connector:ctype:cname">>,
    MkCases = fun(ChanQM, ConnQM) ->
        ResourceDataWithChan = #{
            added_channels => #{RequestResId => #{query_mode => ChanQM}}, query_mode => ConnQM
        },
        QueryOpts = #{},
        [
            {
                title("with chan, chan qm = ~s, conn qm = ~s", [ChanQM, ConnQM]),
                ?_assertEqual(ChanQM, get_query_mode(RequestResId, ResourceDataWithChan, QueryOpts))
            }
        ]
    end,
    lists:flatten(
        [
            MkCases(ChanQM, ConnQM)
         || ChanQM <- all_resource_query_modes(),
            ConnQM <- all_resource_query_modes()
        ]
    ).

%% If request query kind is unspecified, use the channel query mode or the connector query
%% mode, in that order.
get_query_mode_unspecified_without_chan_query_mode_test_() ->
    RequestResId = <<"action:atype:aname:connector:ctype:cname">>,
    MkCases = fun(ConnQM) ->
        ResourceDataWithChanNoQM = #{added_chanels => #{RequestResId => #{}}, query_mode => ConnQM},
        ResourceDataWithoutChan = #{added_chanels => #{}, query_mode => ConnQM},
        QueryOpts = #{},
        [
            {
                title("with chan but no qm, conn qm = ~s", [ConnQM]),
                ?_assertEqual(
                    ConnQM, get_query_mode(RequestResId, ResourceDataWithChanNoQM, QueryOpts)
                )
            },
            {
                title("without chan, conn qm = ~s", [ConnQM]),
                ?_assertEqual(
                    ConnQM, get_query_mode(RequestResId, ResourceDataWithoutChan, QueryOpts)
                )
            }
        ]
    end,
    lists:flatten(
        [
            MkCases(ConnQM)
         || ConnQM <- all_resource_query_modes()
        ]
    ).

get_query_mode_with_chan_query_mode_test_() ->
    RequestResId = <<"action:atype:aname:connector:ctype:cname">>,
    [
        {
            title(
                "conn qm = ~s, chan qm = ~s, requested query kind = ~s",
                [ConnQM, ChanQM, RequestedQueryKind]
            ),
            ?_test(begin
                ResourceDataWithChan = #{
                    added_channels => #{RequestResId => #{query_mode => ChanQM}},
                    query_mode => ConnQM
                },
                QueryOpts = #{query_mode => RequestedQueryKind},
                ?_assertEqual(
                    ExpectedQM, get_query_mode(RequestResId, ResourceDataWithChan, QueryOpts)
                )
            end)
        }
     || ConnQM <- all_resource_query_modes(),
        {ChanQM, RequestedQueryKind, ExpectedQM} <- expected_query_mode_cases()
    ].

get_query_mode_without_chan_query_mode_test_() ->
    RequestResId = <<"action:atype:aname:connector:ctype:cname">>,
    lists:flatten([
        [
            {
                title(
                    "with chan but no qm, conn qm = ~s, requested query kind = ~s",
                    [ConnQM, RequestedQueryKind]
                ),
                ?_test(begin
                    ResourceDataWithChanNoQM = #{added_chanels => #{}, query_mode => ConnQM},
                    QueryOpts = #{query_mode => RequestedQueryKind},
                    ?_assertEqual(
                        ExpectedQM,
                        get_query_mode(RequestResId, ResourceDataWithChanNoQM, QueryOpts)
                    )
                end)
            },
            {
                title(
                    "without chan, conn qm = ~s, requested query kind = ~s",
                    [ConnQM, RequestedQueryKind]
                ),
                ?_test(begin
                    ResourceDataWithChanNoQM = #{
                        added_chanels => #{RequestResId => #{}}, query_mode => ConnQM
                    },
                    QueryOpts = #{query_mode => RequestedQueryKind},
                    ?_assertEqual(
                        ExpectedQM,
                        get_query_mode(RequestResId, ResourceDataWithChanNoQM, QueryOpts)
                    )
                end)
            }
        ]
     || {ConnQM, RequestedQueryKind, ExpectedQM} <- expected_query_mode_cases()
    ]).

%% Checks that using a query mode as a query kind is wrong.
get_query_mode_bad_query_kinds_test_() ->
    RequestResId = <<"action:atype:aname:connector:ctype:cname">>,
    ResourceDataWithChan = #{added_channels => #{RequestResId => #{query_mode => sync}}},
    BadQueryKinds = all_resource_query_modes() -- all_query_kinds(),
    [
        {
            title("bad query kind = ~s", [BadQueryKind]),
            ?_assertError(
                {bad_query_kind, BadQueryKind},
                get_query_mode(RequestResId, ResourceDataWithChan, #{query_mode => BadQueryKind})
            )
        }
     || BadQueryKind <- BadQueryKinds
    ].

-endif.
>>>>>>> 36938f40
<|MERGE_RESOLUTION|>--- conflicted
+++ resolved
@@ -2247,7 +2247,6 @@
         hc_pending_callers = Pending
     }.
 
-<<<<<<< HEAD
 collect_and_handle_channel_operations_connected(Op, Data0) ->
     From = undefined,
     Ops = collect_and_compress_channel_operations([Op]),
@@ -2320,7 +2319,7 @@
     after 0 ->
         lists:reverse(Acc)
     end.
-=======
+
 %% When booting up the node, there may be actions/sources in the config that were not
 %% explicitly created yet.  Since we add the channels in the config while first starting
 %% the resource, such channels might immediatelly receive traffic (e.g. ingress MQTT
@@ -2503,5 +2502,4 @@
      || BadQueryKind <- BadQueryKinds
     ].
 
--endif.
->>>>>>> 36938f40
+-endif.