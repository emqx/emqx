--- conflicted
+++ resolved
@@ -169,16 +169,12 @@
     {ok, State, {continue, {build_serdes, Schemas}}}.
 
 handle_continue({build_serdes, Schemas}, State) ->
-<<<<<<< HEAD
     Opts = #{initial_load => true},
     do_build_serdes(Schemas, Opts),
-=======
-    do_build_serdes(Schemas),
     {noreply, State, {continue, load_external_registries}};
 handle_continue(load_external_registries, State) ->
     do_load_external_registries(),
     ?tp("external_registries_loaded", #{}),
->>>>>>> 88caa455
     {noreply, State}.
 
 handle_call(_Call, _From, State) ->
