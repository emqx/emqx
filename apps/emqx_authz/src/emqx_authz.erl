--- conflicted
+++ resolved
@@ -141,18 +141,13 @@
 update(Cmd, Sources) ->
     emqx_authz_utils:update_config(?CONF_KEY_PATH, {Cmd, Sources}).
 
-<<<<<<< HEAD
 pre_config_update(Paths, Cmd, Sources) ->
-    {ok, do_pre_config_update(Paths, Cmd, Sources)}.
-=======
-pre_config_update(_, Cmd, Sources) ->
-    try do_pre_config_update(Cmd, Sources) of
+    try do_pre_config_update(Paths, Cmd, Sources) of
         {error, Reason} -> {error, Reason};
         NSources -> {ok, NSources}
     catch
         _:Reason -> {error, Reason}
     end.
->>>>>>> 3281b5fc
 
 do_pre_config_update(?CONF_KEY_PATH, {?CMD_MOVE, _, _} = Cmd, Sources) ->
     do_move(Cmd, Sources);
@@ -497,15 +492,6 @@
 maybe_write_files(NewSource) ->
     maybe_write_certs(NewSource).
 
-<<<<<<< HEAD
-write_acl_file(#{<<"rules">> := Rules} = Source) ->
-    NRules = check_acl_file_rules(Rules),
-    Path = ?MODULE:acl_conf_file(),
-    {ok, _Filename} = write_file(Path, NRules),
-    maps:without([<<"rules">>], Source#{<<"path">> => Path});
-write_acl_file(Source) ->
-    Source.
-=======
 write_acl_file(#{<<"rules">> := Rules} = Source0) ->
     AclPath = ?MODULE:acl_conf_file(),
     %% Always check if the rules are valid before writing to the file
@@ -513,8 +499,9 @@
     ok = check_acl_file_rules(AclPath, Rules),
     ok = write_file(AclPath, Rules),
     Source1 = maps:remove(<<"rules">>, Source0),
-    maps:put(<<"path">>, AclPath, Source1).
->>>>>>> 3281b5fc
+    maps:put(<<"path">>, AclPath, Source1);
+write_acl_file(Source) ->
+    Source.
 
 %% @doc where the acl.conf file is stored.
 acl_conf_file() ->
