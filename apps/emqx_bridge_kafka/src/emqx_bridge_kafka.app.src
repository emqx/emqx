%% -*- mode: erlang -*-
{application, emqx_bridge_kafka, [
    {description, "EMQX Enterprise Kafka Bridge"},
<<<<<<< HEAD
    {vsn, "0.6.0"},
=======
    {vsn, "0.5.7"},
>>>>>>> 97ccdf31
    {registered, [emqx_bridge_kafka_sup, emqx_bridge_kafka_consumer_sup]},
    {applications, [
        kernel,
        stdlib,
        emqx_resource,
        telemetry,
        erlcloud,
        brod_oauth,
        wolff,
        brod,
        brod_gssapi
    ]},
    {mod, {emqx_bridge_kafka_app, []}},
    {env, [
        {emqx_action_info_modules, [
            emqx_bridge_kafka_producer_action_info,
            emqx_bridge_kafka_consumer_action_info
        ]},
        {emqx_connector_info_modules, [
            emqx_bridge_kafka_consumer_connector_info,
            emqx_bridge_kafka_producer_connector_info
        ]}
    ]},
    {modules, []},

    {links, []}
]}.<|MERGE_RESOLUTION|>--- conflicted
+++ resolved
@@ -1,11 +1,7 @@
 %% -*- mode: erlang -*-
 {application, emqx_bridge_kafka, [
     {description, "EMQX Enterprise Kafka Bridge"},
-<<<<<<< HEAD
-    {vsn, "0.6.0"},
-=======
-    {vsn, "0.5.7"},
->>>>>>> 97ccdf31
+    {vsn, "0.6.1"},
     {registered, [emqx_bridge_kafka_sup, emqx_bridge_kafka_consumer_sup]},
     {applications, [
         kernel,
