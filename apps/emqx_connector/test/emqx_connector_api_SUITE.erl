--- conflicted
+++ resolved
@@ -92,22 +92,13 @@
         emqx_bridge, emqx_dashboard], fun set_special_configs/1),
     ok = emqx_common_test_helpers:load_config(emqx_connector_schema, <<"connectors: {}">>),
     ok = emqx_common_test_helpers:load_config(emqx_rule_engine_schema,
-<<<<<<< HEAD
-        <<"rule_engine {rules {}}">>),
-=======
                                               <<"rule_engine {rules {}}">>),
->>>>>>> 2d9a086b
     ok = emqx_common_test_helpers:load_config(emqx_bridge_schema, ?BRIDGE_CONF_DEFAULT),
     Config.
 
 end_per_suite(_Config) ->
-<<<<<<< HEAD
     emqx_common_test_helpers:stop_apps([emqx_rule_engine, emqx_connector, emqx_bridge,
         emqx_dashboard]),
-=======
-    emqx_common_test_helpers:stop_apps([emqx_rule_engine,
-        emqx_connector, emqx_bridge, emqx_dashboard]),
->>>>>>> 2d9a086b
     ok.
 
 set_special_configs(emqx_dashboard) ->
