%%--------------------------------------------------------------------
%% Copyright (c) 2020-2023 EMQ Technologies Co., Ltd. All Rights Reserved.
%%
%% Licensed under the Apache License, Version 2.0 (the "License");
%% you may not use this file except in compliance with the License.
%% You may obtain a copy of the License at
%%
%%     http://www.apache.org/licenses/LICENSE-2.0
%%
%% Unless required by applicable law or agreed to in writing, software
%% distributed under the License is distributed on an "AS IS" BASIS,
%% WITHOUT WARRANTIES OR CONDITIONS OF ANY KIND, either express or implied.
%% See the License for the specific language governing permissions and
%% limitations under the License.
%%--------------------------------------------------------------------
-module(emqx_bridge_api).

-behaviour(minirest_api).

-include_lib("typerefl/include/types.hrl").
-include_lib("hocon/include/hoconsc.hrl").
-include_lib("emqx/include/logger.hrl").
-include_lib("emqx_bridge/include/emqx_bridge.hrl").

-import(hoconsc, [mk/2, array/1, enum/1]).

%% Swagger specs from hocon schema
-export([
    api_spec/0,
    paths/0,
    schema/1,
    namespace/0
]).

%% API callbacks
-export([
    '/bridges'/2,
    '/bridges/:id'/2,
<<<<<<< HEAD
    '/bridges/:id/operation/:operation'/2,
    '/nodes/:node/bridges/:id/operation/:operation'/2,
    '/bridges/:id/reset_metrics'/2,
    '/bridges_probe'/2
=======
    '/bridges/:id/enable/:enable'/2,
    '/bridges/:id/:operation'/2,
    '/nodes/:node/bridges/:id/:operation'/2,
    '/bridges/:id/metrics'/2,
    '/bridges/:id/metrics/reset'/2
>>>>>>> 61e98900
]).

-export([lookup_from_local_node/2]).

-define(TRY_PARSE_ID(ID, EXPR),
    try emqx_bridge_resource:parse_bridge_id(Id) of
        {BridgeType, BridgeName} ->
            EXPR
    catch
        throw:{invalid_bridge_id, Reason} ->
            {400,
                error_msg(
                    'INVALID_ID',
                    <<"Invalid bride ID, ", Reason/binary>>
                )}
    end
).

namespace() -> "bridge".

api_spec() ->
    emqx_dashboard_swagger:spec(?MODULE, #{check_schema => false}).

paths() ->
    [
        "/bridges",
        "/bridges/:id",
<<<<<<< HEAD
        "/bridges/:id/operation/:operation",
        "/nodes/:node/bridges/:id/operation/:operation",
        "/bridges/:id/reset_metrics",
        "/bridges_probe"
=======
        "/bridges/:id/enable/:enable",
        "/bridges/:id/:operation",
        "/nodes/:node/bridges/:id/:operation",
        "/bridges/:id/metrics",
        "/bridges/:id/metrics/reset"
>>>>>>> 61e98900
    ].

error_schema(Code, Message) when is_atom(Code) ->
    error_schema([Code], Message);
error_schema(Codes, Message) when is_list(Message) ->
    error_schema(Codes, list_to_binary(Message));
error_schema(Codes, Message) when is_list(Codes) andalso is_binary(Message) ->
    emqx_dashboard_swagger:error_codes(Codes, Message).

get_response_body_schema() ->
    emqx_dashboard_swagger:schema_with_examples(
        emqx_bridge_schema:get_response(),
        bridge_info_examples(get)
    ).

param_path_operation_cluster() ->
    {operation,
        mk(
            enum([stop, restart]),
            #{
                in => path,
                required => true,
                example => <<"restart">>,
                desc => ?DESC("desc_param_path_operation_cluster")
            }
        )}.

param_path_operation_on_node() ->
    {operation,
        mk(
            enum([stop, restart]),
            #{
                in => path,
                required => true,
                example => <<"stop">>,
                desc => ?DESC("desc_param_path_operation_on_node")
            }
        )}.

param_path_node() ->
    {node,
        mk(
            binary(),
            #{
                in => path,
                required => true,
                example => <<"emqx@127.0.0.1">>,
                desc => ?DESC("desc_param_path_node")
            }
        )}.

param_path_id() ->
    {id,
        mk(
            binary(),
            #{
                in => path,
                required => true,
                example => <<"webhook:webhook_example">>,
                desc => ?DESC("desc_param_path_id")
            }
        )}.

param_path_enable() ->
    {enable,
        mk(
            boolean(),
            #{
                in => path,
                required => true,
                desc => ?DESC("desc_param_path_enable"),
                example => true
            }
        )}.

bridge_info_array_example(Method, WithMetrics) ->
    [Config || #{value := Config} <- maps:values(bridge_info_examples(Method, WithMetrics))].

bridge_info_examples(Method) ->
    bridge_info_examples(Method, false).

bridge_info_examples(Method, WithMetrics) ->
    maps:merge(
        #{
            <<"webhook_example">> => #{
                summary => <<"WebHook">>,
                value => info_example(webhook, Method, WithMetrics)
            },
            <<"mqtt_example">> => #{
                summary => <<"MQTT Bridge">>,
                value => info_example(mqtt, Method, WithMetrics)
            }
        },
        ee_bridge_examples(Method)
    ).

ee_bridge_examples(Method) ->
    try
        emqx_ee_bridge:examples(Method)
    catch
        _:_ -> #{}
    end.

info_example(Type, Method, WithMetrics) ->
    maps:merge(
        info_example_basic(Type),
        method_example(Type, Method, WithMetrics)
    ).

method_example(Type, Method, WithMetrics) when Method == get; Method == post ->
    SType = atom_to_list(Type),
    SName = SType ++ "_example",
    TypeNameExam = #{
        type => bin(SType),
        name => bin(SName)
    },
    maybe_with_metrics_example(TypeNameExam, Method, WithMetrics);
method_example(_Type, put, _WithMetrics) ->
    #{}.

maybe_with_metrics_example(TypeNameExam, get, true) ->
    TypeNameExam#{
        metrics => ?EMPTY_METRICS,
        node_metrics => [
            #{
                node => node(),
                metrics => ?EMPTY_METRICS
            }
        ]
    };
maybe_with_metrics_example(TypeNameExam, _, _) ->
    TypeNameExam.

info_example_basic(webhook) ->
    #{
        enable => true,
        url => <<"http://localhost:9901/messages/${topic}">>,
        request_timeout => <<"15s">>,
        connect_timeout => <<"15s">>,
        max_retries => 3,
        pool_type => <<"random">>,
        pool_size => 4,
        enable_pipelining => 100,
        ssl => #{enable => false},
        local_topic => <<"emqx_webhook/#">>,
        method => post,
        body => <<"${payload}">>,
        resource_opts => #{
            worker_pool_size => 1,
            health_check_interval => 15000,
            auto_restart_interval => 15000,
            query_mode => async,
            async_inflight_window => 100,
            max_queue_bytes => 100 * 1024 * 1024
        }
    };
info_example_basic(mqtt) ->
    (mqtt_main_example())#{
        egress => mqtt_egress_example(),
        ingress => mqtt_ingress_example()
    }.

mqtt_main_example() ->
    #{
        enable => true,
        mode => cluster_shareload,
        server => <<"127.0.0.1:1883">>,
        proto_ver => <<"v4">>,
        username => <<"foo">>,
        password => <<"bar">>,
        clean_start => true,
        keepalive => <<"300s">>,
        retry_interval => <<"15s">>,
        max_inflight => 100,
        resource_opts => #{
            health_check_interval => <<"15s">>,
            auto_restart_interval => <<"60s">>,
            query_mode => sync,
            max_queue_bytes => 100 * 1024 * 1024
        },
        ssl => #{
            enable => false
        }
    }.
mqtt_egress_example() ->
    #{
        local => #{
            topic => <<"emqx/#">>
        },
        remote => #{
            topic => <<"from_emqx/${topic}">>,
            qos => <<"${qos}">>,
            payload => <<"${payload}">>,
            retain => false
        }
    }.
mqtt_ingress_example() ->
    #{
        remote => #{
            topic => <<"aws/#">>,
            qos => 1
        },
        local => #{
            topic => <<"from_aws/${topic}">>,
            qos => <<"${qos}">>,
            payload => <<"${payload}">>,
            retain => <<"${retain}">>
        }
    }.

schema("/bridges") ->
    #{
        'operationId' => '/bridges',
        get => #{
            tags => [<<"bridges">>],
            summary => <<"List Bridges">>,
            description => ?DESC("desc_api1"),
            responses => #{
                200 => emqx_dashboard_swagger:schema_with_example(
                    array(emqx_bridge_schema:get_response()),
                    bridge_info_array_example(get, true)
                )
            }
        },
        post => #{
            tags => [<<"bridges">>],
            summary => <<"Create Bridge">>,
            description => ?DESC("desc_api2"),
            'requestBody' => emqx_dashboard_swagger:schema_with_examples(
                emqx_bridge_schema:post_request(),
                bridge_info_examples(post)
            ),
            responses => #{
                201 => get_response_body_schema(),
                400 => error_schema('ALREADY_EXISTS', "Bridge already exists")
            }
        }
    };
schema("/bridges/:id") ->
    #{
        'operationId' => '/bridges/:id',
        get => #{
            tags => [<<"bridges">>],
            summary => <<"Get Bridge">>,
            description => ?DESC("desc_api3"),
            parameters => [param_path_id()],
            responses => #{
                200 => get_response_body_schema(),
                404 => error_schema('NOT_FOUND', "Bridge not found")
            }
        },
        put => #{
            tags => [<<"bridges">>],
            summary => <<"Update Bridge">>,
            description => ?DESC("desc_api4"),
            parameters => [param_path_id()],
            'requestBody' => emqx_dashboard_swagger:schema_with_examples(
                emqx_bridge_schema:put_request(),
                bridge_info_examples(put)
            ),
            responses => #{
                200 => get_response_body_schema(),
                404 => error_schema('NOT_FOUND', "Bridge not found"),
                400 => error_schema(['BAD_REQUEST', 'INVALID_ID'], "Update bridge failed")
            }
        },
        delete => #{
            tags => [<<"bridges">>],
            summary => <<"Delete Bridge">>,
            description => ?DESC("desc_api5"),
            parameters => [param_path_id()],
            responses => #{
                204 => <<"Bridge deleted">>,
                400 => error_schema(['INVALID_ID'], "Update bridge failed"),
                404 => error_schema('NOT_FOUND', "Bridge not found"),
                403 => error_schema('FORBIDDEN_REQUEST', "Forbidden operation"),
                503 => error_schema('SERVICE_UNAVAILABLE', "Service unavailable")
            }
        }
    };
schema("/bridges/:id/metrics") ->
    #{
        'operationId' => '/bridges/:id/metrics',
        get => #{
            tags => [<<"bridges">>],
            summary => <<"Get Bridge Metrics">>,
            description => ?DESC("desc_bridge_metrics"),
            parameters => [param_path_id()],
            responses => #{
                200 => emqx_bridge_schema:metrics_fields(),
                404 => error_schema('NOT_FOUND', "Bridge not found")
            }
        }
    };
schema("/bridges/:id/metrics/reset") ->
    #{
        'operationId' => '/bridges/:id/metrics/reset',
        put => #{
            tags => [<<"bridges">>],
            summary => <<"Reset Bridge Metrics">>,
            description => ?DESC("desc_api6"),
            parameters => [param_path_id()],
            responses => #{
                200 => <<"Reset success">>,
                400 => error_schema(['BAD_REQUEST'], "RPC Call Failed")
            }
        }
    };
schema("/bridges/:id/enable/:enable") ->
    #{
        'operationId' => '/bridges/:id/enable/:enable',
        put =>
            #{
                tags => [<<"bridges">>],
                summary => <<"Enable or Disable Bridge">>,
                desc => ?DESC("desc_enable_bridge"),
                parameters => [param_path_id(), param_path_enable()],
                responses =>
                    #{
                        204 => <<"Success">>,
                        400 => error_schema('INVALID_ID', "Bad bridge ID"),
                        503 => error_schema('SERVICE_UNAVAILABLE', "Service unavailable")
                    }
            }
    };
schema("/bridges/:id/:operation") ->
    #{
        'operationId' => '/bridges/:id/:operation',
        post => #{
            tags => [<<"bridges">>],
            summary => <<"Stop or Restart Bridge">>,
            description => ?DESC("desc_api7"),
            parameters => [
                param_path_id(),
                param_path_operation_cluster()
            ],
            responses => #{
                200 => <<"Operation success">>,
                503 => error_schema('SERVICE_UNAVAILABLE', "Service unavailable"),
                400 => error_schema('INVALID_ID', "Bad bridge ID")
            }
        }
    };
schema("/nodes/:node/bridges/:id/:operation") ->
    #{
        'operationId' => '/nodes/:node/bridges/:id/:operation',
        post => #{
            tags => [<<"bridges">>],
            summary => <<"Stop/Restart Bridge">>,
            description => ?DESC("desc_api8"),
            parameters => [
                param_path_node(),
                param_path_id(),
                param_path_operation_on_node()
            ],
            responses => #{
                200 => <<"Operation success">>,
                400 => error_schema('INVALID_ID', "Bad bridge ID"),
                403 => error_schema('FORBIDDEN_REQUEST', "forbidden operation"),
                503 => error_schema('SERVICE_UNAVAILABLE', "Service unavailable")
            }
        }
    };
schema("/bridges_probe") ->
    #{
        'operationId' => '/bridges_probe',
        post => #{
            tags => [<<"bridges">>],
            desc => ?DESC("desc_api9"),
            summary => <<"Test creating bridge">>,
            'requestBody' => emqx_dashboard_swagger:schema_with_examples(
                emqx_bridge_schema:post_request(),
                bridge_info_examples(post)
            ),
            responses => #{
                204 => <<"Test bridge OK">>,
                400 => error_schema(['TEST_FAILED'], "bridge test failed")
            }
        }
    }.

'/bridges'(post, #{body := #{<<"type">> := BridgeType, <<"name">> := BridgeName} = Conf0}) ->
    Conf = filter_out_request_body(Conf0),
    case emqx_bridge:lookup(BridgeType, BridgeName) of
        {ok, _} ->
            {400, error_msg('ALREADY_EXISTS', <<"bridge already exists">>)};
        {error, not_found} ->
            case ensure_bridge_created(BridgeType, BridgeName, Conf) of
                ok -> lookup_from_all_nodes(BridgeType, BridgeName, 201);
                {error, Error} -> {400, Error}
            end
    end;
'/bridges'(get, _Params) ->
    {200,
        zip_bridges([
            [format_resp(Data, Node) || Data <- emqx_bridge_proto_v1:list_bridges(Node)]
         || Node <- mria_mnesia:running_nodes()
        ])}.

'/bridges/:id'(get, #{bindings := #{id := Id}}) ->
    ?TRY_PARSE_ID(Id, lookup_from_all_nodes(BridgeType, BridgeName, 200));
'/bridges/:id'(put, #{bindings := #{id := Id}, body := Conf0}) ->
    Conf1 = filter_out_request_body(Conf0),
    ?TRY_PARSE_ID(
        Id,
        case emqx_bridge:lookup(BridgeType, BridgeName) of
            {ok, _} ->
                RawConf = emqx:get_raw_config([bridges, BridgeType, BridgeName], #{}),
                Conf = deobfuscate(Conf1, RawConf),
                case ensure_bridge_created(BridgeType, BridgeName, Conf) of
                    ok ->
                        lookup_from_all_nodes(BridgeType, BridgeName, 200);
                    {error, Error} ->
                        {400, Error}
                end;
            {error, not_found} ->
                {404, error_msg('NOT_FOUND', <<"bridge not found">>)}
        end
    );
'/bridges/:id'(delete, #{bindings := #{id := Id}, query_string := Qs}) ->
    AlsoDeleteActs =
        case maps:get(<<"also_delete_dep_actions">>, Qs, <<"false">>) of
            <<"true">> -> true;
            true -> true;
            _ -> false
        end,
    ?TRY_PARSE_ID(
        Id,
        case emqx_bridge:lookup(BridgeType, BridgeName) of
            {ok, _} ->
                case emqx_bridge:check_deps_and_remove(BridgeType, BridgeName, AlsoDeleteActs) of
                    {ok, _} ->
                        204;
                    {error, {rules_deps_on_this_bridge, RuleIds}} ->
                        {403,
                            error_msg(
                                'FORBIDDEN_REQUEST',
                                {<<"There're some rules dependent on this bridge">>, RuleIds}
                            )};
                    {error, timeout} ->
                        {503, error_msg('SERVICE_UNAVAILABLE', <<"request timeout">>)};
                    {error, Reason} ->
                        {500, error_msg('INTERNAL_ERROR', Reason)}
                end;
            {error, not_found} ->
                {404, error_msg('NOT_FOUND', <<"Bridge not found">>)}
        end
    ).

'/bridges/:id/metrics'(get, #{bindings := #{id := Id}}) ->
    ?TRY_PARSE_ID(Id, lookup_from_all_nodes_metrics(BridgeType, BridgeName, 200)).

'/bridges/:id/metrics/reset'(put, #{bindings := #{id := Id}}) ->
    ?TRY_PARSE_ID(
        Id,
        case
            emqx_bridge_resource:reset_metrics(
                emqx_bridge_resource:resource_id(BridgeType, BridgeName)
            )
        of
            ok -> {200, <<"Reset success">>};
            Reason -> {400, error_msg('BAD_REQUEST', Reason)}
        end
    ).

'/bridges_probe'(post, Request) ->
    RequestMeta = #{module => ?MODULE, method => post, path => "/bridges_probe"},
    case emqx_dashboard_swagger:filter_check_request_and_translate_body(Request, RequestMeta) of
        {ok, #{body := #{<<"type">> := ConnType} = Params}} ->
            case emqx_bridge_resource:create_dry_run(ConnType, maps:remove(<<"type">>, Params)) of
                ok ->
                    {204};
                {error, Error} ->
                    {400, error_msg('TEST_FAILED', Error)}
            end;
        BadRequest ->
            BadRequest
    end.

lookup_from_all_nodes(BridgeType, BridgeName, SuccCode) ->
    FormatFun = fun format_bridge_info_without_metrics/1,
    do_lookup_from_all_nodes(BridgeType, BridgeName, SuccCode, FormatFun).

lookup_from_all_nodes_metrics(BridgeType, BridgeName, SuccCode) ->
    FormatFun = fun format_bridge_metrics/1,
    do_lookup_from_all_nodes(BridgeType, BridgeName, SuccCode, FormatFun).

do_lookup_from_all_nodes(BridgeType, BridgeName, SuccCode, FormatFun) ->
    Nodes = mria_mnesia:running_nodes(),
    case is_ok(emqx_bridge_proto_v1:lookup_from_all_nodes(Nodes, BridgeType, BridgeName)) of
        {ok, [{ok, _} | _] = Results} ->
            {SuccCode, FormatFun([R || {ok, R} <- Results])};
        {ok, [{error, not_found} | _]} ->
            {404, error_msg('NOT_FOUND', <<"not_found">>)};
        {error, ErrL} ->
            {500, error_msg('INTERNAL_ERROR', ErrL)}
    end.

lookup_from_local_node(BridgeType, BridgeName) ->
    case emqx_bridge:lookup(BridgeType, BridgeName) of
        {ok, Res} -> {ok, format_resp(Res)};
        Error -> Error
    end.

'/bridges/:id/enable/:enable'(put, #{bindings := #{id := Id, enable := Enable}}) ->
    ?TRY_PARSE_ID(
        Id,
        case enable_func(Enable) of
            invalid ->
                {400, error_msg('BAD_REQUEST', <<"invalid operation">>)};
            OperFunc ->
                case emqx_bridge:disable_enable(OperFunc, BridgeType, BridgeName) of
                    {ok, _} ->
                        {204};
                    {error, {pre_config_update, _, bridge_not_found}} ->
                        {404, error_msg('NOT_FOUND', <<"bridge not found">>)};
                    {error, {_, _, timeout}} ->
                        {503, error_msg('SERVICE_UNAVAILABLE', <<"request timeout">>)};
                    {error, timeout} ->
                        {503, error_msg('SERVICE_UNAVAILABLE', <<"request timeout">>)};
                    {error, Reason} ->
                        {500, error_msg('INTERNAL_ERROR', Reason)}
                end
        end
    ).

'/bridges/:id/:operation'(post, #{
    bindings :=
        #{id := Id, operation := Op}
}) ->
    ?TRY_PARSE_ID(
        Id,
        case operation_func(Op) of
            invalid ->
                {400, error_msg('BAD_REQUEST', <<"invalid operation">>)};
            OperFunc ->
                Nodes = mria_mnesia:running_nodes(),
                operation_to_all_nodes(Nodes, OperFunc, BridgeType, BridgeName)
        end
    ).

'/nodes/:node/bridges/:id/:operation'(post, #{
    bindings :=
        #{id := Id, operation := Op, node := Node}
}) ->
    ?TRY_PARSE_ID(
        Id,
        case node_operation_func(Op) of
            invalid ->
                {400, error_msg('BAD_REQUEST', <<"invalid operation">>)};
            OperFunc ->
                ConfMap = emqx:get_config([bridges, BridgeType, BridgeName]),
                case maps:get(enable, ConfMap, false) of
                    false ->
                        {403,
                            error_msg(
                                'FORBIDDEN_REQUEST',
                                <<"forbidden operation: bridge disabled">>
                            )};
                    true ->
                        call_operation(Node, OperFunc, BridgeType, BridgeName)
                end
        end
    ).

node_operation_func(<<"stop">>) -> stop_bridge_to_node;
node_operation_func(<<"restart">>) -> restart_bridge_to_node;
node_operation_func(_) -> invalid.

operation_func(<<"stop">>) -> stop;
operation_func(<<"restart">>) -> restart;
operation_func(_) -> invalid.

enable_func(<<"true">>) -> enable;
enable_func(<<"false">>) -> disable;
enable_func(_) -> invalid.

operation_to_all_nodes(Nodes, OperFunc, BridgeType, BridgeName) ->
    RpcFunc =
        case OperFunc of
            restart -> restart_bridges_to_all_nodes;
            stop -> stop_bridges_to_all_nodes
        end,
    case is_ok(emqx_bridge_proto_v1:RpcFunc(Nodes, BridgeType, BridgeName)) of
        {ok, _} ->
            {200};
        {error, [timeout | _]} ->
            {503, error_msg('SERVICE_UNAVAILABLE', <<"request timeout">>)};
        {error, ErrL} ->
            {500, error_msg('INTERNAL_ERROR', ErrL)}
    end.

ensure_bridge_created(BridgeType, BridgeName, Conf) ->
    case emqx_bridge:create(BridgeType, BridgeName, Conf) of
        {ok, _} -> ok;
        {error, Reason} -> {error, error_msg('BAD_REQUEST', Reason)}
    end.

zip_bridges([BridgesFirstNode | _] = BridgesAllNodes) ->
    lists:foldl(
        fun(#{type := Type, name := Name}, Acc) ->
            Bridges = pick_bridges_by_id(Type, Name, BridgesAllNodes),
            [format_bridge_info_with_metrics(Bridges) | Acc]
        end,
        [],
        BridgesFirstNode
    ).

pick_bridges_by_id(Type, Name, BridgesAllNodes) ->
    lists:foldl(
        fun(BridgesOneNode, Acc) ->
            case
                [
                    Bridge
                 || Bridge = #{type := Type0, name := Name0} <- BridgesOneNode,
                    Type0 == Type,
                    Name0 == Name
                ]
            of
                [BridgeInfo] ->
                    [BridgeInfo | Acc];
                [] ->
                    ?SLOG(warning, #{
                        msg => "bridge_inconsistent_in_cluster",
                        reason => not_found,
                        type => Type,
                        name => Name,
                        bridge => emqx_bridge_resource:bridge_id(Type, Name)
                    }),
                    Acc
            end
        end,
        [],
        BridgesAllNodes
    ).

format_bridge_info_with_metrics([FirstBridge | _] = Bridges) ->
    Res = maps:remove(node, FirstBridge),
    NodeStatus = collect_status(Bridges),
    NodeMetrics = collect_metrics(Bridges),
    redact(Res#{
        status => aggregate_status(NodeStatus),
        node_status => NodeStatus,
        metrics => aggregate_metrics(NodeMetrics),
        node_metrics => NodeMetrics
    }).

format_bridge_info_without_metrics(Bridges) ->
    Res = format_bridge_info_with_metrics(Bridges),
    maps:without([metrics, node_metrics], Res).

format_bridge_metrics(Bridges) ->
    Res = format_bridge_info_with_metrics(Bridges),
    maps:with([metrics, node_metrics], Res).

collect_status(Bridges) ->
    [maps:with([node, status], B) || B <- Bridges].

aggregate_status(AllStatus) ->
    Head = fun([A | _]) -> A end,
    HeadVal = maps:get(status, Head(AllStatus), connecting),
    AllRes = lists:all(fun(#{status := Val}) -> Val == HeadVal end, AllStatus),
    case AllRes of
        true -> HeadVal;
        false -> inconsistent
    end.

collect_metrics(Bridges) ->
    [maps:with([node, metrics], B) || B <- Bridges].

aggregate_metrics(AllMetrics) ->
    InitMetrics = ?EMPTY_METRICS,
    lists:foldl(
        fun(
            #{
                metrics := ?metrics(
                    M1, M2, M3, M4, M5, M6, M7, M8, M9, M10, M11, M12, M13, M14, M15
                )
            },
            ?metrics(
                N1, N2, N3, N4, N5, N6, N7, N8, N9, N10, N11, N12, N13, N14, N15
            )
        ) ->
            ?METRICS(
                M1 + N1,
                M2 + N2,
                M3 + N3,
                M4 + N4,
                M5 + N5,
                M6 + N6,
                M7 + N7,
                M8 + N8,
                M9 + N9,
                M10 + N10,
                M11 + N11,
                M12 + N12,
                M13 + N13,
                M14 + N14,
                M15 + N15
            )
        end,
        InitMetrics,
        AllMetrics
    ).

format_resp(Data) ->
    format_resp(Data, node()).

format_resp(
    #{
        type := Type,
        name := BridgeName,
        raw_config := RawConf,
        resource_data := #{status := Status, metrics := Metrics}
    },
    Node
) ->
    RawConfFull = fill_defaults(Type, RawConf),
    redact(RawConfFull#{
        type => Type,
        name => maps:get(<<"name">>, RawConf, BridgeName),
        node => Node,
        status => Status,
        metrics => format_metrics(Metrics)
    }).

format_metrics(#{
    counters := #{
        'dropped' := Dropped,
        'dropped.other' := DroppedOther,
        'dropped.queue_full' := DroppedQueueFull,
        'dropped.resource_not_found' := DroppedResourceNotFound,
        'dropped.resource_stopped' := DroppedResourceStopped,
        'matched' := Matched,
        'retried' := Retried,
        'failed' := SentFailed,
        'success' := SentSucc,
        'received' := Rcvd
    },
    gauges := Gauges,
    rate := #{
        matched := #{current := Rate, last5m := Rate5m, max := RateMax}
    }
}) ->
    Queued = maps:get('queuing', Gauges, 0),
    SentInflight = maps:get('inflight', Gauges, 0),
    ?METRICS(
        Dropped,
        DroppedOther,
        DroppedQueueFull,
        DroppedResourceNotFound,
        DroppedResourceStopped,
        Matched,
        Queued,
        Retried,
        SentFailed,
        SentInflight,
        SentSucc,
        Rate,
        Rate5m,
        RateMax,
        Rcvd
    ).

fill_defaults(Type, RawConf) ->
    PackedConf = pack_bridge_conf(Type, RawConf),
    FullConf = emqx_config:fill_defaults(emqx_bridge_schema, PackedConf, #{}),
    unpack_bridge_conf(Type, FullConf).

pack_bridge_conf(Type, RawConf) ->
    #{<<"bridges">> => #{bin(Type) => #{<<"foo">> => RawConf}}}.

unpack_bridge_conf(Type, PackedConf) ->
    #{<<"bridges">> := Bridges} = PackedConf,
    #{<<"foo">> := RawConf} = maps:get(bin(Type), Bridges),
    RawConf.

is_ok(ResL) ->
    case
        lists:filter(
            fun
                ({ok, _}) -> false;
                (ok) -> false;
                (_) -> true
            end,
            ResL
        )
    of
        [] -> {ok, [Res || {ok, Res} <- ResL]};
        ErrL -> {error, ErrL}
    end.

filter_out_request_body(Conf) ->
    ExtraConfs = [
        <<"id">>,
        <<"type">>,
        <<"name">>,
        <<"status">>,
        <<"node_status">>,
        <<"node_metrics">>,
        <<"metrics">>,
        <<"node">>
    ],
    maps:without(ExtraConfs, Conf).

error_msg(Code, Msg) ->
    #{code => Code, message => emqx_misc:readable_error_msg(Msg)}.

bin(S) when is_list(S) ->
    list_to_binary(S);
bin(S) when is_atom(S) ->
    atom_to_binary(S, utf8);
bin(S) when is_binary(S) ->
    S.

call_operation(Node, OperFunc, BridgeType, BridgeName) ->
    case emqx_misc:safe_to_existing_atom(Node, utf8) of
        {ok, TargetNode} ->
            case
                emqx_bridge_proto_v1:OperFunc(
                    TargetNode, BridgeType, BridgeName
                )
            of
                ok ->
                    {200};
                {error, timeout} ->
                    {503, error_msg('SERVICE_UNAVAILABLE', <<"request timeout">>)};
                {error, {start_pool_failed, Name, Reason}} ->
                    {503,
                        error_msg(
                            'SERVICE_UNAVAILABLE',
                            bin(
                                io_lib:format(
                                    "failed to start ~p pool for reason ~p",
                                    [Name, Reason]
                                )
                            )
                        )};
                {error, Reason} ->
                    {500, error_msg('INTERNAL_ERROR', Reason)}
            end;
        {error, _} ->
            {400, error_msg('INVALID_NODE', <<"invalid node">>)}
    end.

redact(Term) ->
    emqx_misc:redact(Term).

deobfuscate(NewConf, OldConf) ->
    maps:fold(
        fun(K, V, Acc) ->
            case maps:find(K, OldConf) of
                error ->
                    Acc#{K => V};
                {ok, OldV} when is_map(V), is_map(OldV) ->
                    Acc#{K => deobfuscate(V, OldV)};
                {ok, OldV} ->
                    case emqx_misc:is_redacted(K, V) of
                        true ->
                            Acc#{K => OldV};
                        _ ->
                            Acc#{K => V}
                    end
            end
        end,
        #{},
        NewConf
    ).<|MERGE_RESOLUTION|>--- conflicted
+++ resolved
@@ -36,18 +36,12 @@
 -export([
     '/bridges'/2,
     '/bridges/:id'/2,
-<<<<<<< HEAD
-    '/bridges/:id/operation/:operation'/2,
-    '/nodes/:node/bridges/:id/operation/:operation'/2,
-    '/bridges/:id/reset_metrics'/2,
-    '/bridges_probe'/2
-=======
     '/bridges/:id/enable/:enable'/2,
     '/bridges/:id/:operation'/2,
     '/nodes/:node/bridges/:id/:operation'/2,
     '/bridges/:id/metrics'/2,
-    '/bridges/:id/metrics/reset'/2
->>>>>>> 61e98900
+    '/bridges/:id/metrics/reset'/2,
+    '/bridges_probe'/2
 ]).
 
 -export([lookup_from_local_node/2]).
@@ -75,18 +69,12 @@
     [
         "/bridges",
         "/bridges/:id",
-<<<<<<< HEAD
-        "/bridges/:id/operation/:operation",
-        "/nodes/:node/bridges/:id/operation/:operation",
-        "/bridges/:id/reset_metrics",
-        "/bridges_probe"
-=======
         "/bridges/:id/enable/:enable",
         "/bridges/:id/:operation",
         "/nodes/:node/bridges/:id/:operation",
         "/bridges/:id/metrics",
-        "/bridges/:id/metrics/reset"
->>>>>>> 61e98900
+        "/bridges/:id/metrics/reset",
+        "/bridges_probe"
     ].
 
 error_schema(Code, Message) when is_atom(Code) ->
