--- conflicted
+++ resolved
@@ -129,44 +129,6 @@
     BaseRebootApps ++ ConfigApps.
 
 basic_reboot_apps() ->
-<<<<<<< HEAD
-    ?BASIC_REBOOT_APPS ++
-        [
-            emqx_prometheus,
-            emqx_modules,
-            emqx_dashboard,
-            emqx_connector,
-            emqx_gateway,
-            emqx_resource,
-            emqx_rule_engine,
-            emqx_bridge,
-            emqx_management,
-            emqx_retainer,
-            emqx_exhook,
-            emqx_authn,
-            emqx_authz,
-            emqx_slow_subs,
-            emqx_auto_subscribe,
-            emqx_plugins,
-            emqx_psk,
-            emqx_durable_storage
-        ] ++ basic_reboot_apps_edition(emqx_release:edition()).
-
-basic_reboot_apps_edition(ce) ->
-    [emqx_telemetry];
-basic_reboot_apps_edition(ee) ->
-    [
-        emqx_license,
-        emqx_s3,
-        emqx_ft,
-        emqx_eviction_agent,
-        emqx_node_rebalance,
-        emqx_schema_registry
-    ];
-%% unexcepted edition, should not happen
-basic_reboot_apps_edition(_) ->
-    [].
-=======
     PrivDir = code:priv_dir(emqx_machine),
     RebootListPath = filename:join([PrivDir, "reboot_lists.eterm"]),
     {ok, [
@@ -196,7 +158,6 @@
         {error, {already_loaded, _}} -> true;
         _ -> false
     end.
->>>>>>> 54efc04a
 
 sorted_reboot_apps() ->
     Apps0 = [{App, app_deps(App)} || App <- reboot_apps()],
