--- conflicted
+++ resolved
@@ -97,21 +97,13 @@
 authorize_with_filter(RenderedFilter, Client, Action, Topic, #{
     collection := Collection,
     annotations := #{
-<<<<<<< HEAD
-        skip := Skip, limit := Limit, id := ResourceID, cache_key_template := CacheKeyTemplate
-=======
         skip := Skip, limit := Limit, id := ResourceId, cache_key_template := CacheKeyTemplate
->>>>>>> 18a6d1eb
     }
 }) ->
     Options = #{skip => Skip, limit => Limit},
     CacheKey = emqx_auth_template:cache_key(Client, CacheKeyTemplate),
     Result = emqx_authz_utils:cached_simple_sync_query(
-<<<<<<< HEAD
-        CacheKey, ResourceID, {find, Collection, RenderedFilter, Options}
-=======
         CacheKey, ResourceId, {find, Collection, RenderedFilter, Options}
->>>>>>> 18a6d1eb
     ),
     case Result of
         {error, Reason} ->
