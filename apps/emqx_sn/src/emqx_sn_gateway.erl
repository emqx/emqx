%%--------------------------------------------------------------------
%% Copyright (c) 2020-2021 EMQ Technologies Co., Ltd. All Rights Reserved.
%%
%% Licensed under the Apache License, Version 2.0 (the "License");
%% you may not use this file except in compliance with the License.
%% You may obtain a copy of the License at
%%
%%     http://www.apache.org/licenses/LICENSE-2.0
%%
%% Unless required by applicable law or agreed to in writing, software
%% distributed under the License is distributed on an "AS IS" BASIS,
%% WITHOUT WARRANTIES OR CONDITIONS OF ANY KIND, either express or implied.
%% See the License for the specific language governing permissions and
%% limitations under the License.
%%--------------------------------------------------------------------

-module(emqx_sn_gateway).

-behaviour(gen_statem).

-include("emqx_sn.hrl").
-include_lib("emqx/include/emqx.hrl").
-include_lib("emqx/include/emqx_mqtt.hrl").
-include_lib("emqx/include/logger.hrl").

-logger_header("[MQTT-SN]").

%% API.
-export([start_link/3]).

-export([ info/1
        , stats/1
        ]).

<<<<<<< HEAD
-export([call/2, call/3]).
=======
-export([ call/2
        , call/3
        ]).
>>>>>>> 7ae06590

%% SUB/UNSUB Asynchronously, called by plugins.
-export([ subscribe/2
        , unsubscribe/2
        ]).

-export([kick/1]).

%% state functions
-export([ idle/3
        , wait_for_will_topic/3
        , wait_for_will_msg/3
        , connected/3
        , asleep/3
        , awake/3
        ]).

%% gen_statem callbacks
-export([ init/1
        , callback_mode/0
        , handle_event/4
        , terminate/3
        , code_change/4
        ]).

-ifdef(TEST).
-compile(export_all).
-compile(nowarn_export_all).
-endif.

-type(maybe(T) :: T | undefined).

-type(pending_msgs() :: #{integer() => [#mqtt_sn_message{}]}).

-record(will_msg, {retain = false  :: boolean(),
                   qos    = ?QOS_0 :: emqx_mqtt_types:qos(),
                   topic           :: maybe(binary()),
                   payload         :: maybe(binary())
                  }).

-record(state, {gwid                 :: integer(),
                socket               :: port(),
                sockpid              :: pid(),
                sockstate            :: emqx_types:sockstate(),
                sockname             :: {inet:ip_address(), inet:port()},
                peername             :: {inet:ip_address(), inet:port()},
                channel              :: maybe(emqx_channel:channel()),
                registry             :: emqx_sn_registry:registry(),
                clientid             :: maybe(binary()),
                username             :: maybe(binary()),
                password             :: maybe(binary()),
                will_msg             :: maybe(#will_msg{}),
                keepalive_interval   :: maybe(integer()),
                connpkt              :: term(),
                asleep_timer         :: tuple(),
                enable_stats         :: boolean(),
                stats_timer          :: maybe(reference()),
                idle_timeout         :: integer(),
                enable_qos3 = false  :: boolean(),
                has_pending_pingresp = false :: boolean(),
                pending_topic_ids = #{} :: pending_msgs()
               }).

-define(INFO_KEYS, [socktype, peername, sockname, sockstate]). %, active_n]).
-define(CONN_STATS, [recv_pkt, recv_msg, send_pkt, send_msg]).
-define(SOCK_STATS, [recv_oct, recv_cnt, send_oct, send_cnt, send_pend]).

-define(STAT_TIMEOUT, 10000).
-define(IDLE_TIMEOUT, 30000).
-define(DEFAULT_CHAN_OPTIONS, [{max_packet_size, 256}, {zone, external}]).

-define(NEG_QOS_CLIENT_ID, <<"NegQoS-Client">>).

-define(NO_PEERCERT, undefined).

-define(CONN_INFO(Sockname, Peername),
    #{socktype => udp,
      sockname => Sockname,
      peername => Peername,
      protocol => 'mqtt-sn',
      peercert => ?NO_PEERCERT,
      conn_mod => ?MODULE
    }).

-define(is_non_error_reason(Reason),
        Reason =:= normal;
        Reason =:= idle_timeout;
        Reason =:= asleep_timeout;
        Reason =:= keepalive_timeout).

%%--------------------------------------------------------------------
%% Exported APIs
%%--------------------------------------------------------------------

start_link(Transport, Peername, Options) ->
    gen_statem:start_link(?MODULE, [Transport, Peername, Options], [{hibernate_after, 60000}]).

subscribe(GwPid, TopicTable) ->
    gen_statem:cast(GwPid, {subscribe, TopicTable}).

unsubscribe(GwPid, Topics) ->
    gen_statem:cast(GwPid, {unsubscribe, Topics}).

kick(GwPid) ->
    gen_statem:call(GwPid, kick).

%%--------------------------------------------------------------------
%% gen_statem callbacks
%%--------------------------------------------------------------------

init([{_, SockPid, Sock}, Peername, Options]) ->
    GwId = proplists:get_value(gateway_id, Options),
    Registry = proplists:get_value(registry, Options),
    Username = proplists:get_value(username, Options, undefined),
    Password = proplists:get_value(password, Options, undefined),
    EnableQos3 = proplists:get_value(enable_qos3, Options, false),
    IdleTimeout = proplists:get_value(idle_timeout, Options, 30000),
    EnableStats = proplists:get_value(enable_stats, Options, false),
    case inet:sockname(Sock) of
        {ok, Sockname} ->
            Channel = emqx_channel:init(?CONN_INFO(Sockname, Peername), ?DEFAULT_CHAN_OPTIONS),
            State = #state{gwid             = GwId,
                           username         = Username,
                           password         = Password,
                           socket           = Sock,
                           sockstate        = running,
                           sockpid          = SockPid,
                           sockname         = Sockname,
                           peername         = Peername,
                           channel          = Channel,
                           registry         = Registry,
                           asleep_timer     = emqx_sn_asleep_timer:init(),
                           enable_stats     = EnableStats,
                           enable_qos3      = EnableQos3,
                           idle_timeout     = IdleTimeout
                          },
            emqx_logger:set_metadata_peername(esockd:format(Peername)),
            {ok, idle, State, [IdleTimeout]};
        {error, Reason} when Reason =:= enotconn;
                             Reason =:= einval;
                             Reason =:= closed ->
            {stop, normal};
        {error, Reason} -> {stop, Reason}
    end.

callback_mode() -> state_functions.

idle(cast, {incoming, ?SN_SEARCHGW_MSG(_Radius)}, State = #state{gwid = GwId}) ->
    State0 = send_message(?SN_GWINFO_MSG(GwId, <<>>), State),
    {keep_state, State0, State0#state.idle_timeout};

idle(cast, {incoming, ?SN_CONNECT_MSG(Flags, _ProtoId, Duration, ClientId)}, State) ->
    #mqtt_sn_flags{will = Will, clean_start = CleanStart} = Flags,
    do_connect(ClientId, CleanStart, Will, Duration, State);

idle(cast, {incoming, ?SN_ADVERTISE_MSG(_GwId, _Radius)}, State) ->
    % ignore
    {keep_state, State, State#state.idle_timeout};

idle(cast, {incoming, ?SN_DISCONNECT_MSG(_Duration)}, State) ->
    % ignore
    {keep_state, State, State#state.idle_timeout};

idle(cast, {incoming, ?SN_PUBLISH_MSG(_Flag, _TopicId, _MsgId, _Data)}, State = #state{enable_qos3 = false}) ->
    ?LOG(debug, "The enable_qos3 is false, ignore the received publish with QoS=-1 in idle mode!"),
    {keep_state, State#state.idle_timeout};

idle(cast, {incoming, ?SN_PUBLISH_MSG(#mqtt_sn_flags{qos = ?QOS_NEG1,
                                                     topic_id_type = TopicIdType
                                                    }, TopicId, _MsgId, Data)},
    State = #state{clientid = ClientId, registry = Registry}) ->
    TopicName = case (TopicIdType =:= ?SN_SHORT_TOPIC) of
                    false -> emqx_sn_registry:lookup_topic(Registry, self(), TopicId);
                    true  -> <<TopicId:16>>
                end,
    _ = case TopicName =/= undefined of
        true ->
            Msg = emqx_message:make(?NEG_QOS_CLIENT_ID, ?QOS_0, TopicName, Data),
            emqx_broker:publish(Msg);
        false ->
            ok
    end,
    ?LOG(debug, "Client id=~p receives a publish with QoS=-1 in idle mode!", [ClientId]),
    {keep_state, State#state.idle_timeout};

idle(cast, {incoming, PingReq = ?SN_PINGREQ_MSG(_ClientId)}, State) ->
    handle_ping(PingReq, State);

idle(cast, {outgoing, Packet}, State) ->
    {keep_state, handle_outgoing(Packet, State)};

idle(cast, {connack, ConnAck}, State) ->
    {next_state, connected, handle_outgoing(ConnAck, State)};

idle(timeout, _Timeout, State) ->
    stop(idle_timeout, State);

idle(EventType, EventContent, State) ->
    handle_event(EventType, EventContent, idle, State).

wait_for_will_topic(cast, {incoming, ?SN_WILLTOPIC_EMPTY_MSG}, State = #state{connpkt = ConnPkt}) ->
    %% 6.3:
    %% Note that if a client wants to delete only its Will data at connection setup,
    %% it could send a CONNECT message with 'CleanSession=false' and 'Will=true',
    %% and sends an empty WILLTOPIC message to the GW when prompted to do so
    NState = State#state{will_msg = undefined},
    handle_incoming(?CONNECT_PACKET(ConnPkt), NState);

wait_for_will_topic(cast, {incoming, ?SN_WILLTOPIC_MSG(Flags, Topic)}, State) ->
    #mqtt_sn_flags{qos = QoS, retain = Retain} = Flags,
    WillMsg = #will_msg{retain = Retain, qos = QoS, topic = Topic},
    State0 = send_message(?SN_WILLMSGREQ_MSG(), State),
    {next_state, wait_for_will_msg, State0#state{will_msg = WillMsg}};

wait_for_will_topic(cast, {incoming, ?SN_ADVERTISE_MSG(_GwId, _Radius)}, _State) ->
    % ignore
    keep_state_and_data;

wait_for_will_topic(cast, {incoming, ?SN_CONNECT_MSG(Flags, _ProtoId, Duration, ClientId)}, State) ->
    do_2nd_connect(Flags, Duration, ClientId, State);

wait_for_will_topic(cast, {outgoing, Packet}, State) ->
    {keep_state, handle_outgoing(Packet, State)};

wait_for_will_topic(cast, {connack, ConnAck}, State) ->
    {next_state, connected, handle_outgoing(ConnAck, State)};

wait_for_will_topic(cast, Event, _State) ->
    ?LOG(error, "wait_for_will_topic UNEXPECTED Event: ~p", [Event]),
    keep_state_and_data;

wait_for_will_topic(EventType, EventContent, State) ->
    handle_event(EventType, EventContent, wait_for_will_topic, State).

wait_for_will_msg(cast, {incoming, ?SN_WILLMSG_MSG(Payload)},
                  State = #state{will_msg = WillMsg, connpkt = ConnPkt}) ->
    NState = State#state{will_msg = WillMsg#will_msg{payload = Payload}},
    handle_incoming(?CONNECT_PACKET(ConnPkt), NState);

wait_for_will_msg(cast, {incoming, ?SN_ADVERTISE_MSG(_GwId, _Radius)}, _State) ->
    % ignore
    keep_state_and_data;

%% XXX: ?? Why we will handling the 2nd CONNECT packet ??
wait_for_will_msg(cast, {incoming, ?SN_CONNECT_MSG(Flags, _ProtoId, Duration, ClientId)}, State) ->
    do_2nd_connect(Flags, Duration, ClientId, State);

wait_for_will_msg(cast, {outgoing, Packet}, State) ->
    {keep_state, handle_outgoing(Packet, State)};

wait_for_will_msg(cast, {connack, ConnAck}, State) ->
    {next_state, connected, handle_outgoing(ConnAck, State)};

wait_for_will_msg(EventType, EventContent, State) ->
    handle_event(EventType, EventContent, wait_for_will_msg, State).

connected(cast, {incoming, ?SN_REGISTER_MSG(_TopicId, MsgId, TopicName)},
          State = #state{clientid = ClientId, registry = Registry}) ->
    State0 =
    case emqx_sn_registry:register_topic(Registry, self(), TopicName) of
        TopicId when is_integer(TopicId) ->
            ?LOG(debug, "register ClientId=~p, TopicName=~p, TopicId=~p", [ClientId, TopicName, TopicId]),
            send_message(?SN_REGACK_MSG(TopicId, MsgId, ?SN_RC_ACCEPTED), State);
        {error, too_large} ->
            ?LOG(error, "TopicId is full! ClientId=~p, TopicName=~p", [ClientId, TopicName]),
            send_message(?SN_REGACK_MSG(?SN_INVALID_TOPIC_ID, MsgId, ?SN_RC_NOT_SUPPORTED), State);
        {error, wildcard_topic} ->
            ?LOG(error, "wildcard topic can not be registered! ClientId=~p, TopicName=~p", [ClientId, TopicName]),
            send_message(?SN_REGACK_MSG(?SN_INVALID_TOPIC_ID, MsgId, ?SN_RC_NOT_SUPPORTED), State)
    end,
    {keep_state, State0};

connected(cast, {incoming, ?SN_PUBLISH_MSG(Flags, TopicId, MsgId, Data)},
          State = #state{enable_qos3 = EnableQoS3}) ->
    #mqtt_sn_flags{topic_id_type = TopicIdType, qos = QoS} = Flags,
    Skip = (EnableQoS3 =:= false) andalso (QoS =:= ?QOS_NEG1),
    case Skip of
        true  ->
            ?LOG(debug, "The enable_qos3 is false, ignore the received publish with QoS=-1 in connected mode!"),
            {keep_state, State};
        false ->
            do_publish(TopicIdType, TopicId, Data, Flags, MsgId, State)
    end;

connected(cast, {incoming, ?SN_PUBACK_MSG(TopicId, MsgId, RC)}, State) ->
    do_puback(TopicId, MsgId, RC, connected, State);

connected(cast, {incoming, ?SN_PUBREC_MSG(PubRec, MsgId)}, State)
    when PubRec == ?SN_PUBREC; PubRec == ?SN_PUBREL; PubRec == ?SN_PUBCOMP ->
    do_pubrec(PubRec, MsgId, connected, State);

connected(cast, {incoming, ?SN_SUBSCRIBE_MSG(Flags, MsgId, TopicId)}, State) ->
    #mqtt_sn_flags{qos = QoS, topic_id_type = TopicIdType} = Flags,
    handle_subscribe(TopicIdType, TopicId, QoS, MsgId, State);

connected(cast, {incoming, ?SN_UNSUBSCRIBE_MSG(Flags, MsgId, TopicId)}, State) ->
    #mqtt_sn_flags{topic_id_type = TopicIdType} = Flags,
    handle_unsubscribe(TopicIdType, TopicId, MsgId, State);

connected(cast, {incoming, PingReq = ?SN_PINGREQ_MSG(_ClientId)}, State) ->
    handle_ping(PingReq, State);

connected(cast, {incoming, ?SN_REGACK_MSG(TopicId, _MsgId, ?SN_RC_ACCEPTED)}, State) ->
    {keep_state, replay_no_reg_pending_publishes(TopicId, State)};
connected(cast, {incoming, ?SN_REGACK_MSG(TopicId, MsgId, ReturnCode)}, State) ->
    ?LOG(error, "client does not accept register TopicId=~p, MsgId=~p, ReturnCode=~p",
         [TopicId, MsgId, ReturnCode]),
    {keep_state, State};

connected(cast, {incoming, ?SN_DISCONNECT_MSG(Duration)}, State) ->
    State0 = send_message(?SN_DISCONNECT_MSG(undefined), State),
    case Duration of
        undefined ->
            handle_incoming(?DISCONNECT_PACKET(), State0);
        _Other -> goto_asleep_state(Duration, State0)
    end;

connected(cast, {incoming, ?SN_WILLTOPICUPD_MSG(Flags, Topic)}, State = #state{will_msg = WillMsg}) ->
    WillMsg1 = case Topic of
                   undefined -> undefined;
                   _         -> update_will_topic(WillMsg, Flags, Topic)
               end,
    State0 = send_message(?SN_WILLTOPICRESP_MSG(0), State),
    {keep_state, State0#state{will_msg = WillMsg1}};

connected(cast, {incoming, ?SN_WILLMSGUPD_MSG(Payload)}, State = #state{will_msg = WillMsg}) ->
    State0 = send_message(?SN_WILLMSGRESP_MSG(0), State),
    {keep_state, State0#state{will_msg = update_will_msg(WillMsg, Payload)}};

connected(cast, {incoming, ?SN_ADVERTISE_MSG(_GwId, _Radius)}, State) ->
    % ignore
    {keep_state, State};

connected(cast, {incoming, ?SN_CONNECT_MSG(Flags, _ProtoId, Duration, ClientId)}, State) ->
    do_2nd_connect(Flags, Duration, ClientId, State);

connected(cast, {outgoing, Packet}, State) ->
    {keep_state, handle_outgoing(Packet, State)};

%% XXX: It's so strange behavoir!!!
connected(cast, {connack, ConnAck}, State) ->
    {keep_state, handle_outgoing(ConnAck, State)};

connected(cast, {shutdown, Reason, Packet}, State) ->
    stop(Reason, handle_outgoing(Packet, State));

connected(cast, {shutdown, Reason}, State) ->
    stop(Reason, State);

connected(cast, {close, Reason}, State) ->
    ?LOG(debug, "Force to close the socket due to ~p", [Reason]),
    handle_info({sock_closed, Reason}, close_socket(State));

connected(EventType, EventContent, State) ->
    handle_event(EventType, EventContent, connected, State).

asleep(cast, {incoming, ?SN_DISCONNECT_MSG(Duration)}, State) ->
    State0 = send_message(?SN_DISCONNECT_MSG(undefined), State),
    case Duration of
        undefined ->
            handle_incoming(?DISCONNECT_PACKET(), State0);
        _Other ->
            goto_asleep_state(Duration, State0)
    end;

asleep(cast, {incoming, ?SN_PINGREQ_MSG(undefined)}, State) ->
    % ClientId in PINGREQ is mandatory
    {keep_state, State};

asleep(cast, {incoming, ?SN_PINGREQ_MSG(ClientIdPing)},
       State = #state{clientid = ClientId, channel = Channel}) ->
    inc_ping_counter(),
    case ClientIdPing of
        ClientId ->
            case emqx_session:replay(emqx_channel:get_session(Channel)) of
                {ok, [], Session0} ->
                    State0 = send_message(?SN_PINGRESP_MSG(), State),
                    {keep_state, State0#state{
                        channel = emqx_channel:set_session(Session0, Channel)}};
                {ok, Publishes, Session0} ->
                    {Packets, Channel1} = emqx_channel:do_deliver(Publishes,
                        emqx_channel:set_session(Session0, Channel)),
                    {next_state, awake,
                        State#state{channel = Channel1, has_pending_pingresp = true},
                        outgoing_events(Packets ++ [try_goto_asleep])}
            end;
        _Other ->
            {next_state, asleep, State}
    end;

asleep(cast, {incoming, ?SN_PUBACK_MSG(TopicId, MsgId, ReturnCode)}, State) ->
    do_puback(TopicId, MsgId, ReturnCode, asleep, State);

asleep(cast, {incoming, ?SN_PUBREC_MSG(PubRec, MsgId)}, State)
  when PubRec == ?SN_PUBREC; PubRec == ?SN_PUBREL; PubRec == ?SN_PUBCOMP ->
    do_pubrec(PubRec, MsgId, asleep, State);

% NOTE: what about following scenario:
%    1) client go to sleep
%    2) client reboot for manual reset or other reasons
%    3) client send a CONNECT
%    4) emq-sn regard this CONNECT as a signal to connected state, not a bootup CONNECT. For this reason, will procedure is lost
% this should be a bug in mqtt-sn channel.
asleep(cast, {incoming, ?SN_CONNECT_MSG(_Flags, _ProtoId, _Duration, _ClientId)},
       State = #state{keepalive_interval = _Interval}) ->
    % device wakeup and goto connected state
    % keepalive timer may timeout in asleep state and delete itself, need to restart keepalive
    % TODO: Fixme later.
    %% self() ! {keepalive, start, Interval},
    {next_state, connected, send_connack(State)};

asleep(EventType, EventContent, State) ->
    handle_event(EventType, EventContent, asleep, State).

awake(cast, {incoming, ?SN_REGACK_MSG(TopicId, _MsgId, ?SN_RC_ACCEPTED)}, State) ->
    {keep_state, replay_no_reg_pending_publishes(TopicId, State)};

awake(cast, {incoming, ?SN_REGACK_MSG(TopicId, MsgId, ReturnCode)}, State) ->
    ?LOG(error, "client does not accept register TopicId=~p, MsgId=~p, ReturnCode=~p",
         [TopicId, MsgId, ReturnCode]),
    {keep_state, State};

awake(cast, {incoming, PingReq = ?SN_PINGREQ_MSG(_ClientId)}, State) ->
    handle_ping(PingReq, State);

awake(cast, {outgoing, Packet}, State) ->
    {keep_state, handle_outgoing(Packet, State)};

awake(cast, {incoming, ?SN_PUBACK_MSG(TopicId, MsgId, ReturnCode)}, State) ->
    do_puback(TopicId, MsgId, ReturnCode, awake, State);

awake(cast, {incoming, ?SN_PUBREC_MSG(PubRec, MsgId)}, State)
  when PubRec == ?SN_PUBREC; PubRec == ?SN_PUBREL; PubRec == ?SN_PUBCOMP ->
    do_pubrec(PubRec, MsgId, awake, State);

awake(cast, try_goto_asleep, State=#state{channel = Channel,
        has_pending_pingresp = PingPending}) ->
    Inflight = emqx_session:info(inflight, emqx_channel:get_session(Channel)),
    case emqx_inflight:size(Inflight) of
        0 when PingPending =:= true ->
            State0 = send_message(?SN_PINGRESP_MSG(), State),
            goto_asleep_state(State0#state{has_pending_pingresp = false});
        0 when PingPending =:= false ->
            goto_asleep_state(State);
        _Size ->
            keep_state_and_data
    end;

awake(EventType, EventContent, State) ->
    handle_event(EventType, EventContent, awake, State).

handle_event({call, From}, Req, _StateName, State) ->
    case handle_call(From, Req, State) of
        {reply, Reply, NState} ->
            gen_server:reply(From, Reply),
            {keep_state, NState};
        {stop, Reason, Reply, NState} ->
            State0 = case NState#state.sockstate of
                running ->
                    send_message(?SN_DISCONNECT_MSG(undefined), NState);
                _ -> NState
            end,
            gen_server:reply(From, Reply),
            stop(Reason, State0)
    end;

handle_event(info, {datagram, SockPid, Data}, StateName,
             State = #state{sockpid = SockPid, channel = _Channel}) ->
    ?LOG(debug, "RECV ~0p", [Data]),
    Oct = iolist_size(Data),
    inc_counter(recv_oct, Oct),
    try emqx_sn_frame:parse(Data) of
        {ok, Msg} ->
            inc_counter(recv_cnt, 1),
            ?LOG(info, "RECV ~s at state ~s", [emqx_sn_frame:format(Msg), StateName]),
            {keep_state, State, next_event({incoming, Msg})}
    catch
        error:Error:Stacktrace ->
            ?LOG(info, "Parse frame error: ~p at state ~s, Stacktrace: ~p",
                 [Error, StateName, Stacktrace]),
            stop(frame_error, State)
    end;

handle_event(info, {deliver, _Topic, Msg}, asleep,
             State = #state{channel = Channel, pending_topic_ids = Pendings}) ->
    % section 6.14, Support of sleeping clients
    ?LOG(debug, "enqueue downlink message in asleep state, msg: ~0p, pending_topic_ids: ~0p",
         [Msg, Pendings]),
    Session = emqx_session:enqueue(Msg, emqx_channel:get_session(Channel)),
    {keep_state, State#state{channel = emqx_channel:set_session(Session, Channel)}};

handle_event(info, Deliver = {deliver, _Topic, _Msg}, _StateName,
             State = #state{channel = Channel}) ->
    handle_return(emqx_channel:handle_deliver([Deliver], Channel), State);

handle_event(info, {redeliver, {?PUBREL, MsgId}}, _StateName, State) ->
    {keep_state, send_message(?SN_PUBREC_MSG(?SN_PUBREL, MsgId), State)};

%% FIXME: Is not unused in v4.x
handle_event(info, {timeout, TRef, emit_stats}, _StateName,
             State = #state{channel = Channel}) ->
    case emqx_channel:info(clientinfo, Channel) of
        #{clientid := undefined} -> {keep_state, State};
        _ -> handle_timeout(TRef, {emit_stats, stats(State)}, State)
    end;

handle_event(info, {timeout, TRef, keepalive}, _StateName, State) ->
    RecvOct = emqx_pd:get_counter(recv_oct),
    handle_timeout(TRef, {keepalive, RecvOct}, State);

handle_event(info, {timeout, TRef, TMsg}, _StateName, State) ->
    handle_timeout(TRef, TMsg, State);

handle_event(info, asleep_timeout, asleep, State) ->
    ?LOG(debug, "asleep timer timeout, shutdown now"),
    stop(asleep_timeout, State);

handle_event(info, asleep_timeout, StateName, State) ->
    ?LOG(debug, "asleep timer timeout on StateName=~p, ignore it", [StateName]),
    {keep_state, State};

handle_event(cast, {close, Reason}, _StateName, State) ->
    stop(Reason, State);

handle_event(cast, {event, connected}, _StateName, State = #state{channel = Channel}) ->
    ClientId = emqx_channel:info(clientid, Channel),
    emqx_cm:insert_channel_info(ClientId, info(State), stats(State)),
    {keep_state, State};

handle_event(cast, {event, disconnected}, _StateName, State = #state{channel = Channel}) ->
    ClientId = emqx_channel:info(clientid, Channel),
    emqx_cm:set_chan_info(ClientId, info(State)),
    emqx_cm:connection_closed(ClientId),
    {keep_state, State};

handle_event(cast, {event, _Other}, _StateName, State = #state{channel = Channel}) ->
    ClientId = emqx_channel:info(clientid, Channel),
    emqx_cm:set_chan_info(ClientId, info(State)),
    emqx_cm:set_chan_stats(ClientId, stats(State)),
    {keep_state, State};

handle_event(EventType, EventContent, StateName, State) ->
    ?LOG(error, "StateName: ~s, Unexpected Event: ~0p",
         [StateName, {EventType, EventContent}]),
    {keep_state, State}.

terminate(Reason, _StateName, #state{channel  = Channel,
                                     registry = Registry}) ->
    emqx_sn_registry:unregister_topic(Registry, self()),
    case Channel =:= undefined of
        true -> ok;
        false -> emqx_channel:terminate(Reason, Channel)
    end.

code_change(_Vsn, StateName, State, _Extra) ->
    {ok, StateName, State}.

%%--------------------------------------------------------------------
%% Handle Call/Info
%%--------------------------------------------------------------------

handle_call(_From, info, State) ->
    {reply, info(State), State};

handle_call(_From, stats, State) ->
    {reply, stats(State), State};

handle_call(_From, Req, State = #state{channel = Channel}) ->
    case emqx_channel:handle_call(Req, Channel) of
        {reply, Reply, NChannel} ->
            {reply, Reply, State#state{channel = NChannel}};
        {shutdown, Reason, Reply, NChannel} ->
            stop(Reason, Reply, State#state{channel = NChannel})
    end.

handle_info(Info, State = #state{channel = Channel}) ->
   handle_return(emqx_channel:handle_info(Info, Channel), State).

handle_timeout(TRef, TMsg, State = #state{channel = Channel}) ->
    handle_return(emqx_channel:handle_timeout(TRef, TMsg, Channel), State).

handle_return(Return, State) ->
    handle_return(Return, State, []).

handle_return({ok, NChannel}, State, AddEvents) ->
    handle_return({ok, AddEvents, NChannel}, State, []);
handle_return({ok, Replies, NChannel}, State, AddEvents) ->
    {keep_state, State#state{channel = NChannel}, outgoing_events(append(Replies, AddEvents))};
handle_return({shutdown, Reason, NChannel}, State, _AddEvents) ->
    stop(Reason, State#state{channel = NChannel});
handle_return({shutdown, Reason, OutPacket, NChannel}, State, _AddEvents) ->
    NState = State#state{channel = NChannel},
    stop(Reason, handle_outgoing(OutPacket, NState)).

outgoing_events(Actions) ->
    lists:map(fun outgoing_event/1, Actions).

outgoing_event(Packet) when is_record(Packet, mqtt_packet);
                            is_record(Packet, mqtt_sn_message)->
    next_event({outgoing, Packet});
outgoing_event(Action) ->
    next_event(Action).

close_socket(State = #state{sockstate = closed}) -> State;
close_socket(State = #state{socket = _Socket}) ->
    %ok = gen_udp:close(Socket),
    State#state{sockstate = closed}.

%%--------------------------------------------------------------------
%% Info & Stats
%%--------------------------------------------------------------------

%% @doc Get infos of the connection/channel.
info(CPid) when is_pid(CPid) ->
    call(CPid, info);
info(State = #state{channel = Channel}) ->
    ChanInfo = upgrade_infos(emqx_channel:info(Channel)),
    SockInfo = maps:from_list(
                 info(?INFO_KEYS, State)),
    ChanInfo#{sockinfo => SockInfo}.

info(Keys, State) when is_list(Keys) ->
    [{Key, info(Key, State)} || Key <- Keys];
info(socktype, _State) ->
    udp;
info(peername, #state{peername = Peername}) ->
    Peername;
info(sockname, #state{sockname = Sockname}) ->
    Sockname;
info(sockstate, #state{sockstate = SockSt}) ->
    SockSt.

upgrade_infos(ChanInfo = #{conninfo := ConnInfo}) ->
    ChanInfo#{conninfo => ConnInfo#{proto_name => <<"MQTT-SN">>,
                                    proto_ver  => 1}}.

%% @doc Get stats of the connection/channel.
stats(CPid) when is_pid(CPid) ->
    call(CPid, stats);
stats(#state{socket = Socket, channel = Channel}) ->
    SockStats = case inet:getstat(Socket, ?SOCK_STATS) of
                    {ok, Ss}   -> Ss;
                    {error, _} -> []
                end,
    ConnStats = emqx_pd:get_counters(?CONN_STATS),
    ChanStats = emqx_channel:stats(Channel),
    ProcStats = emqx_misc:proc_stats(),
    lists:append([SockStats, ConnStats, ChanStats, ProcStats]).

call(Pid, Req) ->
    call(Pid, Req, infinity).

call(Pid, Req, Timeout) ->
    gen_server:call(Pid, Req, Timeout).

%%--------------------------------------------------------------------
%% Internal Functions
%%--------------------------------------------------------------------
handle_ping(_PingReq, State) ->
    State0 = send_message(?SN_PINGRESP_MSG(), State),
    inc_ping_counter(),
    {keep_state, State0}.

inc_ping_counter() ->
    inc_counter(recv_msg, 1).

mqtt2sn(?CONNACK_PACKET(0, _SessPresent),  _State) ->
    ?SN_CONNACK_MSG(0);

mqtt2sn(?CONNACK_PACKET(_ReturnCode, _SessPresent), _State) ->
    ?SN_CONNACK_MSG(?SN_RC_CONGESTION);

mqtt2sn(?PUBREC_PACKET(MsgId), _State) ->
    ?SN_PUBREC_MSG(?SN_PUBREC, MsgId);

mqtt2sn(?PUBREL_PACKET(MsgId), _State) ->
    ?SN_PUBREC_MSG(?SN_PUBREL, MsgId);

mqtt2sn(?PUBCOMP_PACKET(MsgId), _State) ->
    ?SN_PUBREC_MSG(?SN_PUBCOMP, MsgId);

mqtt2sn(?UNSUBACK_PACKET(MsgId), _State)->
    ?SN_UNSUBACK_MSG(MsgId);

mqtt2sn(?PUBLISH_PACKET(QoS, Topic, PacketId, Payload), #state{registry = Registry}) ->
    NewPacketId = if QoS =:= ?QOS_0 -> 0;
                     true -> PacketId
                  end,
    {TopicIdType, TopicContent} = case emqx_sn_registry:lookup_topic_id(Registry, self(), Topic) of
                                      {predef, PredefTopicId} ->
                                          {?SN_PREDEFINED_TOPIC, PredefTopicId};
                                      TopicId when is_integer(TopicId) ->
                                          {?SN_NORMAL_TOPIC, TopicId};
                                      undefined ->
                                          {?SN_SHORT_TOPIC, Topic}
                                  end,

    Flags = #mqtt_sn_flags{qos = QoS, topic_id_type = TopicIdType},
    ?SN_PUBLISH_MSG(Flags, TopicContent, NewPacketId, Payload);

mqtt2sn(?SUBACK_PACKET(MsgId, ReturnCodes), _State)->
    % if success, suback is sent by handle_info({suback, MsgId, [GrantedQoS]}, ...)
    % if failure, suback is sent in this function.
    [ReturnCode | _ ] = ReturnCodes,
    {QoS, TopicId, NewReturnCode}
        = case ?IS_QOS(ReturnCode) of
              true ->
                  {ReturnCode, get_topic_id(suback, MsgId), ?SN_RC_ACCEPTED};
              _ ->
                  {?QOS_0, get_topic_id(suback, MsgId), ?SN_RC_NOT_SUPPORTED}
          end,
    Flags = #mqtt_sn_flags{qos = QoS},
    ?SN_SUBACK_MSG(Flags, TopicId, MsgId, NewReturnCode);

mqtt2sn(?PUBACK_PACKET(MsgId, _ReasonCode), _State) ->
    TopicIdFinal =  get_topic_id(puback, MsgId),
    ?SN_PUBACK_MSG(TopicIdFinal, MsgId, ?SN_RC_ACCEPTED).

send_register(TopicName, TopicId, MsgId, State) ->
    send_message(?SN_REGISTER_MSG(TopicId, MsgId, TopicName), State).

send_connack(State) ->
    send_message(?SN_CONNACK_MSG(?SN_RC_ACCEPTED), State).

send_message(Msg = #mqtt_sn_message{type = Type},
             State = #state{sockpid = SockPid, peername = Peername}) ->
    ?LOG(debug, "SEND ~s~n", [emqx_sn_frame:format(Msg)]),
    inc_outgoing_stats(Type),
    Data = emqx_sn_frame:serialize(Msg),
    ok = emqx_metrics:inc('bytes.sent', iolist_size(Data)),
    SockPid ! {datagram, Peername, Data},
    State.

goto_asleep_state(State) ->
    goto_asleep_state(undefined, State).
goto_asleep_state(Duration, State=#state{asleep_timer = AsleepTimer}) ->
    ?LOG(debug, "goto_asleep_state Duration=~p", [Duration]),
    NewTimer = emqx_sn_asleep_timer:ensure(Duration, AsleepTimer),
    {next_state, asleep, State#state{asleep_timer = NewTimer}, hibernate}.

%%--------------------------------------------------------------------
%% Helper funcs
%%--------------------------------------------------------------------
stop({shutdown, Reason}, State) ->
    stop(Reason, State);
stop(Reason, State) ->
    ?LOG(stop_log_level(Reason), "stop due to ~p", [Reason]),
    case Reason of
        %% FIXME: The Will-Msg should publish when a Session terminated!
        Reason when Reason =:= normal ->
            ok;
        _ ->
            do_publish_will(State)
    end,
    {stop, {shutdown, Reason}, State}.

stop({shutdown, Reason}, Reply, State) ->
    stop(Reason, Reply, State);
stop(Reason, Reply, State) ->
    ?LOG(stop_log_level(Reason), "stop due to ~p", [Reason]),
    {stop, {shutdown, Reason}, Reply, State}.

stop_log_level(Reason) when ?is_non_error_reason(Reason) ->
    debug;
stop_log_level(_) ->
    error.

mqttsn_to_mqtt(?SN_PUBACK, MsgId)  ->
    ?PUBACK_PACKET(MsgId);
mqttsn_to_mqtt(?SN_PUBREC, MsgId)  ->
    ?PUBREC_PACKET(MsgId);
mqttsn_to_mqtt(?SN_PUBREL, MsgId)  ->
    ?PUBREL_PACKET(MsgId);
mqttsn_to_mqtt(?SN_PUBCOMP, MsgId) ->
    ?PUBCOMP_PACKET(MsgId).

do_connect(ClientId, CleanStart, WillFlag, Duration, State) ->
    emqx_logger:set_metadata_clientid(ClientId),
    %% 6.6 Client’s Publish Procedure
    %% At any point in time a client may have only one QoS level 1 or 2 PUBLISH message
    %% outstanding, i.e. it has to wait for the termination of this PUBLISH message exchange
    %% before it could start a new level 1 or 2 transaction.
    OnlyOneInflight = #{'Receive-Maximum' => 1},
    ConnPkt = #mqtt_packet_connect{clientid    = ClientId,
                                   clean_start = CleanStart,
                                   username    = State#state.username,
                                   password    = State#state.password,
                                   keepalive   = Duration,
                                   properties  = OnlyOneInflight
                                  },
    case WillFlag of
        true -> State0 = send_message(?SN_WILLTOPICREQ_MSG(), State),
                NState = State0#state{connpkt  = ConnPkt,
                                     clientid = ClientId,
                                     keepalive_interval = Duration
                                    },
                {next_state, wait_for_will_topic, NState};
        false ->
            NState = State#state{clientid = ClientId,
                                 keepalive_interval = Duration
                                },
            handle_incoming(?CONNECT_PACKET(ConnPkt), NState)
    end.

do_2nd_connect(Flags, Duration, ClientId, State = #state{sockname = Sockname,
                                                         peername = Peername,
                                                         registry = Registry,
                                                         channel  = Channel}) ->
    emqx_logger:set_metadata_clientid(ClientId),
    #mqtt_sn_flags{will = Will, clean_start = CleanStart} = Flags,
    NChannel = case CleanStart of
                   true ->
                       emqx_channel:terminate(normal, Channel),
                       emqx_sn_registry:unregister_topic(Registry, self()),
                       emqx_channel:init(#{socktype => udp,
                                           sockname => Sockname,
                                           peername => Peername,
                                           peercert => ?NO_PEERCERT,
                                           conn_mod => ?MODULE
                                          }, ?DEFAULT_CHAN_OPTIONS);
                   false -> Channel
               end,
    NState = State#state{channel = NChannel},
    do_connect(ClientId, CleanStart, Will, Duration, NState).

handle_subscribe(?SN_NORMAL_TOPIC, TopicName, QoS, MsgId,
                 State=#state{registry = Registry}) ->
    case emqx_sn_registry:register_topic(Registry, self(), TopicName) of
        {error, too_large} ->
            State0 = send_message(?SN_SUBACK_MSG(#mqtt_sn_flags{qos = QoS},
                                             ?SN_INVALID_TOPIC_ID,
                                             MsgId,
                                             ?SN_RC_INVALID_TOPIC_ID), State),
            {keep_state, State0};
        {error, wildcard_topic} ->
            proto_subscribe(TopicName, QoS, MsgId, ?SN_INVALID_TOPIC_ID, State);
        NewTopicId when is_integer(NewTopicId) ->
            proto_subscribe(TopicName, QoS, MsgId, NewTopicId, State)
    end;

handle_subscribe(?SN_PREDEFINED_TOPIC, TopicId, QoS, MsgId,
                 State = #state{registry = Registry}) ->
    case emqx_sn_registry:lookup_topic(Registry, self(), TopicId) of
        undefined ->
            State0 = send_message(?SN_SUBACK_MSG(#mqtt_sn_flags{qos = QoS},
                                             TopicId,
                                             MsgId,
                                             ?SN_RC_INVALID_TOPIC_ID), State),
            {next_state, connected, State0};
        PredefinedTopic ->
            proto_subscribe(PredefinedTopic, QoS, MsgId, TopicId, State)
    end;

handle_subscribe(?SN_SHORT_TOPIC, TopicId, QoS, MsgId, State) ->
    TopicName = case is_binary(TopicId) of
                    true  -> TopicId;
                    false -> <<TopicId:16>>
                end,
    proto_subscribe(TopicName, QoS, MsgId, ?SN_INVALID_TOPIC_ID, State);

handle_subscribe(_, _TopicId, QoS, MsgId, State) ->
    State0 = send_message(?SN_SUBACK_MSG(#mqtt_sn_flags{qos = QoS},
                                     ?SN_INVALID_TOPIC_ID,
                                     MsgId,
                                     ?SN_RC_INVALID_TOPIC_ID), State),
    {keep_state, State0}.

handle_unsubscribe(?SN_NORMAL_TOPIC, TopicId, MsgId, State) ->
    proto_unsubscribe(TopicId, MsgId, State);

handle_unsubscribe(?SN_PREDEFINED_TOPIC, TopicId, MsgId,
                   State = #state{registry = Registry}) ->
    case emqx_sn_registry:lookup_topic(Registry, self(), TopicId) of
        undefined ->
            {keep_state, send_message(?SN_UNSUBACK_MSG(MsgId), State)};
        PredefinedTopic ->
            proto_unsubscribe(PredefinedTopic, MsgId, State)
    end;

handle_unsubscribe(?SN_SHORT_TOPIC, TopicId, MsgId, State) ->
    TopicName = case is_binary(TopicId) of
                    true  -> TopicId;
                    false -> <<TopicId:16>>
                end,
    proto_unsubscribe(TopicName, MsgId, State);

handle_unsubscribe(_, _TopicId, MsgId, State) ->
    {keep_state, send_message(?SN_UNSUBACK_MSG(MsgId), State)}.

do_publish(?SN_NORMAL_TOPIC, TopicName, Data, Flags, MsgId, State) ->
    %% XXX: Handle normal topic id as predefined topic id, to be compatible with paho mqtt-sn library
    <<TopicId:16>> = TopicName,
    do_publish(?SN_PREDEFINED_TOPIC, TopicId, Data, Flags, MsgId, State);
do_publish(?SN_PREDEFINED_TOPIC, TopicId, Data, Flags, MsgId,
           State=#state{registry = Registry}) ->
    #mqtt_sn_flags{qos = QoS, dup = Dup, retain = Retain} = Flags,
    NewQoS = get_corrected_qos(QoS),
    case emqx_sn_registry:lookup_topic(Registry, self(), TopicId) of
        undefined ->
            {keep_state, maybe_send_puback(NewQoS, TopicId, MsgId, ?SN_RC_INVALID_TOPIC_ID,
                State)};
        TopicName ->
            proto_publish(TopicName, Data, Dup, NewQoS, Retain, MsgId, TopicId, State)
    end;

do_publish(?SN_SHORT_TOPIC, STopicName, Data, Flags, MsgId, State) ->
    #mqtt_sn_flags{qos = QoS, dup = Dup, retain = Retain} = Flags,
    NewQoS = get_corrected_qos(QoS),
    <<TopicId:16>> = STopicName ,
    case emqx_topic:wildcard(STopicName) of
        true ->
            {keep_state, maybe_send_puback(NewQoS, TopicId, MsgId, ?SN_RC_NOT_SUPPORTED,
                State)};
        false ->
            proto_publish(STopicName, Data, Dup, NewQoS, Retain, MsgId, TopicId, State)
    end;
do_publish(_, TopicId, _Data, #mqtt_sn_flags{qos = QoS}, MsgId, State) ->
    {keep_state, maybe_send_puback(QoS, TopicId, MsgId, ?SN_RC_NOT_SUPPORTED,
        State)}.

do_publish_will(#state{will_msg = undefined}) ->
    ok;
do_publish_will(#state{will_msg = #will_msg{payload = undefined}}) ->
    ok;
do_publish_will(#state{will_msg = #will_msg{topic = undefined}}) ->
    ok;
do_publish_will(#state{will_msg = WillMsg, clientid = ClientId}) ->
    #will_msg{qos = QoS, retain = Retain, topic = Topic, payload = Payload} = WillMsg,
    Publish = #mqtt_packet{header   = #mqtt_packet_header{type = ?PUBLISH, dup = false,
                                                          qos = QoS, retain = Retain},
                           variable = #mqtt_packet_publish{topic_name = Topic, packet_id = 1000},
                           payload  = Payload},
    _ = emqx_broker:publish(emqx_packet:to_message(Publish, ClientId)),
    ok.

do_puback(TopicId, MsgId, ReturnCode, StateName,
          State=#state{registry = Registry}) ->
    case ReturnCode of
        ?SN_RC_ACCEPTED ->
            handle_incoming(?PUBACK_PACKET(MsgId), StateName, State);
        ?SN_RC_INVALID_TOPIC_ID ->
            case emqx_sn_registry:lookup_topic(Registry, self(), TopicId) of
                undefined -> {keep_state, State};
                TopicName ->
                    %%notice that this TopicName maybe normal or predefined,
                    %% involving the predefined topic name in register to enhance the gateway's robustness even inconsistent with MQTT-SN channels
                    {keep_state, send_register(TopicName, TopicId, MsgId, State)}
            end;
        _ ->
            ?LOG(error, "CAN NOT handle PUBACK ReturnCode=~p", [ReturnCode]),
            {keep_state, State}
    end.

do_pubrec(PubRec, MsgId, StateName, State) ->
    handle_incoming(mqttsn_to_mqtt(PubRec, MsgId), StateName, State).

proto_subscribe(TopicName, QoS, MsgId, TopicId, State) ->
    ?LOG(debug, "subscribe Topic=~p, MsgId=~p, TopicId=~p",
         [TopicName, MsgId, TopicId]),
    enqueue_msgid(suback, MsgId, TopicId),
    SubOpts = maps:put(qos, QoS, ?DEFAULT_SUBOPTS),
    handle_incoming(?SUBSCRIBE_PACKET(MsgId, [{TopicName, SubOpts}]), State).

proto_unsubscribe(TopicName, MsgId, State) ->
    ?LOG(debug, "unsubscribe Topic=~p, MsgId=~p", [TopicName, MsgId]),
    handle_incoming(?UNSUBSCRIBE_PACKET(MsgId, [TopicName]), State).

proto_publish(TopicName, Data, Dup, QoS, Retain, MsgId, TopicId, State) ->
    (QoS =/= ?QOS_0) andalso enqueue_msgid(puback, MsgId, TopicId),
    Publish = #mqtt_packet{header   = #mqtt_packet_header{type = ?PUBLISH, dup = Dup, qos = QoS, retain = Retain},
                           variable = #mqtt_packet_publish{topic_name = TopicName, packet_id = MsgId},
                           payload  = Data},
    ?LOG(debug, "[publish] Msg: ~0p~n", [Publish]),
    handle_incoming(Publish, State).

update_will_topic(undefined, #mqtt_sn_flags{qos = QoS, retain = Retain}, Topic) ->
    #will_msg{qos = QoS, retain = Retain, topic = Topic};
update_will_topic(Will=#will_msg{}, #mqtt_sn_flags{qos = QoS, retain = Retain}, Topic) ->
    Will#will_msg{qos = QoS, retain = Retain, topic = Topic}.

update_will_msg(undefined, Msg) ->
    #will_msg{payload = Msg};
update_will_msg(Will = #will_msg{}, Msg) ->
    Will#will_msg{payload = Msg}.

enqueue_msgid(suback, MsgId, TopicId) ->
    put({suback, MsgId}, TopicId);
enqueue_msgid(puback, MsgId, TopicId) ->
    put({puback, MsgId}, TopicId).

dequeue_msgid(suback, MsgId) ->
    erase({suback, MsgId});
dequeue_msgid(puback, MsgId) ->
    erase({puback, MsgId}).

get_corrected_qos(?QOS_NEG1) ->
    ?LOG(debug, "Receive a publish with QoS=-1"),
    ?QOS_0;
get_corrected_qos(QoS) ->
    QoS.

get_topic_id(Type, MsgId) ->
    case dequeue_msgid(Type, MsgId) of
        undefined -> 0;
        TopicId -> TopicId
    end.

handle_incoming(Packet, State) ->
    handle_incoming(Packet, unknown, State).

handle_incoming(#mqtt_packet{variable = #mqtt_packet_puback{}} = Packet, awake, State) ->
    Result = channel_handle_in(Packet, State),
    handle_return(Result, State, [try_goto_asleep]);

handle_incoming(Packet, _StName, State) ->
    Result = channel_handle_in(Packet, State),
    handle_return(Result, State).

channel_handle_in(Packet = ?PACKET(Type), #state{channel = Channel}) ->
    _ = inc_incoming_stats(Type),
    ok = emqx_metrics:inc_recv(Packet),
    ?LOG(debug, "RECV ~s", [emqx_packet:format(Packet)]),
    emqx_channel:handle_in(Packet, Channel).

handle_outgoing(Packets, State) when is_list(Packets) ->
    lists:foldl(fun(Packet, State0) ->
        handle_outgoing(Packet, State0)
    end, State, Packets);

handle_outgoing(PubPkt = ?PUBLISH_PACKET(_, TopicName, _, _),
                State = #state{registry = Registry}) ->
    ?LOG(debug, "Handle outgoing publish: ~0p", [PubPkt]),
    TopicId = emqx_sn_registry:lookup_topic_id(Registry, self(), TopicName),
    case (TopicId == undefined) andalso (byte_size(TopicName) =/= 2) of
        true -> register_and_notify_client(PubPkt, State);
        false -> send_message(mqtt2sn(PubPkt, State), State)
    end;

handle_outgoing(Packet, State) ->
    send_message(mqtt2sn(Packet, State), State).

cache_no_reg_publish_message(Pendings, TopicId, PubPkt, State) ->
    ?LOG(debug, "cache non-registered publish message for topic-id: ~p, msg: ~0p, pendings: ~0p",
        [TopicId, PubPkt, Pendings]),
    Msgs = maps:get(pending_topic_ids, Pendings, []),
    Pendings#{TopicId => Msgs ++ [mqtt2sn(PubPkt, State)]}.

replay_no_reg_pending_publishes(TopicId, #state{pending_topic_ids = Pendings} = State0) ->
    ?LOG(debug, "replay non-registered publish message for topic-id: ~p, pendings: ~0p",
        [TopicId, Pendings]),
    State = lists:foldl(fun(Msg, State1) ->
        send_message(Msg, State1)
    end, State0, maps:get(TopicId, Pendings, [])),
    State#state{pending_topic_ids = maps:remove(TopicId, Pendings)}.

register_and_notify_client(?PUBLISH_PACKET(QoS, TopicName, PacketId, Payload) = PubPkt,
        State = #state{registry = Registry, pending_topic_ids = Pendings}) ->
    MsgId = message_id(PacketId),
    #mqtt_packet{header = #mqtt_packet_header{dup = Dup, retain = Retain}} = PubPkt,
    TopicId = emqx_sn_registry:register_topic(Registry, self(), TopicName),
    ?LOG(debug, "Register TopicId=~p, TopicName=~p, Payload=~p, Dup=~p, QoS=~p, "
                "Retain=~p, MsgId=~p", [TopicId, TopicName, Payload, Dup, QoS, Retain, MsgId]),
    NewPendings = cache_no_reg_publish_message(Pendings, TopicId, PubPkt, State),
    send_register(TopicName, TopicId, MsgId, State#state{pending_topic_ids = NewPendings}).

message_id(undefined) ->
    rand:uniform(16#FFFF);
message_id(MsgId) -> MsgId.

inc_incoming_stats(Type) ->
    inc_counter(recv_pkt, 1),
    case Type == ?PUBLISH of
        true ->
            inc_counter(recv_msg, 1),
            inc_counter(incoming_pubs, 1);
        false -> ok
    end.

inc_outgoing_stats(Type) ->
    inc_counter(send_pkt, 1),
    case Type =:= ?SN_PUBLISH of
        true -> inc_counter(send_msg, 1);
        false -> ok
    end.

next_event(Content) ->
    {next_event, cast, Content}.

inc_counter(Key, Inc) ->
    _ = emqx_pd:inc_counter(Key, Inc),
    ok.

append(Replies, AddEvents) when is_list(Replies) ->
    Replies ++ AddEvents;
append(Replies, AddEvents) ->
    [Replies] ++ AddEvents.

maybe_send_puback(?QOS_0, _TopicId, _MsgId, _ReasonCode, State) ->
    State;
maybe_send_puback(_QoS, TopicId, MsgId, ReasonCode, State) ->
    send_message(?SN_PUBACK_MSG(TopicId, MsgId, ReasonCode), State).<|MERGE_RESOLUTION|>--- conflicted
+++ resolved
@@ -32,13 +32,9 @@
         , stats/1
         ]).
 
-<<<<<<< HEAD
--export([call/2, call/3]).
-=======
 -export([ call/2
         , call/3
         ]).
->>>>>>> 7ae06590
 
 %% SUB/UNSUB Asynchronously, called by plugins.
 -export([ subscribe/2
