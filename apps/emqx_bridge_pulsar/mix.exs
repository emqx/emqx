--- conflicted
+++ resolved
@@ -25,11 +25,7 @@
     [
       UMP.common_dep(:crc32cer),
       UMP.common_dep(:snappyer),
-<<<<<<< HEAD
-      {:pulsar, github: "emqx/pulsar-client-erl", tag: "2.1.1", manager: :rebar3},
-=======
       {:pulsar, github: "emqx/pulsar-client-erl", tag: "2.1.2", manager: :rebar3},
->>>>>>> b50c13fc
       {:emqx_connector, in_umbrella: true, runtime: false},
       {:emqx_resource, in_umbrella: true},
       {:emqx_bridge, in_umbrella: true, runtime: false}
