%% -*- mode: erlang; -*-

{erl_opts, [debug_info]}.
{deps, [
<<<<<<< HEAD
    {pulsar, {git, "https://github.com/emqx/pulsar-client-erl.git", {tag, "2.1.1"}}},
=======
    {pulsar, {git, "https://github.com/emqx/pulsar-client-erl.git", {tag, "2.1.2"}}},
>>>>>>> b50c13fc
    {emqx_connector, {path, "../../apps/emqx_connector"}},
    {emqx_resource, {path, "../../apps/emqx_resource"}},
    {emqx_bridge, {path, "../../apps/emqx_bridge"}}
]}.

{shell, [
    % {config, "config/sys.config"},
    {apps, [emqx_bridge_pulsar]}
]}.<|MERGE_RESOLUTION|>--- conflicted
+++ resolved
@@ -2,11 +2,7 @@
 
 {erl_opts, [debug_info]}.
 {deps, [
-<<<<<<< HEAD
-    {pulsar, {git, "https://github.com/emqx/pulsar-client-erl.git", {tag, "2.1.1"}}},
-=======
     {pulsar, {git, "https://github.com/emqx/pulsar-client-erl.git", {tag, "2.1.2"}}},
->>>>>>> b50c13fc
     {emqx_connector, {path, "../../apps/emqx_connector"}},
     {emqx_resource, {path, "../../apps/emqx_resource"}},
     {emqx_bridge, {path, "../../apps/emqx_bridge"}}
