--- conflicted
+++ resolved
@@ -152,13 +152,9 @@
           memory_used       => proplists:get_value(total, Memory),
           process_available => erlang:system_info(process_limit),
           process_used      => erlang:system_info(process_count),
-<<<<<<< HEAD
-          max_fds           => proplists:get_value(max_fds,
-              lists:usort(lists:flatten(erlang:system_info(check_io)))),
-=======
+
           max_fds           => proplists:get_value(
                                  max_fds, lists:usort(lists:flatten(erlang:system_info(check_io)))),
->>>>>>> 5914b8ad
           connections       => ets:info(emqx_channel, size),
           node_status       => 'Running',
           uptime            => proplists:get_value(uptime, BrokerInfo),
@@ -243,21 +239,13 @@
 %%--------------------------------------------------------------------
 
 lookup_client({clientid, ClientId}, FormatFun) ->
-<<<<<<< HEAD
-    lists:append([lookup_client(Node, {clientid, ClientId}, FormatFun) ||
-        Node <- mria_mnesia:running_nodes()]);
-
-lookup_client({username, Username}, FormatFun) ->
-    lists:append([lookup_client(Node, {username, Username}, FormatFun) ||
-        Node <- mria_mnesia:running_nodes()]).
-=======
+
     lists:append([lookup_client(Node, {clientid, ClientId}, FormatFun)
                   || Node <- mria_mnesia:running_nodes()]);
 
 lookup_client({username, Username}, FormatFun) ->
     lists:append([lookup_client(Node, {username, Username}, FormatFun)
                   || Node <- mria_mnesia:running_nodes()]).
->>>>>>> 5914b8ad
 
 lookup_client(Node, {clientid, ClientId}, {M,F}) when Node =:= node() ->
     lists:append(lists:map(
@@ -278,11 +266,6 @@
 lookup_client(Node, {username, Username}, FormatFun) ->
     rpc_call(Node, lookup_client, [Node, {username, Username}, FormatFun]).
 
-<<<<<<< HEAD
-kickout_client(ClientId) ->
-    Results = [kickout_client(Node, ClientId) || Node <- mria_mnesia:running_nodes()],
-    has_any_ok(Results).
-=======
 kickout_client({ClientID, FormatFun}) ->
     case lookup_client({clientid, ClientID}, FormatFun) of
         [] ->
@@ -291,7 +274,6 @@
             Results = [kickout_client(Node, ClientID) || Node <- mria_mnesia:running_nodes()],
             check_results(Results)
     end.
->>>>>>> 5914b8ad
 
 kickout_client(Node, ClientId) when Node =:= node() ->
     emqx_cm:kick_session(ClientId);
@@ -321,11 +303,8 @@
 
 clean_authz_cache(ClientId) ->
     Results = [clean_authz_cache(Node, ClientId) || Node <- mria_mnesia:running_nodes()],
-<<<<<<< HEAD
-    has_any_ok(Results).
-=======
     check_results(Results).
->>>>>>> 5914b8ad
+
 
 clean_authz_cache(Node, ClientId) when Node =:= node() ->
     case emqx_cm:lookup_channels(ClientId) of
@@ -401,11 +380,8 @@
 
 list_subscriptions_via_topic(Topic, FormatFun) ->
     lists:append([list_subscriptions_via_topic(Node, Topic, FormatFun)
-<<<<<<< HEAD
-        || Node <- mria_mnesia:running_nodes()]).
-=======
                   || Node <- mria_mnesia:running_nodes()]).
->>>>>>> 5914b8ad
+
 
 list_subscriptions_via_topic(Node, Topic, {M,F}) when Node =:= node() ->
     MatchSpec = [{{{'_', '$1'}, '_'}, [{'=:=','$1', Topic}], ['$_']}],
@@ -536,16 +512,12 @@
     Filter = fun(#{id := Id0}) -> Id0 =:= Id end,
     lists:filter(Filter, Listeners).
 
-<<<<<<< HEAD
--spec manage_listener(Operation :: start_listener | stop_listener | restart_listener,
-    Param :: map()) -> ok | {error, Reason :: term()}.
-=======
+
 -spec manage_listener( Operation :: start_listener
                                   | stop_listener
                                   | restart_listener
                      , Param :: map()) ->
           ok | {error, Reason :: term()}.
->>>>>>> 5914b8ad
 manage_listener(Operation, #{id := ID, node := Node}) when Node =:= node()->
     erlang:apply(emqx_listeners, Operation, [ID]);
 manage_listener(Operation, Param = #{node := Node}) ->
@@ -615,15 +587,11 @@
     Acc;
 add_duration_field([Alarm = #{activated := true, activate_at := ActivateAt} | Rest], Now, Acc) ->
     add_duration_field(Rest, Now, [Alarm#{duration => Now - ActivateAt} | Acc]);
-<<<<<<< HEAD
-add_duration_field([Alarm = #{activated := false, activate_at := ActivateAt,
-    deactivate_at := DeactivateAt} | Rest], Now, Acc) ->
-=======
+
 add_duration_field( [Alarm = #{ activated := false
                               , activate_at := ActivateAt
                               , deactivate_at := DeactivateAt} | Rest]
                   , Now, Acc) ->
->>>>>>> 5914b8ad
     add_duration_field(Rest, Now, [Alarm#{duration => DeactivateAt - ActivateAt} | Acc]).
 
 %%--------------------------------------------------------------------
@@ -682,9 +650,3 @@
     ?MAX_ROW_LIMIT.
 
 table_size(Tab) -> ets:info(Tab, size).
-
-has_any_ok(Results) ->
-    case lists:any(fun(Item) -> Item =:= ok end, Results) of
-        true -> ok;
-        false -> lists:last(Results)
-    end.