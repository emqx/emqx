%%--------------------------------------------------------------------
%% Copyright (c) 2020-2021 EMQ Technologies Co., Ltd. All Rights Reserved.
%%
%% Licensed under the Apache License, Version 2.0 (the "License");
%% you may not use this file except in compliance with the License.
%% You may obtain a copy of the License at
%%
%%     http://www.apache.org/licenses/LICENSE-2.0
%%
%% Unless required by applicable law or agreed to in writing, software
%% distributed under the License is distributed on an "AS IS" BASIS,
%% WITHOUT WARRANTIES OR CONDITIONS OF ANY KIND, either express or implied.
%% See the License for the specific language governing permissions and
%% limitations under the License.
%%--------------------------------------------------------------------

-module(emqx_mgmt_api_banned).

-include_lib("emqx/include/emqx.hrl").
-include_lib("typerefl/include/types.hrl").

-include("emqx_mgmt.hrl").

-behaviour(minirest_api).

-export([api_spec/0, paths/0, schema/1, fields/1]).

-export([ banned/2
        , delete_banned/2
        ]).

-define(TAB, emqx_banned).
<<<<<<< HEAD
-define(BANNED_TYPES, [clientid, username, peerhost]).
=======
-define(FORMAT_FUN, {?MODULE, format}).

>>>>>>> 2d159ad9

api_spec() ->
    emqx_dashboard_swagger:spec(?MODULE, #{check_schema => true}).

paths() ->
    ["/banned", "/banned/:as/:who"].

schema("/banned") ->
    #{
        operationId =>  banned,
        get => #{
            description => <<"List banned">>,
            parameters => [
                hoconsc:ref(emqx_dashboard_swagger, page),
                hoconsc:ref(emqx_dashboard_swagger, limit)
            ],
            responses => #{
                200 =>[
                    {data, hoconsc:mk(hoconsc:array(hoconsc:ref(ban)), #{})},
                    {meta, hoconsc:mk(hoconsc:ref(meta), #{})}
                ]
            }
        },
        post => #{
            description => <<"Create banned">>,
            requestBody => hoconsc:mk(hoconsc:ref(ban)),
            responses => #{
                200 => <<"Create success">>
            }
        }
    };
schema("/banned/:as/:who") ->
    #{
        operationId => delete_banned,
        delete => #{
            description => <<"Delete banned">>,
            parameters => [
                {as, hoconsc:mk(hoconsc:enum(?BANNED_TYPES), #{
                    desc => <<"Banned type">>,
                    in => path,
                    example => username})},
                {who, hoconsc:mk(binary(), #{
                    desc => <<"Client info as banned type">>,
                    in => path,
                    example => <<"Badass">>})}
                ],
            responses => #{
                200 => <<"Delete banned success">>,
                404 => emqx_dashboard_swagger:error_codes(['RESOURCE_NOT_FOUND'], <<"Banned not found">>)
            }
        }
    }.

fields(ban) ->
    [
        {as, hoconsc:mk(hoconsc:enum(?BANNED_TYPES), #{
            desc => <<"Banned type clientid, username, peerhost">>,
            nullable => false,
            example => username})},
        {who, hoconsc:mk(binary(), #{
            desc => <<"Client info as banned type">>,
            nullable => false,
            example => <<"Badass">>})},
        {by, hoconsc:mk(binary(), #{
            desc => <<"Commander">>,
            nullable => true,
            example => <<"mgmt_api">>})},
        {reason, hoconsc:mk(binary(), #{
            desc => <<"Banned reason">>,
            nullable => true,
            example => <<"Too many requests">>})},
        {at, hoconsc:mk(binary(), #{
            desc => <<"Create banned time, rfc3339, now if not specified">>,
            nullable => true,
            validator => fun is_rfc3339/1,
            example => <<"2021-10-25T21:48:47+08:00">>})},
        {until, hoconsc:mk(binary(), #{
            desc => <<"Cancel banned time, rfc3339, now + 5 minute if not specified">>,
            nullable => true,
            validator => fun is_rfc3339/1,
            example => <<"2021-10-25T21:53:47+08:00">>})
        }
    ];
fields(meta) ->
    emqx_dashboard_swagger:fields(page) ++
        emqx_dashboard_swagger:fields(limit) ++
        [{count, hoconsc:mk(integer(), #{example => 1})}].

is_rfc3339(Time) ->
    try
        emqx_banned:to_timestamp(Time),
        ok
    catch _:_ -> {error, Time}
    end.

banned(get, #{query_string := Params}) ->
<<<<<<< HEAD
    Response = emqx_mgmt_api:paginate(?TAB, Params, fun emqx_banned:format/1),
=======
    Response = emqx_mgmt_api:paginate(?TAB, Params, ?FORMAT_FUN),
>>>>>>> 2d159ad9
    {200, Response};
banned(post, #{body := Body}) ->
    _ = emqx_banned:create(emqx_banned:parse(Body)),
    {200}.

delete_banned(delete, #{bindings := Params}) ->
    case emqx_banned:look_up(Params) of
        [] ->
            #{as := As0, who := Who0} = Params,
            Message = list_to_binary(io_lib:format("~p: ~p not found", [As0, Who0])),
            {404, #{code => 'RESOURCE_NOT_FOUND', message => Message}};
        _ ->
            ok = emqx_banned:delete(Params),
            {200}
    end.<|MERGE_RESOLUTION|>--- conflicted
+++ resolved
@@ -30,12 +30,10 @@
         ]).
 
 -define(TAB, emqx_banned).
-<<<<<<< HEAD
+
 -define(BANNED_TYPES, [clientid, username, peerhost]).
-=======
+
 -define(FORMAT_FUN, {?MODULE, format}).
-
->>>>>>> 2d159ad9
 
 api_spec() ->
     emqx_dashboard_swagger:spec(?MODULE, #{check_schema => true}).
@@ -132,11 +130,7 @@
     end.
 
 banned(get, #{query_string := Params}) ->
-<<<<<<< HEAD
-    Response = emqx_mgmt_api:paginate(?TAB, Params, fun emqx_banned:format/1),
-=======
     Response = emqx_mgmt_api:paginate(?TAB, Params, ?FORMAT_FUN),
->>>>>>> 2d159ad9
     {200, Response};
 banned(post, #{body := Body}) ->
     _ = emqx_banned:create(emqx_banned:parse(Body)),
