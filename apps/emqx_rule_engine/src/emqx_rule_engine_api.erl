%%--------------------------------------------------------------------
%% Copyright (c) 2020-2023 EMQ Technologies Co., Ltd. All Rights Reserved.
%%
%% Licensed under the Apache License, Version 2.0 (the "License");
%% you may not use this file except in compliance with the License.
%% You may obtain a copy of the License at
%%
%%     http://www.apache.org/licenses/LICENSE-2.0
%%
%% Unless required by applicable law or agreed to in writing, software
%% distributed under the License is distributed on an "AS IS" BASIS,
%% WITHOUT WARRANTIES OR CONDITIONS OF ANY KIND, either express or implied.
%% See the License for the specific language governing permissions and
%% limitations under the License.
%%--------------------------------------------------------------------

-module(emqx_rule_engine_api).

-include("rule_engine.hrl").
-include_lib("emqx/include/logger.hrl").
-include_lib("hocon/include/hoconsc.hrl").
-include_lib("typerefl/include/types.hrl").

-behaviour(minirest_api).

-import(hoconsc, [mk/2, ref/2, array/1]).

-export([printable_function_name/2]).

%% Swagger specs from hocon schema
-export([api_spec/0, paths/0, schema/1, namespace/0]).

%% API callbacks
-export([
    '/rule_engine'/2,
    '/rule_events'/2,
    '/rule_test'/2,
    '/rules'/2,
    '/rules/:id'/2,
    '/rules/:id/metrics'/2,
    '/rules/:id/metrics/reset'/2
]).

%% query callback
-export([qs2ms/2, run_fuzzy_match/2, format_rule_info_resp/1]).

-define(ERR_BADARGS(REASON), begin
    R0 = err_msg(REASON),
    <<"Bad Arguments: ", R0/binary>>
end).
-define(CHECK_PARAMS(PARAMS, TAG, EXPR),
    case emqx_rule_api_schema:check_params(PARAMS, TAG) of
        {ok, CheckedParams} ->
            EXPR;
        {error, REASON} ->
            {400, #{code => 'BAD_REQUEST', message => ?ERR_BADARGS(REASON)}}
    end
).
-define(METRICS(
    MATCH,
    PASS,
    FAIL,
    FAIL_EX,
    FAIL_NORES,
    O_TOTAL,
    O_FAIL,
    O_FAIL_OOS,
    O_FAIL_UNKNOWN,
    O_SUCC,
    RATE,
    RATE_MAX,
    RATE_5
),
    #{
        'matched' => MATCH,
        'passed' => PASS,
        'failed' => FAIL,
        'failed.exception' => FAIL_EX,
        'failed.no_result' => FAIL_NORES,
        'actions.total' => O_TOTAL,
        'actions.failed' => O_FAIL,
        'actions.failed.out_of_service' => O_FAIL_OOS,
        'actions.failed.unknown' => O_FAIL_UNKNOWN,
        'actions.success' => O_SUCC,
        'matched.rate' => RATE,
        'matched.rate.max' => RATE_MAX,
        'matched.rate.last5m' => RATE_5
    }
).
-define(metrics(
    MATCH,
    PASS,
    FAIL,
    FAIL_EX,
    FAIL_NORES,
    O_TOTAL,
    O_FAIL,
    O_FAIL_OOS,
    O_FAIL_UNKNOWN,
    O_SUCC,
    RATE,
    RATE_MAX,
    RATE_5
),
    #{
        'matched' := MATCH,
        'passed' := PASS,
        'failed' := FAIL,
        'failed.exception' := FAIL_EX,
        'failed.no_result' := FAIL_NORES,
        'actions.total' := O_TOTAL,
        'actions.failed' := O_FAIL,
        'actions.failed.out_of_service' := O_FAIL_OOS,
        'actions.failed.unknown' := O_FAIL_UNKNOWN,
        'actions.success' := O_SUCC,
        'matched.rate' := RATE,
        'matched.rate.max' := RATE_MAX,
        'matched.rate.last5m' := RATE_5
    }
).

-define(RULE_QS_SCHEMA, [
    {<<"enable">>, atom},
    {<<"from">>, binary},
    {<<"like_id">>, binary},
    {<<"like_from">>, binary},
    {<<"match_from">>, binary},
    {<<"like_description">>, binary}
]).

namespace() -> "rule".

api_spec() ->
    emqx_dashboard_swagger:spec(?MODULE, #{check_schema => false}).

paths() ->
    [
        "/rule_engine",
        "/rule_events",
        "/rule_test",
        "/rules",
        "/rules/:id",
        "/rules/:id/metrics",
        "/rules/:id/metrics/reset"
    ].

error_schema(Code, Message) when is_atom(Code) ->
    emqx_dashboard_swagger:error_codes([Code], list_to_binary(Message)).

rule_engine_schema() ->
    ref(emqx_rule_api_schema, "rule_engine").

rule_creation_schema() ->
    ref(emqx_rule_api_schema, "rule_creation").

rule_test_schema() ->
    ref(emqx_rule_api_schema, "rule_test").

rule_info_schema() ->
    ref(emqx_rule_api_schema, "rule_info").

rule_metrics_schema() ->
    ref(emqx_rule_api_schema, "rule_metrics").

schema("/rules") ->
    #{
        'operationId' => '/rules',
        get => #{
            tags => [<<"rules">>],
            description => ?DESC("api1"),
            parameters => [
                {enable,
                    mk(boolean(), #{desc => ?DESC("api1_enable"), in => query, required => false})},
                {from, mk(binary(), #{desc => ?DESC("api1_from"), in => query, required => false})},
                {like_id,
                    mk(binary(), #{desc => ?DESC("api1_like_id"), in => query, required => false})},
                {like_from,
                    mk(binary(), #{desc => ?DESC("api1_like_from"), in => query, required => false})},
                {like_description,
                    mk(binary(), #{
                        desc => ?DESC("api1_like_description"), in => query, required => false
                    })},
                {match_from,
                    mk(binary(), #{desc => ?DESC("api1_match_from"), in => query, required => false})},
                ref(emqx_dashboard_swagger, page),
                ref(emqx_dashboard_swagger, limit)
            ],
            summary => <<"List rules">>,
            responses => #{
                200 =>
                    [
                        {data, mk(array(rule_info_schema()), #{desc => ?DESC("api1_resp")})},
                        {meta, mk(ref(emqx_dashboard_swagger, meta), #{})}
                    ],
                400 => error_schema('BAD_REQUEST', "Invalid Parameters")
            }
        },
        post => #{
            tags => [<<"rules">>],
            description => ?DESC("api2"),
            summary => <<"Create a rule">>,
            'requestBody' => rule_creation_schema(),
            responses => #{
                400 => error_schema('BAD_REQUEST', "Invalid Parameters"),
                201 => rule_info_schema()
            }
        }
    };
schema("/rule_events") ->
    #{
        'operationId' => '/rule_events',
        get => #{
            tags => [<<"rules">>],
            description => ?DESC("api3"),
            summary => <<"List rule events">>,
            responses => #{
                200 => mk(ref(emqx_rule_api_schema, "rule_events"), #{})
            }
        }
    };
schema("/rules/:id") ->
    #{
        'operationId' => '/rules/:id',
        get => #{
            tags => [<<"rules">>],
            description => ?DESC("api4"),
            summary => <<"Get rule">>,
            parameters => param_path_id(),
            responses => #{
                404 => error_schema('NOT_FOUND', "Rule not found"),
                200 => rule_info_schema()
            }
        },
        put => #{
            tags => [<<"rules">>],
            description => ?DESC("api5"),
            summary => <<"Update rule">>,
            parameters => param_path_id(),
            'requestBody' => rule_creation_schema(),
            responses => #{
                400 => error_schema('BAD_REQUEST', "Invalid Parameters"),
                200 => rule_info_schema()
            }
        },
        delete => #{
            tags => [<<"rules">>],
            description => ?DESC("api6"),
            summary => <<"Delete rule">>,
            parameters => param_path_id(),
            responses => #{
                204 => <<"Delete rule successfully">>
            }
        }
    };
schema("/rules/:id/metrics") ->
    #{
        'operationId' => '/rules/:id/metrics',
        get => #{
            tags => [<<"rules">>],
            description => ?DESC("api4_1"),
            summary => <<"Get rule metrics">>,
            parameters => param_path_id(),
            responses => #{
                404 => error_schema('NOT_FOUND', "Rule not found"),
                200 => rule_metrics_schema()
            }
        }
    };
schema("/rules/:id/metrics/reset") ->
    #{
        'operationId' => '/rules/:id/metrics/reset',
        put => #{
            tags => [<<"rules">>],
            description => ?DESC("api7"),
            summary => <<"Reset rule metrics">>,
            parameters => param_path_id(),
            responses => #{
                404 => error_schema('NOT_FOUND', "Rule not found"),
                204 => <<"Reset Success">>
            }
        }
    };
schema("/rule_test") ->
    #{
        'operationId' => '/rule_test',
        post => #{
            tags => [<<"rules">>],
            description => ?DESC("api8"),
            summary => <<"Test a rule">>,
            'requestBody' => rule_test_schema(),
            responses => #{
                400 => error_schema('BAD_REQUEST', "Invalid Parameters"),
                412 => error_schema('NOT_MATCH', "SQL Not Match"),
                200 => <<"Rule Test Pass">>
            }
        }
    };
schema("/rule_engine") ->
    #{
        'operationId' => '/rule_engine',
        get => #{
            tags => [<<"rules">>],
            description => ?DESC("api9"),
            responses => #{
                200 => rule_engine_schema()
            }
        },
        put => #{
            tags => [<<"rules">>],
            description => ?DESC("api10"),
            'requestBody' => rule_engine_schema(),
            responses => #{
                200 => rule_engine_schema(),
                400 => error_schema('BAD_REQUEST', "Invalid request")
            }
        }
    }.

param_path_id() ->
    [{id, mk(binary(), #{in => path, example => <<"my_rule_id">>})}].

%%------------------------------------------------------------------------------
%% Rules API
%%------------------------------------------------------------------------------

'/rule_events'(get, _Params) ->
    {200, emqx_rule_events:event_info()}.

'/rules'(get, #{query_string := QueryString}) ->
    case
        emqx_mgmt_api:node_query(
            node(),
            ?RULE_TAB,
            QueryString,
            ?RULE_QS_SCHEMA,
            fun ?MODULE:qs2ms/2,
            fun ?MODULE:format_rule_info_resp/1
        )
    of
        {error, page_limit_invalid} ->
            {400, #{code => 'BAD_REQUEST', message => <<"page_limit_invalid">>}};
        Result ->
            {200, Result}
    end;
'/rules'(post, #{body := Params0}) ->
    case maps:get(<<"id">>, Params0, list_to_binary(emqx_utils:gen_id(8))) of
        <<>> ->
            {400, #{code => 'BAD_REQUEST', message => <<"empty rule id is not allowed">>}};
        Id ->
            Params = filter_out_request_body(add_metadata(Params0)),
            ConfPath = emqx_rule_engine:config_key_path() ++ [Id],
            case emqx_rule_engine:get_rule(Id) of
                {ok, _Rule} ->
                    {400, #{code => 'BAD_REQUEST', message => <<"rule id already exists">>}};
                not_found ->
                    case emqx_conf:update(ConfPath, Params, #{override_to => cluster}) of
<<<<<<< HEAD
                        {ok, #{post_config_update := #{emqx_rule_engine := Rule}}} ->
                            {201, format_rule_resp(Rule)};
=======
                        {ok, #{post_config_update := #{emqx_rule_engine := AllRules}}} ->
                            [Rule] = get_one_rule(AllRules, Id),
                            {201, format_rule_info_resp(Rule)};
>>>>>>> 48ceb147
                        {error, Reason} ->
                            ?SLOG(error, #{
                                msg => "create_rule_failed",
                                id => Id,
                                reason => Reason
                            }),
                            {400, #{code => 'BAD_REQUEST', message => ?ERR_BADARGS(Reason)}}
                    end
            end
    end.

'/rule_test'(post, #{body := Params}) ->
    ?CHECK_PARAMS(
        Params,
        rule_test,
        case emqx_rule_sqltester:test(CheckedParams) of
            {ok, Result} ->
                {200, Result};
            {error, {parse_error, Reason}} ->
                {400, #{code => 'BAD_REQUEST', message => err_msg(Reason)}};
            {error, nomatch} ->
                {412, #{code => 'NOT_MATCH', message => <<"SQL Not Match">>}};
            {error, Reason} ->
                {400, #{code => 'BAD_REQUEST', message => err_msg(Reason)}}
        end
    ).

'/rules/:id'(get, #{bindings := #{id := Id}}) ->
    case emqx_rule_engine:get_rule(Id) of
        {ok, Rule} ->
            {200, format_rule_info_resp(Rule)};
        not_found ->
            {404, #{code => 'NOT_FOUND', message => <<"Rule Id Not Found">>}}
    end;
'/rules/:id'(put, #{bindings := #{id := Id}, body := Params0}) ->
    Params = filter_out_request_body(Params0),
    ConfPath = emqx_rule_engine:config_key_path() ++ [Id],
    case emqx_conf:update(ConfPath, Params, #{override_to => cluster}) of
<<<<<<< HEAD
        {ok, #{post_config_update := #{emqx_rule_engine := Rule}}} ->
            {200, format_rule_resp(Rule)};
=======
        {ok, #{post_config_update := #{emqx_rule_engine := AllRules}}} ->
            [Rule] = get_one_rule(AllRules, Id),
            {200, format_rule_info_resp(Rule)};
>>>>>>> 48ceb147
        {error, Reason} ->
            ?SLOG(error, #{
                msg => "update_rule_failed",
                id => Id,
                reason => Reason
            }),
            {400, #{code => 'BAD_REQUEST', message => ?ERR_BADARGS(Reason)}}
    end;
'/rules/:id'(delete, #{bindings := #{id := Id}}) ->
    case emqx_rule_engine:get_rule(Id) of
        {ok, _Rule} ->
            ConfPath = emqx_rule_engine:config_key_path() ++ [Id],
            case emqx_conf:remove(ConfPath, #{override_to => cluster}) of
                {ok, _} ->
                    {204};
                {error, Reason} ->
                    ?SLOG(error, #{
                        msg => "delete_rule_failed",
                        id => Id,
                        reason => Reason
                    }),
                    {500, #{code => 'INTERNAL_ERROR', message => ?ERR_BADARGS(Reason)}}
            end;
        not_found ->
            {404, #{code => 'NOT_FOUND', message => <<"Rule Id Not Found">>}}
    end.

'/rules/:id/metrics'(get, #{bindings := #{id := Id}}) ->
    case emqx_rule_engine:get_rule(Id) of
        {ok, _Rule} ->
            NodeMetrics = get_rule_metrics(Id),
            MetricsResp =
                #{
                    id => Id,
                    metrics => aggregate_metrics(NodeMetrics),
                    node_metrics => NodeMetrics
                },
            {200, MetricsResp};
        not_found ->
            {404, #{code => 'NOT_FOUND', message => <<"Rule Id Not Found">>}}
    end.

'/rules/:id/metrics/reset'(put, #{bindings := #{id := Id}}) ->
    case emqx_rule_engine:get_rule(Id) of
        {ok, _Rule} ->
            ok = emqx_rule_engine_proto_v1:reset_metrics(Id),
            {204};
        not_found ->
            {404, #{code => 'NOT_FOUND', message => <<"Rule Id Not Found">>}}
    end.

'/rule_engine'(get, _Params) ->
    {200, format_rule_engine_resp(emqx_conf:get([rule_engine]))};
'/rule_engine'(put, #{body := Params}) ->
    case rule_engine_update(Params) of
        {ok, Config} ->
            {200, format_rule_engine_resp(Config)};
        {error, Reason} ->
            {400, #{code => 'BAD_REQUEST', message => ?ERR_BADARGS(Reason)}}
    end.

%%------------------------------------------------------------------------------
%% Internal functions
%%------------------------------------------------------------------------------

err_msg({RuleError, {_E, Reason, _S}}) ->
    emqx_utils:readable_error_msg(encode_nested_error(RuleError, Reason));
err_msg({Reason, _Details}) ->
    emqx_utils:readable_error_msg(Reason);
err_msg(Msg) ->
    emqx_utils:readable_error_msg(Msg).

encode_nested_error(RuleError, Reason) when is_tuple(Reason) ->
    encode_nested_error(RuleError, element(1, Reason));
encode_nested_error(RuleError, Reason) ->
    case emqx_utils_json:safe_encode([{RuleError, Reason}]) of
        {ok, Json} ->
            Json;
        _ ->
            {RuleError, Reason}
    end.

format_rule_info_resp({Id, Rule}) ->
    format_rule_info_resp(Rule#{id => Id});
format_rule_info_resp(#{
    id := Id,
    name := Name,
    created_at := CreatedAt,
    from := Topics,
    actions := Action,
    sql := SQL,
    enable := Enable,
    description := Descr
}) ->
    #{
        id => Id,
        name => Name,
        from => Topics,
        actions => format_action(Action),
        sql => SQL,
        enable => Enable,
        created_at => format_datetime(CreatedAt, millisecond),
        description => Descr
    }.

format_rule_engine_resp(Config) ->
    maps:remove(rules, Config).

format_datetime(Timestamp, Unit) ->
    list_to_binary(calendar:system_time_to_rfc3339(Timestamp, [{unit, Unit}])).

format_action(Actions) ->
    [do_format_action(Act) || Act <- Actions].

do_format_action(#{mod := Mod, func := Func, args := Args}) ->
    #{
        function => printable_function_name(Mod, Func),
        args => maps:remove(preprocessed_tmpl, Args)
    };
do_format_action(BridgeChannelId) when is_binary(BridgeChannelId) ->
    BridgeChannelId.

printable_function_name(emqx_rule_actions, Func) ->
    Func;
printable_function_name(Mod, Func) ->
    list_to_binary(lists:concat([Mod, ":", Func])).

get_rule_metrics(Id) ->
    Format = fun(
        Node,
        #{
            counters :=
                #{
                    'matched' := Matched,
                    'passed' := Passed,
                    'failed' := Failed,
                    'failed.exception' := FailedEx,
                    'failed.no_result' := FailedNoRes,
                    'actions.total' := OTotal,
                    'actions.failed' := OFailed,
                    'actions.failed.out_of_service' := OFailedOOS,
                    'actions.failed.unknown' := OFailedUnknown,
                    'actions.success' := OFailedSucc
                },
            rate :=
                #{
                    'matched' :=
                        #{current := Current, max := Max, last5m := Last5M}
                }
        }
    ) ->
        #{
            metrics => ?METRICS(
                Matched,
                Passed,
                Failed,
                FailedEx,
                FailedNoRes,
                OTotal,
                OFailed,
                OFailedOOS,
                OFailedUnknown,
                OFailedSucc,
                Current,
                Max,
                Last5M
            ),
            node => Node
        }
    end,
    [
        Format(Node, emqx_plugin_libs_proto_v1:get_metrics(Node, rule_metrics, Id))
     || Node <- mria:running_nodes()
    ].

aggregate_metrics(AllMetrics) ->
    InitMetrics = ?METRICS(0, 0, 0, 0, 0, 0, 0, 0, 0, 0, 0, 0, 0),
    lists:foldl(
        fun(
            #{
                metrics := ?metrics(
                    Match1,
                    Passed1,
                    Failed1,
                    FailedEx1,
                    FailedNoRes1,
                    OTotal1,
                    OFailed1,
                    OFailedOOS1,
                    OFailedUnknown1,
                    OFailedSucc1,
                    Rate1,
                    RateMax1,
                    Rate5m1
                )
            },
            ?metrics(
                Match0,
                Passed0,
                Failed0,
                FailedEx0,
                FailedNoRes0,
                OTotal0,
                OFailed0,
                OFailedOOS0,
                OFailedUnknown0,
                OFailedSucc0,
                Rate0,
                RateMax0,
                Rate5m0
            )
        ) ->
            ?METRICS(
                Match1 + Match0,
                Passed1 + Passed0,
                Failed1 + Failed0,
                FailedEx1 + FailedEx0,
                FailedNoRes1 + FailedNoRes0,
                OTotal1 + OTotal0,
                OFailed1 + OFailed0,
                OFailedOOS1 + OFailedOOS0,
                OFailedUnknown1 + OFailedUnknown0,
                OFailedSucc1 + OFailedSucc0,
                Rate1 + Rate0,
                RateMax1 + RateMax0,
                Rate5m1 + Rate5m0
            )
        end,
        InitMetrics,
        AllMetrics
    ).

add_metadata(Params) ->
    Params#{
        <<"metadata">> => #{
            <<"created_at">> => emqx_rule_engine:now_ms()
        }
    }.

filter_out_request_body(Conf) ->
    ExtraConfs = [
        <<"id">>,
        <<"status">>,
        <<"node_status">>,
        <<"node_metrics">>,
        <<"metrics">>,
        <<"node">>
    ],
    maps:without(ExtraConfs, Conf).

-spec qs2ms(atom(), {list(), list()}) -> emqx_mgmt_api:match_spec_and_filter().
qs2ms(_Tab, {Qs, Fuzzy}) ->
    case lists:keytake(from, 1, Qs) of
        false ->
            #{match_spec => generate_match_spec(Qs), fuzzy_fun => fuzzy_match_fun(Fuzzy)};
        {value, {from, '=:=', From}, Ls} ->
            #{
                match_spec => generate_match_spec(Ls),
                fuzzy_fun => fuzzy_match_fun([{from, '=:=', From} | Fuzzy])
            }
    end.

generate_match_spec(Qs) ->
    {MtchHead, Conds} = generate_match_spec(Qs, 2, {#{}, []}),
    [{{'_', MtchHead}, Conds, ['$_']}].

generate_match_spec([], _, {MtchHead, Conds}) ->
    {MtchHead, lists:reverse(Conds)};
generate_match_spec([Qs | Rest], N, {MtchHead, Conds}) ->
    Holder = binary_to_atom(iolist_to_binary(["$", integer_to_list(N)]), utf8),
    NMtchHead = emqx_mgmt_util:merge_maps(MtchHead, ms(element(1, Qs), Holder)),
    NConds = put_conds(Qs, Holder, Conds),
    generate_match_spec(Rest, N + 1, {NMtchHead, NConds}).

put_conds({_, Op, V}, Holder, Conds) ->
    [{Op, Holder, V} | Conds].

ms(enable, X) ->
    #{enable => X}.

fuzzy_match_fun([]) ->
    undefined;
fuzzy_match_fun(Fuzzy) ->
    {fun ?MODULE:run_fuzzy_match/2, [Fuzzy]}.

run_fuzzy_match(_, []) ->
    true;
run_fuzzy_match(E = {Id, _}, [{id, like, Pattern} | Fuzzy]) ->
    binary:match(Id, Pattern) /= nomatch andalso run_fuzzy_match(E, Fuzzy);
run_fuzzy_match(E = {_Id, #{description := Desc}}, [{description, like, Pattern} | Fuzzy]) ->
    binary:match(Desc, Pattern) /= nomatch andalso run_fuzzy_match(E, Fuzzy);
run_fuzzy_match(E = {_, #{from := Topics}}, [{from, '=:=', Pattern} | Fuzzy]) ->
    lists:member(Pattern, Topics) /= false andalso run_fuzzy_match(E, Fuzzy);
run_fuzzy_match(E = {_Id, #{from := Topics}}, [{from, match, Pattern} | Fuzzy]) ->
    lists:any(fun(For) -> emqx_topic:match(For, Pattern) end, Topics) andalso
        run_fuzzy_match(E, Fuzzy);
run_fuzzy_match(E = {_Id, #{from := Topics}}, [{from, like, Pattern} | Fuzzy]) ->
    lists:any(fun(For) -> binary:match(For, Pattern) /= nomatch end, Topics) andalso
        run_fuzzy_match(E, Fuzzy);
run_fuzzy_match(E, [_ | Fuzzy]) ->
    run_fuzzy_match(E, Fuzzy).

rule_engine_update(Params) ->
    case emqx_rule_api_schema:check_params(Params, rule_engine) of
        {ok, _CheckedParams} ->
            {ok, #{config := Config}} = emqx_conf:update([rule_engine], Params, #{
                override_to => cluster
            }),
            {ok, Config};
        {error, Reason} ->
            {error, Reason}
    end.<|MERGE_RESOLUTION|>--- conflicted
+++ resolved
@@ -354,14 +354,8 @@
                     {400, #{code => 'BAD_REQUEST', message => <<"rule id already exists">>}};
                 not_found ->
                     case emqx_conf:update(ConfPath, Params, #{override_to => cluster}) of
-<<<<<<< HEAD
                         {ok, #{post_config_update := #{emqx_rule_engine := Rule}}} ->
-                            {201, format_rule_resp(Rule)};
-=======
-                        {ok, #{post_config_update := #{emqx_rule_engine := AllRules}}} ->
-                            [Rule] = get_one_rule(AllRules, Id),
                             {201, format_rule_info_resp(Rule)};
->>>>>>> 48ceb147
                         {error, Reason} ->
                             ?SLOG(error, #{
                                 msg => "create_rule_failed",
@@ -400,14 +394,8 @@
     Params = filter_out_request_body(Params0),
     ConfPath = emqx_rule_engine:config_key_path() ++ [Id],
     case emqx_conf:update(ConfPath, Params, #{override_to => cluster}) of
-<<<<<<< HEAD
         {ok, #{post_config_update := #{emqx_rule_engine := Rule}}} ->
-            {200, format_rule_resp(Rule)};
-=======
-        {ok, #{post_config_update := #{emqx_rule_engine := AllRules}}} ->
-            [Rule] = get_one_rule(AllRules, Id),
             {200, format_rule_info_resp(Rule)};
->>>>>>> 48ceb147
         {error, Reason} ->
             ?SLOG(error, #{
                 msg => "update_rule_failed",
