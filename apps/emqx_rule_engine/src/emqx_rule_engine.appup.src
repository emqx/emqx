--- conflicted
+++ resolved
@@ -1,21 +1,13 @@
 %% -*- mode: erlang -*-
 %% Unless you know what you are doing, DO NOT edit manually!!
 {VSN,
-<<<<<<< HEAD
-  [{"4.3.11",
-    [{load_module,emqx_rule_registry,brutal_purge,soft_purge,[]},
-     {load_module,emqx_rule_validator,brutal_purge,soft_purge,[]},
-     {load_module,emqx_rule_engine_api,brutal_purge,soft_purge,[]}]},
-   {"4.3.10",
-    [{load_module,emqx_rule_validator,brutal_purge,soft_purge,[]},
-=======
    [{"4.4.5",
      [{load_module,emqx_rule_registry,brutal_purge,soft_purge,[]},
+      {load_module,emqx_rule_validator,brutal_purge,soft_purge,[]},
       {load_module,emqx_rule_engine_api,brutal_purge,soft_purge,[]}]},
     {"4.4.4",
      [{load_module,emqx_rule_engine_api,brutal_purge,soft_purge,[]},
      {load_module,emqx_rule_validator,brutal_purge,soft_purge,[]},
->>>>>>> f19ca3db
      {load_module,emqx_rule_utils,brutal_purge,soft_purge,[]},
      {load_module,emqx_rule_registry,brutal_purge,soft_purge,[]},
      {load_module,emqx_rule_engine,brutal_purge,soft_purge,[]},
