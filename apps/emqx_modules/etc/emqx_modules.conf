--- conflicted
+++ resolved
@@ -1,13 +1,8 @@
-<<<<<<< HEAD
+
 delayed {
     enable = true
+    ## 0 is no limit
     max_delayed_messages = 0
-=======
-delayed: {
-    enable: true
-    ## 0 is no limit
-    max_delayed_messages: 0
->>>>>>> 65563e9f
 }
 
 recon {
