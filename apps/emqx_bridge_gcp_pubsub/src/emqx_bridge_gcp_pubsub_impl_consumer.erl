%%--------------------------------------------------------------------
%% Copyright (c) 2023-2025 EMQ Technologies Co., Ltd. All Rights Reserved.
%%--------------------------------------------------------------------

-module(emqx_bridge_gcp_pubsub_impl_consumer).

-behaviour(emqx_resource).

%% `emqx_resource' API
-export([
    resource_type/0,
    callback_mode/0,
    query_mode/1,
    on_start/2,
    on_stop/2,
    on_get_status/2,

    on_add_channel/4,
    on_remove_channel/3,
    on_get_channels/1,
    on_get_channel_status/3
]).

%% health check API
-export([
    mark_as_unhealthy/2,
    clear_unhealthy/1,
    check_if_unhealthy/1
]).

-include_lib("emqx/include/logger.hrl").
-include_lib("snabbkaffe/include/snabbkaffe.hrl").
-include_lib("emqx_resource/include/emqx_resource.hrl").

-type mqtt_config() :: #{
    mqtt_topic := emqx_types:topic(),
    qos := emqx_types:qos(),
    payload_template := string()
}.
-type connector_config() :: #{
    connect_timeout := emqx_schema:duration_ms(),
    max_retries := non_neg_integer(),
    pool_size := non_neg_integer(),
    resource_opts := #{request_ttl := infinity | emqx_schema:duration_ms(), any() => term()},
    service_account_json := emqx_bridge_gcp_pubsub_client:service_account_json(),
    any() => term()
}.
-type connector_state() :: #{
    client := emqx_bridge_gcp_pubsub_client:state(),
    installed_sources := #{source_resource_id() => source_state()},
    project_id := binary()
}.
-type source_config() :: #{
    bridge_name := binary(),
    hookpoints := [binary()],
    parameters := #{
        consumer_workers_per_topic := pos_integer(),
        topic := binary()
    },
    resource_opts := #{request_ttl := infinity | emqx_schema:duration_ms(), any() => term()}
}.
-type source_state() :: #{}.

-export_type([mqtt_config/0]).

-define(AUTO_RECONNECT_S, 2).
-define(DEFAULT_FORGET_INTERVAL, timer:seconds(60)).
-define(OPTVAR_UNHEALTHY(INSTANCE_ID), {?MODULE, topic_not_found, INSTANCE_ID}).
-define(TOPIC_MESSAGE,
    "GCP PubSub topics are invalid.  Please check the logs, check if the "
    "topics exist in GCP and if the service account has permissions to use them."
).
-define(PERMISSION_MESSAGE,
    "Permission denied while verifying topic existence.  Please check that the "
    "provided service account has the correct permissions configured."
).

%%-------------------------------------------------------------------------------------------------
%% `emqx_resource' API
%%-------------------------------------------------------------------------------------------------
-spec resource_type() -> resource_type().
resource_type() -> gcp_pubsub_consumer.

-spec callback_mode() -> callback_mode().
callback_mode() -> async_if_possible.

-spec query_mode(any()) -> query_mode().
query_mode(_Config) -> no_queries.

-spec on_start(connector_resource_id(), connector_config()) ->
    {ok, connector_state()} | {error, term()}.
on_start(ConnectorResId, Config0) ->
    Config1 = maps:update_with(
        service_account_json, fun(X) -> emqx_utils_json:decode(X) end, Config0
    ),
    {Transport, HostPort} = emqx_bridge_gcp_pubsub_client:get_transport(pubsub),
    #{hostname := Host, port := Port} = emqx_schema:parse_server(HostPort, #{default_port => 443}),
    Config = Config1#{
        jwt_opts => #{
            %% fixed for pubsub; trailing slash is important.
            aud => <<"https://pubsub.googleapis.com/">>
        },
        transport => Transport,
        host => Host,
        port => Port
    },
    #{service_account_json := #{<<"project_id">> := ProjectId}} = Config,
    case emqx_bridge_gcp_pubsub_client:start(ConnectorResId, Config) of
        {ok, Client} ->
            ConnectorState = #{
                client => Client,
                installed_sources => #{},
                project_id => ProjectId
            },
            {ok, ConnectorState};
        Error ->
            Error
    end.

-spec on_stop(resource_id(), connector_state()) -> ok | {error, term()}.
on_stop(ConnectorResId, ConnectorState) ->
    ?tp(gcp_pubsub_consumer_stop_enter, #{}),
    clear_unhealthy(ConnectorState),
    ok = stop_consumers(ConnectorState),
    emqx_bridge_gcp_pubsub_client:stop(ConnectorResId).

-spec on_get_status(resource_id(), connector_state()) ->
    ?status_connected | ?status_connecting.
on_get_status(_ConnectorResId, ConnectorState) ->
    #{client := Client} = ConnectorState,
    get_client_status(Client).

-spec on_add_channel(
    connector_resource_id(),
    connector_state(),
    source_resource_id(),
    source_config()
) ->
    {ok, connector_state()}.
on_add_channel(ConnectorResId, ConnectorState0, SourceResId, SourceConfig) ->
    #{
        client := Client,
        installed_sources := InstalledSources0,
        project_id := ProjectId
    } = ConnectorState0,
    case start_consumers(ConnectorResId, SourceResId, Client, ProjectId, SourceConfig) of
        {ok, SourceState} ->
            InstalledSources = InstalledSources0#{SourceResId => SourceState},
            ConnectorState = ConnectorState0#{installed_sources := InstalledSources},
            {ok, ConnectorState};
        Error = {error, _} ->
            Error
    end.

-spec on_remove_channel(
    connector_resource_id(),
    connector_state(),
    source_resource_id()
) ->
    {ok, connector_state()}.
on_remove_channel(_ConnectorResId, ConnectorState0, SourceResId) ->
    #{installed_sources := InstalledSources0} = ConnectorState0,
    case maps:take(SourceResId, InstalledSources0) of
        {SourceState, InstalledSources} ->
            stop_consumers1(SourceState),
            ok;
        error ->
            InstalledSources = InstalledSources0
    end,
    ConnectorState = ConnectorState0#{installed_sources := InstalledSources},
    {ok, ConnectorState}.

-spec on_get_channels(connector_resource_id()) ->
    [{action_resource_id(), source_config()}].
on_get_channels(ConnectorResId) ->
    emqx_bridge_v2:get_channels_for_connector(ConnectorResId).

-spec on_get_channel_status(connector_resource_id(), source_resource_id(), connector_state()) ->
    health_check_status().
on_get_channel_status(
    _ConnectorResId,
    SourceResId,
    ConnectorState = #{installed_sources := InstalledSources}
) when is_map_key(SourceResId, InstalledSources) ->
    %% We need to check this flag separately because the workers might be gone when we
    %% check them.
    case check_if_unhealthy(SourceResId) of
        {error, topic_not_found} ->
            {?status_disconnected, {unhealthy_target, ?TOPIC_MESSAGE}};
        {error, permission_denied} ->
            {?status_disconnected, {unhealthy_target, ?PERMISSION_MESSAGE}};
        {error, bad_credentials} ->
            {?status_disconnected, {unhealthy_target, ?PERMISSION_MESSAGE}};
        ok ->
            #{client := Client} = ConnectorState,
            #{SourceResId := #{pool_name := PoolName}} = InstalledSources,
            check_workers(PoolName, Client)
    end;
on_get_channel_status(_ConnectorResId, _SourceResId, _ConnectorState) ->
    ?status_disconnected.

%%-------------------------------------------------------------------------------------------------
%% Health check API (signalled by consumer worker)
%%-------------------------------------------------------------------------------------------------

-spec mark_as_unhealthy(
    source_resource_id(),
    topic_not_found
    | permission_denied
    | bad_credentials
) -> ok.
mark_as_unhealthy(SourceResId, Reason) ->
    optvar:set(?OPTVAR_UNHEALTHY(SourceResId), Reason),
    ok.

-spec clear_unhealthy(connector_state()) -> ok.
clear_unhealthy(ConnectorState) ->
    #{installed_sources := InstalledSources} = ConnectorState,
    maps:foreach(
        fun(SourceResId, _SourceState) ->
            optvar:unset(?OPTVAR_UNHEALTHY(SourceResId))
        end,
        InstalledSources
    ),
    ?tp(gcp_pubsub_consumer_clear_unhealthy, #{}),
    ok.

-spec check_if_unhealthy(source_resource_id()) ->
    ok
    | {error,
        topic_not_found
        | permission_denied
        | bad_credentials}.
check_if_unhealthy(SourceResId) ->
    case optvar:peek(?OPTVAR_UNHEALTHY(SourceResId)) of
        {ok, Reason} ->
            {error, Reason};
        undefined ->
            ok
    end.

%%-------------------------------------------------------------------------------------------------
%% Internal fns
%%-------------------------------------------------------------------------------------------------

start_consumers(ConnectorResId, SourceResId, Client, ProjectId, SourceConfig) ->
    #{
        bridge_name := BridgeName,
        parameters := #{topic := PubsubTopic} = ConsumerConfig0,
        hookpoints := Hookpoints,
        resource_opts := #{request_ttl := RequestTTL}
    } = SourceConfig,
    #{namespace := Namespace} = emqx_resource:parse_channel_id(SourceResId),
    ConsumerWorkersPerTopic = maps:get(consumer_workers_per_topic, ConsumerConfig0),
    PoolSize = ConsumerWorkersPerTopic,
    ConsumerConfig = ConsumerConfig0#{
        auto_reconnect => ?AUTO_RECONNECT_S,
        bridge_name => BridgeName,
        client => Client,
        forget_interval => forget_interval(RequestTTL),
        hookpoints => Hookpoints,
        namespace => Namespace,
        connector_resource_id => ConnectorResId,
        source_resource_id => SourceResId,
        pool_size => PoolSize,
        project_id => ProjectId,
        pull_retry_interval => RequestTTL,
        request_ttl => RequestTTL
    },
    ConsumerOpts = maps:to_list(ConsumerConfig),
    ReqOpts = #{request_ttl => RequestTTL},
    PubsubTopics = [PubsubTopic],
    case validate_pubsub_topics(PubsubTopics, Client, ReqOpts) of
        ok ->
            ok;
        {error, not_found} ->
            throw(
                {unhealthy_target, ?TOPIC_MESSAGE}
            );
        {error, permission_denied} ->
            throw(
                {unhealthy_target, ?PERMISSION_MESSAGE}
            );
        {error, bad_credentials} ->
            throw(
                {unhealthy_target, ?PERMISSION_MESSAGE}
            );
        {error, _} ->
            %% connection might be down; we'll have to check topic existence during health
            %% check, or the workers will kill themselves when they realized there's no
            %% topic when upserting their subscription.
            ok
    end,
    case
        emqx_resource_pool:start(SourceResId, emqx_bridge_gcp_pubsub_consumer_worker, ConsumerOpts)
    of
        ok ->
            State = #{pool_name => SourceResId},
            {ok, State};
        {error, Reason} ->
            {error, Reason}
    end.

stop_consumers(ConnectorState) ->
    #{installed_sources := InstalledSources} = ConnectorState,
    maps:foreach(
        fun(_SourceResId, SourceState) ->
            stop_consumers1(SourceState)
        end,
        InstalledSources
    ).

stop_consumers1(SourceState) ->
    #{pool_name := PoolName} = SourceState,
    _ = log_when_error(
        fun() ->
            ok = emqx_resource_pool:stop(PoolName)
        end,
        #{
            msg => "failed_to_stop_pull_worker_pool",
            pool_name => PoolName
        }
    ),
    ok.

<<<<<<< HEAD
validate_pubsub_topics(PubsubTopics, Client, ReqOpts) ->
=======
%% This is to ensure backwards compatibility with the deprectated topic mapping.
ensure_topic_mapping(ConsumerConfig0 = #{topic_mapping := [_ | _]}) ->
    %% There is an existing topic mapping: legacy config.  We use it and ignore the single
    %% pubsub topic so that the bridge keeps working as before.
    maps:update_with(topic_mapping, fun convert_topic_mapping/1, ConsumerConfig0);
ensure_topic_mapping(ConsumerConfig0 = #{topic := PubsubTopic}) ->
    %% No topic mapping: generate one without MQTT templates.
    maps:put(topic_mapping, #{PubsubTopic => #{}}, ConsumerConfig0).

convert_topic_mapping(TopicMappingList) ->
    lists:foldl(
        fun(Fields, Acc) ->
            #{
                pubsub_topic := PubsubTopic,
                mqtt_topic := MQTTTopic,
                qos := QoS,
                payload_template := PayloadTemplate0
            } = Fields,
            PayloadTemplate = emqx_placeholder:preproc_tmpl(PayloadTemplate0),
            Acc#{
                PubsubTopic => #{
                    payload_template => PayloadTemplate,
                    mqtt_topic => MQTTTopic,
                    qos => QoS
                }
            }
        end,
        #{},
        TopicMappingList
    ).

validate_pubsub_topics(TopicMapping, Client, ReqOpts) ->
    PubsubTopics = maps:keys(TopicMapping),
>>>>>>> 2c303764
    do_validate_pubsub_topics(Client, PubsubTopics, ReqOpts).

do_validate_pubsub_topics(Client, [Topic | Rest], ReqOpts) ->
    case check_for_topic_existence(Topic, Client, ReqOpts) of
        ok ->
            do_validate_pubsub_topics(Client, Rest, ReqOpts);
        {error, _} = Err ->
            Err
    end;
do_validate_pubsub_topics(_Client, [], _ReqOpts) ->
    ok.

check_for_topic_existence(Topic, Client, ReqOpts) ->
    Res = emqx_bridge_gcp_pubsub_client:pubsub_get_topic(Topic, Client, ReqOpts),
    case Res of
        {ok, _} ->
            ok;
        {error, #{status_code := 404}} ->
            {error, not_found};
        {error, #{status_code := 403}} ->
            {error, permission_denied};
        {error, #{status_code := 401}} ->
            {error, bad_credentials};
        {error, Reason} ->
            ?tp(warning, "gcp_pubsub_consumer_check_topic_error", #{reason => Reason}),
            {error, Reason}
    end.

-spec get_client_status(emqx_bridge_gcp_pubsub_client:state()) ->
    ?status_connected | {?status_connecting, term()}.
get_client_status(Client) ->
    case emqx_bridge_gcp_pubsub_client:get_status(Client) of
        {?status_disconnected, Reason} -> {?status_connecting, Reason};
        ?status_connected -> ?status_connected
    end.

-spec check_workers(source_resource_id(), emqx_bridge_gcp_pubsub_client:state()) ->
    ?status_connected | ?status_connecting.
check_workers(SourceResId, Client) ->
    Opts = #{
        check_fn => fun emqx_bridge_gcp_pubsub_consumer_worker:health_check/1,
        is_success_fn => fun
            (subscription_ok) -> false;
            (_) -> true
        end,
        on_success_fn => fun() -> get_client_status(Client) end
    },
    emqx_resource_pool:common_health_check_workers(SourceResId, Opts).

log_when_error(Fun, Log) ->
    try
        Fun()
    catch
        C:E ->
            ?SLOG(error, Log#{
                exception => C,
                reason => E
            })
    end.

forget_interval(infinity) -> ?DEFAULT_FORGET_INTERVAL;
forget_interval(Timeout) -> 2 * Timeout.<|MERGE_RESOLUTION|>--- conflicted
+++ resolved
@@ -323,43 +323,7 @@
     ),
     ok.
 
-<<<<<<< HEAD
 validate_pubsub_topics(PubsubTopics, Client, ReqOpts) ->
-=======
-%% This is to ensure backwards compatibility with the deprectated topic mapping.
-ensure_topic_mapping(ConsumerConfig0 = #{topic_mapping := [_ | _]}) ->
-    %% There is an existing topic mapping: legacy config.  We use it and ignore the single
-    %% pubsub topic so that the bridge keeps working as before.
-    maps:update_with(topic_mapping, fun convert_topic_mapping/1, ConsumerConfig0);
-ensure_topic_mapping(ConsumerConfig0 = #{topic := PubsubTopic}) ->
-    %% No topic mapping: generate one without MQTT templates.
-    maps:put(topic_mapping, #{PubsubTopic => #{}}, ConsumerConfig0).
-
-convert_topic_mapping(TopicMappingList) ->
-    lists:foldl(
-        fun(Fields, Acc) ->
-            #{
-                pubsub_topic := PubsubTopic,
-                mqtt_topic := MQTTTopic,
-                qos := QoS,
-                payload_template := PayloadTemplate0
-            } = Fields,
-            PayloadTemplate = emqx_placeholder:preproc_tmpl(PayloadTemplate0),
-            Acc#{
-                PubsubTopic => #{
-                    payload_template => PayloadTemplate,
-                    mqtt_topic => MQTTTopic,
-                    qos => QoS
-                }
-            }
-        end,
-        #{},
-        TopicMappingList
-    ).
-
-validate_pubsub_topics(TopicMapping, Client, ReqOpts) ->
-    PubsubTopics = maps:keys(TopicMapping),
->>>>>>> 2c303764
     do_validate_pubsub_topics(Client, PubsubTopics, ReqOpts).
 
 do_validate_pubsub_topics(Client, [Topic | Rest], ReqOpts) ->
