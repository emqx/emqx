--- conflicted
+++ resolved
@@ -23,13 +23,9 @@
 -behaviour(hocon_schema).
 -behaviour(emqx_authentication).
 
-<<<<<<< HEAD
--export([ fields/1
-=======
 -export([ namespace/0
         , roots/0
         , fields/1
->>>>>>> c42c1e69
         , validations/0
         ]).
 
@@ -44,9 +40,7 @@
 %% Hocon Schema
 %%------------------------------------------------------------------------------
 
-<<<<<<< HEAD
-=======
-namespace() -> "authn:http".
+namespace() -> "authn:password-based:http-server".
 
 roots() ->
     [ {config, {union, [ hoconsc:ref(?MODULE, get)
@@ -54,7 +48,6 @@
                        ]}}
     ].
 
->>>>>>> c42c1e69
 fields(get) ->
     [ {method,          #{type => get,
                           default => post}}
