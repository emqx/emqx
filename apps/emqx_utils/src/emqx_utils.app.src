--- conflicted
+++ resolved
@@ -2,21 +2,8 @@
 {application, emqx_utils, [
     {description, "Miscellaneous utilities for EMQX apps"},
     % strict semver, bump manually!
-<<<<<<< HEAD
-    {vsn, "5.5.2"},
+    {vsn, "5.5.3"},
     {modules, []},
-=======
-    {vsn, "5.5.1"},
-    {modules, [
-        emqx_utils,
-        emqx_utils_api,
-        emqx_utils_binary,
-        emqx_utils_deps,
-        emqx_utils_ets,
-        emqx_utils_json,
-        emqx_utils_maps
-    ]},
->>>>>>> 7f8d8131
     {registered, []},
     {applications, [
         kernel,
