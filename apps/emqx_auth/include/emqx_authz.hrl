%%--------------------------------------------------------------------
%% Copyright (c) 2020-2025 EMQ Technologies Co., Ltd. All Rights Reserved.
%%--------------------------------------------------------------------

-include_lib("emqx/include/emqx_access_control.hrl").

-include("emqx_auth.hrl").
-include_lib("emqx/include/emqx_placeholder.hrl").

%% authz_mnesia
-define(ACL_TABLE, emqx_acl).

%% authz_cmd
-define(CMD_REPLACE, replace).
-define(CMD_DELETE, delete).
-define(CMD_PREPEND, prepend).
-define(CMD_APPEND, append).
-define(CMD_MOVE, move).
-define(CMD_MERGE, merge).
-define(CMD_REORDER, reorder).

-define(CMD_MOVE_FRONT, front).
-define(CMD_MOVE_REAR, rear).
-define(CMD_MOVE_BEFORE(Before), {before, Before}).
-define(CMD_MOVE_AFTER(After), {'after', After}).

-define(ROOT_KEY, [authorization]).
-define(CONF_KEY_PATH, [authorization, sources]).

%% has to be the same as the root field name defined in emqx_schema
-define(CONF_NS, ?EMQX_AUTHORIZATION_CONFIG_ROOT_NAME).
-define(CONF_NS_ATOM, ?EMQX_AUTHORIZATION_CONFIG_ROOT_NAME_ATOM).
-define(CONF_NS_BINARY, ?EMQX_AUTHORIZATION_CONFIG_ROOT_NAME_BINARY).

%% API examples
-define(USERNAME_RULES_EXAMPLE, #{
    username => user1,
    rules => [
        #{
            topic => <<"test/topic/1">>,
            permission => <<"allow">>,
            action => <<"publish">>
        },
        #{
            topic => <<"test/topic/2">>,
            permission => <<"allow">>,
            action => <<"subscribe">>
        },
        #{
            topic => <<"eq test/#">>,
            permission => <<"deny">>,
            action => <<"all">>
        },
        #{
            topic => <<"test/topic/3">>,
            permission => <<"allow">>,
            action => <<"publish">>,
            qos => [<<"1">>],
            retain => <<"true">>
        },
        #{
            topic => <<"test/topic/4">>,
            permission => <<"allow">>,
            action => <<"publish">>,
            qos => [<<"0">>, <<"1">>, <<"2">>],
            retain => <<"all">>
        },
        #{
            topic => <<"test/topic/4">>,
            permission => <<"allow">>,
            action => <<"publish">>,
            qos => [<<"0">>, <<"1">>, <<"2">>],
            retain => <<"all">>,
            username_re => <<"^u+$">>
        },
        #{
            topic => <<"test/topic/4">>,
            permission => <<"allow">>,
            action => <<"publish">>,
            qos => [<<"0">>, <<"1">>, <<"2">>],
            retain => <<"all">>,
            clientid_re => <<"^c+$">>,
            ipaddr => <<"192.168.1.0/24">>
        }
    ]
}).

-define(CLIENTID_RULES_EXAMPLE, #{
    clientid => client1,
    rules => [
        #{
            topic => <<"test/topic/1">>,
            permission => <<"allow">>,
            action => <<"publish">>
        },
        #{
            topic => <<"test/topic/2">>,
            permission => <<"allow">>,
            action => <<"subscribe">>
        },
        #{
            topic => <<"eq test/#">>,
            permission => <<"deny">>,
            action => <<"all">>
        },
        #{
            topic => <<"test/topic/3">>,
            permission => <<"allow">>,
            action => <<"publish">>,
            qos => [<<"1">>],
            retain => <<"true">>
        },
        #{
            topic => <<"test/topic/4">>,
            permission => <<"allow">>,
            action => <<"publish">>,
            qos => [<<"0">>, <<"1">>, <<"2">>],
            retain => <<"all">>
        },
        #{
            topic => <<"test/topic/4">>,
            permission => <<"allow">>,
            action => <<"publish">>,
            qos => [<<"0">>, <<"1">>, <<"2">>],
            retain => <<"all">>,
            username_re => <<"^u+$">>
        },
        #{
            topic => <<"test/topic/4">>,
            permission => <<"allow">>,
            action => <<"publish">>,
            qos => [<<"0">>, <<"1">>, <<"2">>],
            retain => <<"all">>,
            clientid_re => <<"^c+$">>,
            ipaddr => <<"192.168.1.0/24">>
        }
    ]
}).

-define(ALL_RULES_EXAMPLE, #{
    rules => [
        #{
            topic => <<"test/topic/1">>,
            permission => <<"allow">>,
            action => <<"publish">>
        },
        #{
            topic => <<"test/topic/2">>,
            permission => <<"allow">>,
            action => <<"subscribe">>
        },
        #{
            topic => <<"eq test/#">>,
            permission => <<"deny">>,
            action => <<"all">>
        },
        #{
            topic => <<"test/topic/3">>,
            permission => <<"allow">>,
            action => <<"publish">>,
            qos => [<<"1">>],
            retain => <<"true">>
        },
        #{
            topic => <<"test/topic/4">>,
            permission => <<"allow">>,
            action => <<"publish">>,
            qos => [<<"0">>, <<"1">>, <<"2">>],
            retain => <<"all">>
        }
    ]
}).

-define(USERNAME_RULES_EXAMPLE_COUNT, length(maps:get(rules, ?USERNAME_RULES_EXAMPLE))).
-define(CLIENTID_RULES_EXAMPLE_COUNT, length(maps:get(rules, ?CLIENTID_RULES_EXAMPLE))).
-define(ALL_RULES_EXAMPLE_COUNT, length(maps:get(rules, ?ALL_RULES_EXAMPLE))).

-define(META_EXAMPLE, #{
    page => 1,
    limit => 100,
    count => 1
}).

-define(AUTHZ_RESOURCE_GROUP, <<"authz">>).

-define(AUTHZ_FEATURES, [rich_actions]).

-define(DEFAULT_RULE_QOS, [0, 1, 2]).
-define(DEFAULT_RULE_RETAIN, all).

-define(BUILTIN_SOURCES, [
    {client_info, emqx_authz_client_info},
    {file, emqx_authz_file}
]).

<<<<<<< HEAD
-define(AUTHZ_DEFAULT_ALLOWED_VARS, [
    ?VAR_CERT_CN_NAME,
    ?VAR_CERT_SUBJECT,
    ?VAR_PEERHOST,
    ?VAR_PEERPORT,
    ?VAR_CLIENTID,
    ?VAR_USERNAME,
    ?VAR_ZONE,
    ?VAR_NS_CLIENT_ATTRS,
    ?VAR_LISTENER
]).

-define(AUTHZ_CACHE, emqx_authz_cache).
=======
-define(ALL_TOPICS, 'ALL_TOPICS').
>>>>>>> 8ce46029
<|MERGE_RESOLUTION|>--- conflicted
+++ resolved
@@ -193,7 +193,6 @@
     {file, emqx_authz_file}
 ]).
 
-<<<<<<< HEAD
 -define(AUTHZ_DEFAULT_ALLOWED_VARS, [
     ?VAR_CERT_CN_NAME,
     ?VAR_CERT_SUBJECT,
@@ -207,6 +206,5 @@
 ]).
 
 -define(AUTHZ_CACHE, emqx_authz_cache).
-=======
--define(ALL_TOPICS, 'ALL_TOPICS').
->>>>>>> 8ce46029
+
+-define(ALL_TOPICS, 'ALL_TOPICS').