%% -*- mode: erlang -*-
{application, emqx_auth, [
    {description, "EMQX Authentication and authorization"},
<<<<<<< HEAD
    {vsn, "0.4.8"},
=======
    {vsn, "0.4.7"},
>>>>>>> fd6697c4
    {modules, []},
    {registered, [emqx_auth_sup]},
    {applications, [
        kernel,
        stdlib,
        emqx,
        emqx_utils
    ]},
    {mod, {emqx_auth_app, []}},
    {env, []},
    {maintainers, ["EMQX Team <contact@emqx.io>"]},
    {links, [{"Homepage", "https://emqx.io/"}]}
]}.<|MERGE_RESOLUTION|>--- conflicted
+++ resolved
@@ -1,11 +1,7 @@
 %% -*- mode: erlang -*-
 {application, emqx_auth, [
     {description, "EMQX Authentication and authorization"},
-<<<<<<< HEAD
-    {vsn, "0.4.8"},
-=======
-    {vsn, "0.4.7"},
->>>>>>> fd6697c4
+    {vsn, "0.4.9"},
     {modules, []},
     {registered, [emqx_auth_sup]},
     {applications, [
