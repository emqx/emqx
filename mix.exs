--- conflicted
+++ resolved
@@ -186,13 +186,8 @@
     end
   end
 
-<<<<<<< HEAD
-  def common_dep(:ekka), do: {:ekka, github: "emqx/ekka", tag: "0.21.3", override: true}
+  def common_dep(:ekka), do: {:ekka, github: "emqx/ekka", tag: "0.23.2", override: true}
   def common_dep(:esockd), do: {:esockd, github: "emqx/esockd", tag: "5.14.0", override: true}
-=======
-  def common_dep(:ekka), do: {:ekka, github: "emqx/ekka", tag: "0.23.2", override: true}
-  def common_dep(:esockd), do: {:esockd, github: "emqx/esockd", tag: "5.13.0", override: true}
->>>>>>> 5d4013a7
   def common_dep(:gproc), do: {:gproc, "1.0.0", override: true}
   def common_dep(:hocon), do: {:hocon, github: "emqx/hocon", tag: "0.45.3", override: true}
   def common_dep(:lc), do: {:lc, github: "emqx/lc", tag: "0.3.4", override: true}
