defmodule EMQXUmbrella.MixProject do
  use Mix.Project

  @moduledoc """

  The purpose of this file is to configure the release of EMQX under
  Mix.  Since EMQX uses its own configuration conventions and startup
  procedures, one cannot simply use `iex -S mix`.  Instead, it's
  recommendd to build and use the release.

  ## Profiles

  To control the profile and edition to build, we case split on the
  MIX_ENV value.

  The following profiles are valid:

    * `emqx`
    * `emqx-enterprise`
    * `emqx-pkg`
    * `emqx-enterprise-pkg`
    * `dev` -> same as `emqx`, for convenience

  ## Release Environment Variables

  The release build is controlled by a few environment variables.

    * `ELIXIR_MAKE_TAR` - If set to `yes`, will produce a `.tar.gz`
      tarball along with the release.
  """

  def project() do
    profile_info = check_profile!()

    [
      app: :emqx_mix,
      version: pkg_vsn(),
      deps: deps(profile_info),
      releases: releases()
    ]
  end

  defp deps(profile_info) do
    # we need several overrides here because dependencies specify
    # other exact versions, and not ranges.
    [
      {:lc, github: "emqx/lc", tag: "0.3.1"},
      {:redbug, "2.0.7"},
      {:typerefl, github: "ieQu1/typerefl", tag: "0.9.1", override: true},
      {:ehttpc, github: "emqx/ehttpc", tag: "0.3.0"},
      {:gproc, github: "uwiger/gproc", tag: "0.8.0", override: true},
      {:jiffy, github: "emqx/jiffy", tag: "1.0.5", override: true},
      {:cowboy, github: "emqx/cowboy", tag: "2.9.0", override: true},
      {:esockd, github: "emqx/esockd", tag: "5.9.3", override: true},
      {:ekka, github: "emqx/ekka", tag: "0.13.3", override: true},
      {:gen_rpc, github: "emqx/gen_rpc", tag: "2.8.1", override: true},
      {:grpc, github: "emqx/grpc-erl", tag: "0.6.6", override: true},
      {:minirest, github: "emqx/minirest", tag: "1.3.5", override: true},
      {:ecpool, github: "emqx/ecpool", tag: "0.5.2"},
      {:replayq, "0.3.4", override: true},
      {:pbkdf2, github: "emqx/erlang-pbkdf2", tag: "2.0.4", override: true},
      {:emqtt, github: "emqx/emqtt", tag: "1.6.0", override: true},
      {:rulesql, github: "emqx/rulesql", tag: "0.1.4"},
      {:observer_cli, "1.7.1"},
      {:system_monitor, github: "ieQu1/system_monitor", tag: "3.0.3"},
      # in conflict by emqtt and hocon
      {:getopt, "1.0.2", override: true},
      {:snabbkaffe, github: "kafka4beam/snabbkaffe", tag: "1.0.0", override: true},
      {:hocon, github: "emqx/hocon", tag: "0.29.0", override: true},
      {:emqx_http_lib, github: "emqx/emqx_http_lib", tag: "0.5.1", override: true},
      {:esasl, github: "emqx/esasl", tag: "0.2.0"},
      {:jose, github: "potatosalad/erlang-jose", tag: "1.11.2"},
      # in conflict by ehttpc and emqtt
      {:gun, github: "emqx/gun", tag: "1.3.7", override: true},
      # in conflict by emqx_connectior and system_monitor
      {:epgsql, github: "emqx/epgsql", tag: "4.7-emqx.2", override: true},
      # in conflict by mongodb and eredis_cluster
      {:poolboy, github: "emqx/poolboy", tag: "1.5.2", override: true},
      # in conflict by emqx and observer_cli
      {:recon, github: "ferd/recon", tag: "2.5.1", override: true},
      {:jsx, github: "talentdeficit/jsx", tag: "v3.1.0", override: true},
      # dependencies of dependencies; we choose specific refs to match
      # what rebar3 chooses.
      # in conflict by gun and emqtt
      {:cowlib,
       github: "ninenines/cowlib", ref: "c6553f8308a2ca5dcd69d845f0a7d098c40c3363", override: true},
      # in conflict by cowboy_swagger and cowboy
      {:ranch,
       github: "ninenines/ranch", ref: "a692f44567034dacf5efcaa24a24183788594eb7", override: true},
      # in conflict by grpc and eetcd
      {:gpb, "4.11.2", override: true, runtime: false},
<<<<<<< HEAD
<<<<<<< HEAD
      {:hstreamdb_erl, github: "hstreamdb/hstreamdb_erl", tag: "0.2.5"}
    ] ++
      umbrella_apps() ++ enterprise_apps(profile_info) ++ bcrypt_dep() ++ jq_dep() ++ quicer_dep()
=======
=======
>>>>>>> 2048d759
      {:hstreamdb_erl, github: "hstreamdb/hstreamdb_erl", tag: "0.2.5"},
      {:influxdb, github: "emqx/influxdb-client-erl", tag: "1.1.2"}
    ] ++ umbrella_apps() ++ bcrypt_dep() ++ jq_dep() ++ quicer_dep()
>>>>>>> fix: add influxdb udp api_v1 api_v2 connector
  end

  defp umbrella_apps() do
    "apps/*"
    |> Path.wildcard()
    |> Enum.map(fn path ->
      app =
        path
        |> Path.basename()
        |> String.to_atom()

      {app, path: path, manager: :rebar3, override: true}
    end)
  end

  defp enterprise_apps(_profile_info = %{edition_type: :enterprise}) do
    "lib-ee/*"
    |> Path.wildcard()
    |> Enum.filter(&File.dir?/1)
    |> Enum.map(fn path ->
      app =
        path
        |> Path.basename()
        |> String.to_atom()

      {app, path: path, manager: :rebar3, override: true}
    end)
  end

  defp enterprise_apps(_profile_info) do
    []
  end

  defp releases() do
    [
      emqx: fn ->
        %{
          release_type: release_type,
          package_type: package_type,
          edition_type: edition_type
        } = check_profile!()

        base_steps = [
          &make_docs(&1),
          :assemble,
          &create_RELEASES/1,
          &copy_files(&1, release_type, package_type, edition_type),
          &copy_escript(&1, "nodetool"),
          &copy_escript(&1, "install_upgrade.escript")
        ]

        steps =
          if System.get_env("ELIXIR_MAKE_TAR") == "yes" do
            base_steps ++ [&prepare_tar_overlays/1, :tar]
          else
            base_steps
          end

        [
          applications: applications(edition_type),
          skip_mode_validation_for: [
            :emqx_gateway,
            :emqx_dashboard,
            :emqx_resource,
            :emqx_connector,
            :emqx_exhook,
            :emqx_bridge,
            :emqx_modules,
            :emqx_management,
            :emqx_statsd,
            :emqx_retainer,
            :emqx_prometheus,
            :emqx_auto_subscribe,
            :emqx_slow_subs,
            :emqx_plugins
          ],
          steps: steps,
          strip_beams: false
        ]
      end
    ]
  end

  def applications(edition_type) do
    [
      crypto: :permanent,
      public_key: :permanent,
      asn1: :permanent,
      syntax_tools: :permanent,
      ssl: :permanent,
      os_mon: :permanent,
      inets: :permanent,
      compiler: :permanent,
      runtime_tools: :permanent,
      redbug: :permanent,
      xmerl: :permanent,
      hocon: :load,
      emqx: :load,
      emqx_conf: :load,
      emqx_machine: :permanent
    ] ++
      if(enable_rocksdb?(),
        do: [mnesia_rocksdb: :load],
        else: []
      ) ++
      [
        mnesia: :load,
        ekka: :load,
        emqx_plugin_libs: :load,
        esasl: :load,
        observer_cli: :permanent,
        system_monitor: :load,
        emqx_http_lib: :permanent,
        emqx_resource: :permanent,
        emqx_connector: :permanent,
        emqx_authn: :permanent,
        emqx_authz: :permanent,
        emqx_auto_subscribe: :permanent,
        emqx_gateway: :permanent,
        emqx_exhook: :permanent,
        emqx_bridge: :permanent,
        emqx_rule_engine: :permanent,
        emqx_modules: :permanent,
        emqx_management: :permanent,
        emqx_dashboard: :permanent,
        emqx_retainer: :permanent,
        emqx_statsd: :permanent,
        emqx_prometheus: :permanent,
        emqx_psk: :permanent,
        emqx_slow_subs: :permanent,
        emqx_plugins: :permanent,
        emqx_mix: :none
      ] ++
      if(enable_quicer?(), do: [quicer: :permanent], else: []) ++
      if(enable_bcrypt?(), do: [bcrypt: :permanent], else: []) ++
      if(enable_jq?(), do: [jq: :permanent], else: []) ++
      if(is_app(:observer),
        do: [observer: :load],
        else: []
      ) ++
      if(edition_type == :enterprise,
        do: [
          emqx_license: :permanent,
          emqx_enterprise_conf: :load,
          emqx_ee_connector: :permanent,
          emqx_ee_bridge: :permanent
        ],
        else: []
      )
  end

  defp is_app(name) do
    case Application.load(name) do
      :ok ->
        true

      {:error, {:already_loaded, _}} ->
        true

      _ ->
        false
    end
  end

  def check_profile!() do
    valid_envs = [
      :dev,
      :emqx,
      :"emqx-pkg",
      :"emqx-enterprise",
      :"emqx-enterprise-pkg"
    ]

    if Mix.env() not in valid_envs do
      formatted_envs =
        valid_envs
        |> Enum.map(&"  * #{&1}")
        |> Enum.join("\n")

      Mix.raise("""
      Invalid env #{Mix.env()}.  Valid options are:
      #{formatted_envs}
      """)
    end

    {
      release_type,
      package_type,
      edition_type
    } =
      case Mix.env() do
        :dev ->
          {:cloud, :bin, :community}

        :emqx ->
          {:cloud, :bin, :community}

        :"emqx-enterprise" ->
          {:cloud, :bin, :enterprise}

        :"emqx-pkg" ->
          {:cloud, :pkg, :community}

        :"emqx-enterprise-pkg" ->
          {:cloud, :pkg, :enterprise}
      end

    normalize_env!()

    %{
      release_type: release_type,
      package_type: package_type,
      edition_type: edition_type
    }
  end

  #############################################################################
  #  Custom Steps
  #############################################################################

  defp make_docs(release) do
    profile = System.get_env("MIX_ENV")
    os_cmd("build", [profile, "docs"])
    release
  end

  defp copy_files(release, release_type, package_type, edition_type) do
    overwrite? = Keyword.get(release.options, :overwrite, false)

    bin = Path.join(release.path, "bin")
    etc = Path.join(release.path, "etc")
    log = Path.join(release.path, "log")

    Mix.Generator.create_directory(bin)
    Mix.Generator.create_directory(etc)
    Mix.Generator.create_directory(log)
    Mix.Generator.create_directory(Path.join(etc, "certs"))

    Enum.each(
      ["mnesia", "configs", "patches", "scripts"],
      fn dir ->
        path = Path.join([release.path, "data", dir])
        Mix.Generator.create_directory(path)
      end
    )

    Mix.Generator.copy_file(
      "apps/emqx_authz/etc/acl.conf",
      Path.join(etc, "acl.conf"),
      force: overwrite?
    )

    # required by emqx_authz
    File.cp_r!(
      "apps/emqx/etc/certs",
      Path.join(etc, "certs")
    )

    Mix.Generator.copy_file(
      "apps/emqx_dashboard/etc/emqx.conf.en.example",
      Path.join(etc, "emqx-example.conf"),
      force: overwrite?
    )

    # this is required by the produced escript / nodetool
    Mix.Generator.copy_file(
      Path.join(release.version_path, "start_clean.boot"),
      Path.join(bin, "no_dot_erlang.boot"),
      force: overwrite?
    )

    assigns = template_vars(release, release_type, package_type, edition_type)

    # This is generated by `scripts/merge-config.escript` or `make
    # conf-segs`.  So, this should be run before the release.
    # TODO: run as a "compiler" step???
    render_template(
      "apps/emqx_conf/etc/emqx.conf.all",
      assigns,
      Path.join(etc, "emqx.conf")
    )

    if edition_type == :enterprise do
      render_template(
        "apps/emqx_conf/etc/emqx_enterprise.conf.all",
        assigns,
        Path.join(etc, "emqx_enterprise.conf")
      )
    end

    render_template(
      "rel/emqx_vars",
      assigns,
      Path.join([release.path, "releases", "emqx_vars"])
    )

    vm_args_template_path =
      case release_type do
        :cloud ->
          "apps/emqx/etc/vm.args.cloud"
      end

    render_template(
      vm_args_template_path,
      assigns,
      [
        Path.join(etc, "vm.args"),
        Path.join(release.version_path, "vm.args")
      ]
    )

    for name <- [
          "emqx",
          "emqx_ctl"
        ] do
      Mix.Generator.copy_file(
        "bin/#{name}",
        Path.join(bin, name),
        force: overwrite?
      )

      # Files with the version appended are expected by the release
      # upgrade script `install_upgrade.escript`
      Mix.Generator.copy_file(
        Path.join(bin, name),
        Path.join(bin, name <> "-#{release.version}"),
        force: overwrite?
      )
    end

    for base_name <- ["emqx", "emqx_ctl"],
        suffix <- ["", "-#{release.version}"] do
      name = base_name <> suffix
      File.chmod!(Path.join(bin, name), 0o755)
    end

    Mix.Generator.copy_file(
      "bin/node_dump",
      Path.join(bin, "node_dump"),
      force: overwrite?
    )

    File.chmod!(Path.join(bin, "node_dump"), 0o755)

    Mix.Generator.copy_file(
      "bin/emqx_cluster_rescue",
      Path.join(bin, "emqx_cluster_rescue"),
      force: overwrite?
    )

    File.chmod!(Path.join(bin, "emqx_cluster_rescue"), 0o755)

    render_template(
      "rel/BUILD_INFO",
      assigns,
      Path.join(release.version_path, "BUILD_INFO")
    )

    release
  end

  defp render_template(template, assigns, target) when is_binary(target) do
    render_template(template, assigns, [target])
  end

  defp render_template(template, assigns, tartgets) when is_list(tartgets) do
    rendered =
      File.read!(template)
      |> from_rebar_to_eex_template()
      |> EEx.eval_string(assigns)

    for target <- tartgets do
      File.write!(target, rendered)
    end
  end

  # needed by nodetool and by release_handler
  defp create_RELEASES(release) do
    apps =
      Enum.map(release.applications, fn {app_name, app_props} ->
        app_vsn = Keyword.fetch!(app_props, :vsn)

        app_path =
          "./lib"
          |> Path.join("#{app_name}-#{app_vsn}")
          |> to_charlist()

        {app_name, app_vsn, app_path}
      end)

    release_entry = [
      {
        :release,
        to_charlist(release.name),
        to_charlist(release.version),
        release.erts_version,
        apps,
        :permanent
      }
    ]

    release.path
    |> Path.join("releases")
    |> Path.join("RELEASES")
    |> File.open!([:write, :utf8], fn handle ->
      IO.puts(handle, "%% coding: utf-8")
      :io.format(handle, '~tp.~n', [release_entry])
    end)

    release
  end

  defp copy_escript(release, escript_name) do
    [shebang, rest] =
      "bin/#{escript_name}"
      |> File.read!()
      |> String.split("\n", parts: 2)

    # the elixir version of escript + start.boot required the boot_var
    # RELEASE_LIB to be defined.
    boot_var = "%%!-boot_var RELEASE_LIB $RUNNER_ROOT_DIR/lib"

    # Files with the version appended are expected by the release
    # upgrade script `install_upgrade.escript`
    Enum.each(
      [escript_name, escript_name <> "-" <> release.version],
      fn name ->
        path = Path.join([release.path, "bin", name])
        File.write!(path, [shebang, "\n", boot_var, "\n", rest])
      end
    )

    release
  end

  # The `:tar` built-in step in Mix Release does not currently add the
  # `etc` directory into the resulting tarball.  The workaround is to
  # add those to the `:overlays` key before running `:tar`.
  # See: https://hexdocs.pm/mix/1.13.4/Mix.Release.html#__struct__/0
  defp prepare_tar_overlays(release) do
    Map.update!(
      release,
      :overlays,
      &[
        "etc",
        "data",
        "bin/node_dump"
        | &1
      ]
    )
  end

  #############################################################################
  #  Helper functions
  #############################################################################

  defp template_vars(release, release_type, :bin = _package_type, edition_type) do
    [
      platform_data_dir: "data",
      platform_etc_dir: "etc",
      platform_log_dir: "log",
      platform_plugins_dir: "plugins",
      runner_bin_dir: "$RUNNER_ROOT_DIR/bin",
      emqx_etc_dir: "$RUNNER_ROOT_DIR/etc",
      runner_lib_dir: "$RUNNER_ROOT_DIR/lib",
      runner_log_dir: "$RUNNER_ROOT_DIR/log",
      runner_user: "",
      release_version: release.version,
      erts_vsn: release.erts_version,
      # FIXME: this is empty in `make emqx` ???
      erl_opts: "",
      emqx_description: emqx_description(release_type, edition_type),
      emqx_schema_mod: emqx_schema_mod(edition_type),
      is_elixir: "yes",
      is_enterprise: if(edition_type == :enterprise, do: "yes", else: "no")
    ] ++ build_info()
  end

  defp template_vars(release, release_type, :pkg = _package_type, edition_type) do
    [
      platform_data_dir: "/var/lib/emqx",
      platform_etc_dir: "/etc/emqx",
      platform_log_dir: "/var/log/emqx",
      platform_plugins_dir: "/var/lib/emqx/plugins",
      runner_bin_dir: "/usr/bin",
      emqx_etc_dir: "/etc/emqx",
      runner_lib_dir: "$RUNNER_ROOT_DIR/lib",
      runner_log_dir: "/var/log/emqx",
      runner_user: "emqx",
      release_version: release.version,
      erts_vsn: release.erts_version,
      # FIXME: this is empty in `make emqx` ???
      erl_opts: "",
      emqx_description: emqx_description(release_type, edition_type),
      emqx_schema_mod: emqx_schema_mod(edition_type),
      is_elixir: "yes",
      is_enterprise: if(edition_type == :enterprise, do: "yes", else: "no")
    ] ++ build_info()
  end

  defp emqx_description(release_type, edition_type) do
    case {release_type, edition_type} do
      {:cloud, :enterprise} ->
        "EMQX Enterprise"

      {:cloud, :community} ->
        "EMQX"
    end
  end

  defp emqx_schema_mod(:enterprise), do: :emqx_enterprise_conf_schema
  defp emqx_schema_mod(:community), do: :emqx_conf_schema

  defp bcrypt_dep() do
    if enable_bcrypt?(),
      do: [{:bcrypt, github: "emqx/erlang-bcrypt", tag: "0.6.0", override: true}],
      else: []
  end

  defp jq_dep() do
    if enable_jq?(),
      do: [{:jq, github: "emqx/jq", tag: "v0.3.5", override: true}],
      else: []
  end

  defp quicer_dep() do
    if enable_quicer?(),
      # in conflict with emqx and emqtt
      do: [{:quicer, github: "emqx/quic", tag: "0.0.16", override: true}],
      else: []
  end

  defp enable_bcrypt?() do
    not win32?()
  end

  defp enable_jq?() do
    not Enum.any?([
      build_without_jq?(),
      win32?()
    ]) or "1" == System.get_env("BUILD_WITH_JQ")
  end

  defp enable_quicer?() do
    not Enum.any?([
      build_without_quic?(),
      win32?(),
      centos6?(),
      macos?()
    ]) or "1" == System.get_env("BUILD_WITH_QUIC")
  end

  defp enable_rocksdb?() do
    not Enum.any?([
      build_without_rocksdb?(),
      raspbian?()
    ]) or "1" == System.get_env("BUILD_WITH_ROCKSDB")
  end

  defp pkg_vsn() do
    %{edition_type: edition_type} = check_profile!()
    basedir = Path.dirname(__ENV__.file)
    script = Path.join(basedir, "pkg-vsn.sh")
    os_cmd(script, [Atom.to_string(edition_type)])
  end

  defp os_cmd(script, args) do
    {str, 0} = System.cmd("bash", [script | args])
    String.trim(str)
  end

  defp win32?(),
    do: match?({:win_32, _}, :os.type())

  defp centos6?() do
    case File.read("/etc/centos-release") do
      {:ok, "CentOS release 6" <> _} ->
        true

      _ ->
        false
    end
  end

  defp macos?() do
    {:unix, :darwin} == :os.type()
  end

  defp raspbian?() do
    os_cmd("./scripts/get-distro.sh", []) =~ "raspbian"
  end

  defp build_without_jq?() do
    opt = System.get_env("BUILD_WITHOUT_JQ", "false")

    String.downcase(opt) != "false"
  end

  defp build_without_quic?() do
    opt = System.get_env("BUILD_WITHOUT_QUIC", "false")

    String.downcase(opt) != "false"
  end

  defp build_without_rocksdb?() do
    opt = System.get_env("BUILD_WITHOUT_ROCKSDB", "false")

    String.downcase(opt) != "false"
  end

  defp from_rebar_to_eex_template(str) do
    # we must not consider surrounding space in the template var name
    # because some help strings contain informative variables that
    # should not be interpolated, and those have no spaces.
    Regex.replace(
      ~r/\{\{ ([a-zA-Z0-9_]+) \}\}/,
      str,
      "<%= \\g{1} %>"
    )
  end

  defp build_info() do
    [
      build_info_arch: to_string(:erlang.system_info(:system_architecture)),
      build_info_wordsize: wordsize(),
      build_info_os: os_cmd("./scripts/get-distro.sh", []),
      build_info_erlang: otp_release(),
      build_info_elixir: System.version(),
      build_info_relform: System.get_env("EMQX_REL_FORM", "tgz")
    ]
  end

  # https://github.com/erlang/rebar3/blob/e3108ac187b88fff01eca6001a856283a3e0ec87/src/rebar_utils.erl#L142
  defp wordsize() do
    size =
      try do
        :erlang.system_info({:wordsize, :external})
      rescue
        ErlangError ->
          :erlang.system_info(:wordsize)
      end

    to_string(8 * size)
  end

  defp normalize_env!() do
    env =
      case Mix.env() do
        :dev ->
          :emqx

        env ->
          env
      end

    Mix.env(env)
  end

  # As from Erlang/OTP 17, the OTP release number corresponds to the
  # major OTP version number. No erlang:system_info() argument gives
  # the exact OTP version.
  # https://www.erlang.org/doc/man/erlang.html#system_info_otp_release
  # https://github.com/erlang/rebar3/blob/e3108ac187b88fff01eca6001a856283a3e0ec87/src/rebar_utils.erl#L572-L577
  defp otp_release() do
    major_version = System.otp_release()
    root_dir = to_string(:code.root_dir())

    [root_dir, "releases", major_version, "OTP_VERSION"]
    |> Path.join()
    |> File.read()
    |> case do
      {:error, _} ->
        major_version

      {:ok, version} ->
        version
        |> String.trim()
        |> String.split("**")
        |> List.first()
    end
  end
end<|MERGE_RESOLUTION|>--- conflicted
+++ resolved
@@ -89,18 +89,10 @@
        github: "ninenines/ranch", ref: "a692f44567034dacf5efcaa24a24183788594eb7", override: true},
       # in conflict by grpc and eetcd
       {:gpb, "4.11.2", override: true, runtime: false},
-<<<<<<< HEAD
-<<<<<<< HEAD
-      {:hstreamdb_erl, github: "hstreamdb/hstreamdb_erl", tag: "0.2.5"}
+      {:hstreamdb_erl, github: "hstreamdb/hstreamdb_erl", tag: "0.2.5"},
+      {:influxdb, github: "emqx/influxdb-client-erl", tag: "1.1.2"}
     ] ++
       umbrella_apps() ++ enterprise_apps(profile_info) ++ bcrypt_dep() ++ jq_dep() ++ quicer_dep()
-=======
-=======
->>>>>>> 2048d759
-      {:hstreamdb_erl, github: "hstreamdb/hstreamdb_erl", tag: "0.2.5"},
-      {:influxdb, github: "emqx/influxdb-client-erl", tag: "1.1.2"}
-    ] ++ umbrella_apps() ++ bcrypt_dep() ++ jq_dep() ++ quicer_dep()
->>>>>>> fix: add influxdb udp api_v1 api_v2 connector
   end
 
   defp umbrella_apps() do
