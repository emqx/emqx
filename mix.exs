defmodule EMQXUmbrella.MixProject do
  use Mix.Project

  @moduledoc """

  The purpose of this file is to configure the release of EMQX under
  Mix.  Since EMQX uses its own configuration conventions and startup
  procedures, one cannot simply use `iex -S mix`.  Instead, it's
  recommendd to build and use the release.

  ## Profiles

  To control the profile and edition to build, we case split on the
  MIX_ENV value.

  The following profiles are valid:

    * `emqx`
    * `emqx-enterprise`
    * `emqx-pkg`
    * `emqx-enterprise-pkg`
    * `dev` -> same as `emqx`, for convenience

  ## Release Environment Variables

  The release build is controlled by a few environment variables.

    * `ELIXIR_MAKE_TAR` - If set to `yes`, will produce a `.tar.gz`
      tarball along with the release.
  """

  def project() do
    profile_info = check_profile!()

    [
      app: :emqx_mix,
      version: pkg_vsn(),
      deps: deps(profile_info),
      releases: releases()
    ]
  end

  defp deps(profile_info) do
    # we need several overrides here because dependencies specify
    # other exact versions, and not ranges.
    [
      {:lc, github: "emqx/lc", tag: "0.3.1"},
      {:redbug, "2.0.7"},
      {:typerefl, github: "ieQu1/typerefl", tag: "0.9.1", override: true},
      {:ehttpc, github: "emqx/ehttpc", tag: "0.4.0", override: true},
      {:gproc, github: "uwiger/gproc", tag: "0.8.0", override: true},
      {:jiffy, github: "emqx/jiffy", tag: "1.0.5", override: true},
      {:cowboy, github: "emqx/cowboy", tag: "2.9.0", override: true},
      {:esockd, github: "emqx/esockd", tag: "5.9.4", override: true},
      {:ekka, github: "emqx/ekka", tag: "0.13.3", override: true},
      {:gen_rpc, github: "emqx/gen_rpc", tag: "2.8.1", override: true},
      {:grpc, github: "emqx/grpc-erl", tag: "0.6.6", override: true},
<<<<<<< HEAD
      {:minirest, github: "emqx/minirest", tag: "1.3.5", override: true},
      {:ecpool, github: "emqx/ecpool", tag: "0.5.2", override: true},
=======
      {:minirest, github: "emqx/minirest", tag: "1.3.6", override: true},
      {:ecpool, github: "emqx/ecpool", tag: "0.5.2"},
>>>>>>> e436d93b
      {:replayq, "0.3.4", override: true},
      {:pbkdf2, github: "emqx/erlang-pbkdf2", tag: "2.0.4", override: true},
      {:emqtt, github: "emqx/emqtt", tag: "1.6.0", override: true},
      {:rulesql, github: "emqx/rulesql", tag: "0.1.4"},
      {:observer_cli, "1.7.1"},
      {:system_monitor, github: "ieQu1/system_monitor", tag: "3.0.3"},
      # in conflict by emqtt and hocon
      {:getopt, "1.0.2", override: true},
      {:snabbkaffe, github: "kafka4beam/snabbkaffe", tag: "1.0.0", override: true},
      {:hocon, github: "emqx/hocon", tag: "0.30.0", override: true},
      {:emqx_http_lib, github: "emqx/emqx_http_lib", tag: "0.5.1", override: true},
      {:esasl, github: "emqx/esasl", tag: "0.2.0"},
      {:jose, github: "potatosalad/erlang-jose", tag: "1.11.2"},
      # in conflict by ehttpc and emqtt
      {:gun, github: "emqx/gun", tag: "1.3.7", override: true},
      # in conflict by emqx_connectior and system_monitor
      {:epgsql, github: "emqx/epgsql", tag: "4.7-emqx.2", override: true},
      # in conflict by mongodb and eredis_cluster
      {:poolboy, github: "emqx/poolboy", tag: "1.5.2", override: true},
      # in conflict by emqx and observer_cli
      {:recon, github: "ferd/recon", tag: "2.5.1", override: true},
      {:jsx, github: "talentdeficit/jsx", tag: "v3.1.0", override: true},
      # dependencies of dependencies; we choose specific refs to match
      # what rebar3 chooses.
      # in conflict by gun and emqtt
      {:cowlib,
       github: "ninenines/cowlib", ref: "c6553f8308a2ca5dcd69d845f0a7d098c40c3363", override: true},
      # in conflict by cowboy_swagger and cowboy
      {:ranch,
       github: "ninenines/ranch", ref: "a692f44567034dacf5efcaa24a24183788594eb7", override: true},
      # in conflict by grpc and eetcd
      {:gpb, "4.11.2", override: true, runtime: false},
      {:hstreamdb_erl, github: "hstreamdb/hstreamdb_erl", tag: "0.2.5"},
      {:influxdb, github: "emqx/influxdb-client-erl", tag: "1.1.3", override: true}
    ] ++
      umbrella_apps() ++ enterprise_apps(profile_info) ++ bcrypt_dep() ++ jq_dep() ++ quicer_dep()
  end

  defp umbrella_apps() do
    "apps/*"
    |> Path.wildcard()
    |> Enum.map(fn path ->
      app =
        path
        |> Path.basename()
        |> String.to_atom()

      {app, path: path, manager: :rebar3, override: true}
    end)
  end

  defp enterprise_apps(_profile_info = %{edition_type: :enterprise}) do
    "lib-ee/*"
    |> Path.wildcard()
    |> Enum.filter(&File.dir?/1)
    |> Enum.map(fn path ->
      app =
        path
        |> Path.basename()
        |> String.to_atom()

      {app, path: path, manager: :rebar3, override: true}
    end)
  end

  defp enterprise_apps(_profile_info) do
    []
  end

  defp releases() do
    [
      emqx: fn ->
        %{
          release_type: release_type,
          package_type: package_type,
          edition_type: edition_type
        } = check_profile!()

        base_steps = [
          &make_docs(&1),
          :assemble,
          &create_RELEASES/1,
          &copy_files(&1, release_type, package_type, edition_type),
          &copy_escript(&1, "nodetool"),
          &copy_escript(&1, "install_upgrade.escript")
        ]

        steps =
          if System.get_env("ELIXIR_MAKE_TAR") == "yes" do
            base_steps ++ [&prepare_tar_overlays/1, :tar]
          else
            base_steps
          end

        [
          applications: applications(edition_type),
          skip_mode_validation_for: [
            :emqx_gateway,
            :emqx_dashboard,
            :emqx_resource,
            :emqx_connector,
            :emqx_exhook,
            :emqx_bridge,
            :emqx_modules,
            :emqx_management,
            :emqx_statsd,
            :emqx_retainer,
            :emqx_prometheus,
            :emqx_auto_subscribe,
            :emqx_slow_subs,
            :emqx_plugins
          ],
          steps: steps,
          strip_beams: false
        ]
      end
    ]
  end

  def applications(edition_type) do
    [
      crypto: :permanent,
      public_key: :permanent,
      asn1: :permanent,
      syntax_tools: :permanent,
      ssl: :permanent,
      os_mon: :permanent,
      inets: :permanent,
      compiler: :permanent,
      runtime_tools: :permanent,
      redbug: :permanent,
      xmerl: :permanent,
      hocon: :load,
      emqx: :load,
      emqx_conf: :load,
      emqx_machine: :permanent
    ] ++
      if(enable_rocksdb?(),
        do: [mnesia_rocksdb: :load],
        else: []
      ) ++
      [
        mnesia: :load,
        ekka: :load,
        emqx_plugin_libs: :load,
        esasl: :load,
        observer_cli: :permanent,
        system_monitor: :load,
        emqx_http_lib: :permanent,
        emqx_resource: :permanent,
        emqx_connector: :permanent,
        emqx_authn: :permanent,
        emqx_authz: :permanent,
        emqx_auto_subscribe: :permanent,
        emqx_gateway: :permanent,
        emqx_exhook: :permanent,
        emqx_bridge: :permanent,
        emqx_rule_engine: :permanent,
        emqx_modules: :permanent,
        emqx_management: :permanent,
        emqx_dashboard: :permanent,
        emqx_retainer: :permanent,
        emqx_statsd: :permanent,
        emqx_prometheus: :permanent,
        emqx_psk: :permanent,
        emqx_slow_subs: :permanent,
        emqx_plugins: :permanent,
        emqx_mix: :none
      ] ++
      if(enable_quicer?(), do: [quicer: :permanent], else: []) ++
      if(enable_bcrypt?(), do: [bcrypt: :permanent], else: []) ++
      if(enable_jq?(), do: [jq: :permanent], else: []) ++
      if(is_app(:observer),
        do: [observer: :load],
        else: []
      ) ++
      if(edition_type == :enterprise,
        do: [
          emqx_license: :permanent,
          emqx_ee_conf: :load,
          emqx_ee_connector: :permanent,
          emqx_ee_bridge: :permanent
        ],
        else: []
      )
  end

  defp is_app(name) do
    case Application.load(name) do
      :ok ->
        true

      {:error, {:already_loaded, _}} ->
        true

      _ ->
        false
    end
  end

  def check_profile!() do
    valid_envs = [
      :dev,
      :emqx,
      :"emqx-pkg",
      :"emqx-enterprise",
      :"emqx-enterprise-pkg"
    ]

    if Mix.env() not in valid_envs do
      formatted_envs =
        valid_envs
        |> Enum.map(&"  * #{&1}")
        |> Enum.join("\n")

      Mix.raise("""
      Invalid env #{Mix.env()}.  Valid options are:
      #{formatted_envs}
      """)
    end

    {
      release_type,
      package_type,
      edition_type
    } =
      case Mix.env() do
        :dev ->
          {:cloud, :bin, :community}

        :emqx ->
          {:cloud, :bin, :community}

        :"emqx-enterprise" ->
          {:cloud, :bin, :enterprise}

        :"emqx-pkg" ->
          {:cloud, :pkg, :community}

        :"emqx-enterprise-pkg" ->
          {:cloud, :pkg, :enterprise}
      end

    normalize_env!()

    %{
      release_type: release_type,
      package_type: package_type,
      edition_type: edition_type
    }
  end

  #############################################################################
  #  Custom Steps
  #############################################################################

  defp make_docs(release) do
    profile = System.get_env("MIX_ENV")
    os_cmd("build", [profile, "docs"])
    release
  end

  defp copy_files(release, release_type, package_type, edition_type) do
    overwrite? = Keyword.get(release.options, :overwrite, false)

    bin = Path.join(release.path, "bin")
    etc = Path.join(release.path, "etc")
    log = Path.join(release.path, "log")

    Mix.Generator.create_directory(bin)
    Mix.Generator.create_directory(etc)
    Mix.Generator.create_directory(log)
    Mix.Generator.create_directory(Path.join(etc, "certs"))

    Enum.each(
      ["mnesia", "configs", "patches", "scripts"],
      fn dir ->
        path = Path.join([release.path, "data", dir])
        Mix.Generator.create_directory(path)
      end
    )

    Mix.Generator.copy_file(
      "apps/emqx_authz/etc/acl.conf",
      Path.join(etc, "acl.conf"),
      force: overwrite?
    )

    # required by emqx_authz
    File.cp_r!(
      "apps/emqx/etc/certs",
      Path.join(etc, "certs")
    )

    Mix.Generator.copy_file(
      "apps/emqx_dashboard/etc/emqx.conf.en.example",
      Path.join(etc, "emqx-example.conf"),
      force: overwrite?
    )

    # this is required by the produced escript / nodetool
    Mix.Generator.copy_file(
      Path.join(release.version_path, "start_clean.boot"),
      Path.join(bin, "no_dot_erlang.boot"),
      force: overwrite?
    )

    assigns = template_vars(release, release_type, package_type, edition_type)

    # This is generated by `scripts/merge-config.escript` or `make
    # conf-segs`.  So, this should be run before the release.
    # TODO: run as a "compiler" step???
    render_template(
      "apps/emqx_conf/etc/emqx.conf.all",
      assigns,
      Path.join(etc, "emqx.conf")
    )

    if edition_type == :enterprise do
      render_template(
        "apps/emqx_conf/etc/emqx_enterprise.conf.all",
        assigns,
        Path.join(etc, "emqx_enterprise.conf")
      )
    end

    render_template(
      "rel/emqx_vars",
      assigns,
      Path.join([release.path, "releases", "emqx_vars"])
    )

    vm_args_template_path =
      case release_type do
        :cloud ->
          "apps/emqx/etc/vm.args.cloud"
      end

    render_template(
      vm_args_template_path,
      assigns,
      [
        Path.join(etc, "vm.args"),
        Path.join(release.version_path, "vm.args")
      ]
    )

    for name <- [
          "emqx",
          "emqx_ctl"
        ] do
      Mix.Generator.copy_file(
        "bin/#{name}",
        Path.join(bin, name),
        force: overwrite?
      )

      # Files with the version appended are expected by the release
      # upgrade script `install_upgrade.escript`
      Mix.Generator.copy_file(
        Path.join(bin, name),
        Path.join(bin, name <> "-#{release.version}"),
        force: overwrite?
      )
    end

    for base_name <- ["emqx", "emqx_ctl"],
        suffix <- ["", "-#{release.version}"] do
      name = base_name <> suffix
      File.chmod!(Path.join(bin, name), 0o755)
    end

    Mix.Generator.copy_file(
      "bin/node_dump",
      Path.join(bin, "node_dump"),
      force: overwrite?
    )

    File.chmod!(Path.join(bin, "node_dump"), 0o755)

    Mix.Generator.copy_file(
      "bin/emqx_cluster_rescue",
      Path.join(bin, "emqx_cluster_rescue"),
      force: overwrite?
    )

    File.chmod!(Path.join(bin, "emqx_cluster_rescue"), 0o755)

    render_template(
      "rel/BUILD_INFO",
      assigns,
      Path.join(release.version_path, "BUILD_INFO")
    )

    release
  end

  defp render_template(template, assigns, target) when is_binary(target) do
    render_template(template, assigns, [target])
  end

  defp render_template(template, assigns, tartgets) when is_list(tartgets) do
    rendered =
      File.read!(template)
      |> from_rebar_to_eex_template()
      |> EEx.eval_string(assigns)

    for target <- tartgets do
      File.write!(target, rendered)
    end
  end

  # needed by nodetool and by release_handler
  defp create_RELEASES(release) do
    apps =
      Enum.map(release.applications, fn {app_name, app_props} ->
        app_vsn = Keyword.fetch!(app_props, :vsn)

        app_path =
          "./lib"
          |> Path.join("#{app_name}-#{app_vsn}")
          |> to_charlist()

        {app_name, app_vsn, app_path}
      end)

    release_entry = [
      {
        :release,
        to_charlist(release.name),
        to_charlist(release.version),
        release.erts_version,
        apps,
        :permanent
      }
    ]

    release.path
    |> Path.join("releases")
    |> Path.join("RELEASES")
    |> File.open!([:write, :utf8], fn handle ->
      IO.puts(handle, "%% coding: utf-8")
      :io.format(handle, '~tp.~n', [release_entry])
    end)

    release
  end

  defp copy_escript(release, escript_name) do
    [shebang, rest] =
      "bin/#{escript_name}"
      |> File.read!()
      |> String.split("\n", parts: 2)

    # the elixir version of escript + start.boot required the boot_var
    # RELEASE_LIB to be defined.
    boot_var = "%%!-boot_var RELEASE_LIB $RUNNER_ROOT_DIR/lib"

    # Files with the version appended are expected by the release
    # upgrade script `install_upgrade.escript`
    Enum.each(
      [escript_name, escript_name <> "-" <> release.version],
      fn name ->
        path = Path.join([release.path, "bin", name])
        File.write!(path, [shebang, "\n", boot_var, "\n", rest])
      end
    )

    release
  end

  # The `:tar` built-in step in Mix Release does not currently add the
  # `etc` directory into the resulting tarball.  The workaround is to
  # add those to the `:overlays` key before running `:tar`.
  # See: https://hexdocs.pm/mix/1.13.4/Mix.Release.html#__struct__/0
  defp prepare_tar_overlays(release) do
    Map.update!(
      release,
      :overlays,
      &[
        "etc",
        "data",
        "bin/node_dump"
        | &1
      ]
    )
  end

  #############################################################################
  #  Helper functions
  #############################################################################

  defp template_vars(release, release_type, :bin = _package_type, edition_type) do
    [
      platform_data_dir: "data",
      platform_etc_dir: "etc",
      platform_log_dir: "log",
      platform_plugins_dir: "plugins",
      runner_bin_dir: "$RUNNER_ROOT_DIR/bin",
      emqx_etc_dir: "$RUNNER_ROOT_DIR/etc",
      runner_lib_dir: "$RUNNER_ROOT_DIR/lib",
      runner_log_dir: "$RUNNER_ROOT_DIR/log",
      runner_user: "",
      release_version: release.version,
      erts_vsn: release.erts_version,
      # FIXME: this is empty in `make emqx` ???
      erl_opts: "",
      emqx_description: emqx_description(release_type, edition_type),
      emqx_schema_mod: emqx_schema_mod(edition_type),
      is_elixir: "yes",
      is_enterprise: if(edition_type == :enterprise, do: "yes", else: "no")
    ] ++ build_info()
  end

  defp template_vars(release, release_type, :pkg = _package_type, edition_type) do
    [
      platform_data_dir: "/var/lib/emqx",
      platform_etc_dir: "/etc/emqx",
      platform_log_dir: "/var/log/emqx",
      platform_plugins_dir: "/var/lib/emqx/plugins",
      runner_bin_dir: "/usr/bin",
      emqx_etc_dir: "/etc/emqx",
      runner_lib_dir: "$RUNNER_ROOT_DIR/lib",
      runner_log_dir: "/var/log/emqx",
      runner_user: "emqx",
      release_version: release.version,
      erts_vsn: release.erts_version,
      # FIXME: this is empty in `make emqx` ???
      erl_opts: "",
      emqx_description: emqx_description(release_type, edition_type),
      emqx_schema_mod: emqx_schema_mod(edition_type),
      is_elixir: "yes",
      is_enterprise: if(edition_type == :enterprise, do: "yes", else: "no")
    ] ++ build_info()
  end

  defp emqx_description(release_type, edition_type) do
    case {release_type, edition_type} do
      {:cloud, :enterprise} ->
        "EMQX Enterprise"

      {:cloud, :community} ->
        "EMQX"
    end
  end

  defp emqx_schema_mod(:enterprise), do: :emqx_ee_conf_schema
  defp emqx_schema_mod(:community), do: :emqx_conf_schema

  defp bcrypt_dep() do
    if enable_bcrypt?(),
      do: [{:bcrypt, github: "emqx/erlang-bcrypt", tag: "0.6.0", override: true}],
      else: []
  end

  defp jq_dep() do
    if enable_jq?(),
      do: [{:jq, github: "emqx/jq", tag: "v0.3.5", override: true}],
      else: []
  end

  defp quicer_dep() do
    if enable_quicer?(),
      # in conflict with emqx and emqtt
      do: [{:quicer, github: "emqx/quic", tag: "0.0.16", override: true}],
      else: []
  end

  defp enable_bcrypt?() do
    not win32?()
  end

  defp enable_jq?() do
    not Enum.any?([
      build_without_jq?(),
      win32?()
    ]) or "1" == System.get_env("BUILD_WITH_JQ")
  end

  defp enable_quicer?() do
    not Enum.any?([
      build_without_quic?(),
      win32?(),
      centos6?(),
      macos?()
    ]) or "1" == System.get_env("BUILD_WITH_QUIC")
  end

  defp enable_rocksdb?() do
    not Enum.any?([
      build_without_rocksdb?(),
      raspbian?()
    ]) or "1" == System.get_env("BUILD_WITH_ROCKSDB")
  end

  defp pkg_vsn() do
    %{edition_type: edition_type} = check_profile!()
    basedir = Path.dirname(__ENV__.file)
    script = Path.join(basedir, "pkg-vsn.sh")
    os_cmd(script, [Atom.to_string(edition_type)])
  end

  defp os_cmd(script, args) do
    {str, 0} = System.cmd("bash", [script | args])
    String.trim(str)
  end

  defp win32?(),
    do: match?({:win_32, _}, :os.type())

  defp centos6?() do
    case File.read("/etc/centos-release") do
      {:ok, "CentOS release 6" <> _} ->
        true

      _ ->
        false
    end
  end

  defp macos?() do
    {:unix, :darwin} == :os.type()
  end

  defp raspbian?() do
    os_cmd("./scripts/get-distro.sh", []) =~ "raspbian"
  end

  defp build_without_jq?() do
    opt = System.get_env("BUILD_WITHOUT_JQ", "false")

    String.downcase(opt) != "false"
  end

  defp build_without_quic?() do
    opt = System.get_env("BUILD_WITHOUT_QUIC", "false")

    String.downcase(opt) != "false"
  end

  defp build_without_rocksdb?() do
    opt = System.get_env("BUILD_WITHOUT_ROCKSDB", "false")

    String.downcase(opt) != "false"
  end

  defp from_rebar_to_eex_template(str) do
    # we must not consider surrounding space in the template var name
    # because some help strings contain informative variables that
    # should not be interpolated, and those have no spaces.
    Regex.replace(
      ~r/\{\{ ([a-zA-Z0-9_]+) \}\}/,
      str,
      "<%= \\g{1} %>"
    )
  end

  defp build_info() do
    [
      build_info_arch: to_string(:erlang.system_info(:system_architecture)),
      build_info_wordsize: wordsize(),
      build_info_os: os_cmd("./scripts/get-distro.sh", []),
      build_info_erlang: otp_release(),
      build_info_elixir: System.version(),
      build_info_relform: System.get_env("EMQX_REL_FORM", "tgz")
    ]
  end

  # https://github.com/erlang/rebar3/blob/e3108ac187b88fff01eca6001a856283a3e0ec87/src/rebar_utils.erl#L142
  defp wordsize() do
    size =
      try do
        :erlang.system_info({:wordsize, :external})
      rescue
        ErlangError ->
          :erlang.system_info(:wordsize)
      end

    to_string(8 * size)
  end

  defp normalize_env!() do
    env =
      case Mix.env() do
        :dev ->
          :emqx

        env ->
          env
      end

    Mix.env(env)
  end

  # As from Erlang/OTP 17, the OTP release number corresponds to the
  # major OTP version number. No erlang:system_info() argument gives
  # the exact OTP version.
  # https://www.erlang.org/doc/man/erlang.html#system_info_otp_release
  # https://github.com/erlang/rebar3/blob/e3108ac187b88fff01eca6001a856283a3e0ec87/src/rebar_utils.erl#L572-L577
  defp otp_release() do
    major_version = System.otp_release()
    root_dir = to_string(:code.root_dir())

    [root_dir, "releases", major_version, "OTP_VERSION"]
    |> Path.join()
    |> File.read()
    |> case do
      {:error, _} ->
        major_version

      {:ok, version} ->
        version
        |> String.trim()
        |> String.split("**")
        |> List.first()
    end
  end
end<|MERGE_RESOLUTION|>--- conflicted
+++ resolved
@@ -55,13 +55,8 @@
       {:ekka, github: "emqx/ekka", tag: "0.13.3", override: true},
       {:gen_rpc, github: "emqx/gen_rpc", tag: "2.8.1", override: true},
       {:grpc, github: "emqx/grpc-erl", tag: "0.6.6", override: true},
-<<<<<<< HEAD
-      {:minirest, github: "emqx/minirest", tag: "1.3.5", override: true},
+      {:minirest, github: "emqx/minirest", tag: "1.3.6", override: true},
       {:ecpool, github: "emqx/ecpool", tag: "0.5.2", override: true},
-=======
-      {:minirest, github: "emqx/minirest", tag: "1.3.6", override: true},
-      {:ecpool, github: "emqx/ecpool", tag: "0.5.2"},
->>>>>>> e436d93b
       {:replayq, "0.3.4", override: true},
       {:pbkdf2, github: "emqx/erlang-pbkdf2", tag: "2.0.4", override: true},
       {:emqtt, github: "emqx/emqtt", tag: "1.6.0", override: true},
