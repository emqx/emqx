--- conflicted
+++ resolved
@@ -9,22 +9,6 @@
     required: true
   os:
     required: false
-<<<<<<< HEAD
-    type: string
-    default: macos-15
-  apple_id_password:
-    required: false
-    type: string
-  apple_developer_identity:
-    required: false
-    type: string
-  apple_developer_id_bundle:
-    required: false
-    type: string
-  apple_developer_id_bundle_password:
-    required: false
-    type: string
-=======
     default: 'macos-15'
   apple_id_password:
     required: false
@@ -34,57 +18,15 @@
     required: false
   apple_developer_id_bundle_password:
     required: false
->>>>>>> f797996a
 
 runs:
   using: composite
   steps:
-<<<<<<< HEAD
-    - name: Install dependencies
-      shell: bash
-      run: |
-        brew update
-        brew install curl zip unzip unixodbc coreutils freetds autoconf automake openssl kerl
-        brew upgrade curl zip unzip unixodbc coreutils freetds autoconf automake openssl kerl
-    # Homebrew installs CMake v4, while RocksDB requires CMake 3.x
-    - name: Install cmake 3.x
-      shell: bash
-      run: |
-        curl -LO https://cmake.org/files/v3.31/cmake-3.31.7-macos-universal.tar.gz
-        tar -xzf cmake-3.31.7-macos-universal.tar.gz
-        sudo mv cmake-3.31.7-macos-universal/CMake.app/Contents/bin/cmake /usr/local/bin/
-        sudo mv cmake-3.31.7-macos-universal/CMake.app/Contents/share/cmake-3.31 /usr/local/share/
-        sudo rm -rf cmake-3.31.7-macos-universal
-        export CMAKE_ROOT=/usr/local/share/cmake-3.31
-        echo "CMAKE_ROOT=/usr/local/share/cmake-3.31" >> $GITHUB_ENV
-        hash -r
-        cmake --version
-    - uses: actions/cache@5a3ec84eff668545956fd18022155c47e93e2684 # v4.2.3
-      id: cache
-      with:
-        path: ~/.kerl/installations/${{ inputs.otp }}
-        key: otp-install-${{ inputs.otp }}-${{ inputs.os }}-static-ssl-disable-jit-20250325
-    - name: build erlang
-      if: steps.cache.outputs.cache-hit != 'true'
-      shell: bash
-      env:
-        OTP_VERSION: ${{ inputs.otp }}
-      run: |
-        export LDFLAGS="-L$(brew --prefix unixodbc)/lib"
-        export CC="/usr/bin/gcc -I$(brew --prefix unixodbc)/include"
-        export KERL_CONFIGURE_OPTIONS="--disable-jit --disable-dynamic-ssl-lib --with-ssl=$(brew --prefix openssl) --with-odbc=$(brew --prefix unixodbc)"
-        export MAKEFLAGS=-j$(nproc)
-        kerl build git https://github.com/emqx/otp.git OTP-$OTP_VERSION $OTP_VERSION
-        kerl install $OTP_VERSION ~/.kerl/installations/$OTP_VERSION
-        unset LDFLAGS
-        unset CC
-=======
     - uses: emqx/macos-erlang@f744c98139c0db83a10619587d4bae4fc49765a8 # v1.0.0
       with:
         otp-version: ${{ inputs.otp }}
         install-elixir: true
         elixir-version: ${{ inputs.elixir }}
->>>>>>> f797996a
     - name: build
       shell: bash
       env:
@@ -99,13 +41,6 @@
         APPLE_DEVELOPER_ID_BUNDLE_PASSWORD: ${{ inputs.apple_developer_id_bundle_password }}
         QUICER_TLS_VER: openssl3
       run: |
-<<<<<<< HEAD
-        . ~/.kerl/installations/$OTP_VERSION/activate
-        # inspect erl in PATH
-        which erl
-        # inspect erl command banner
-=======
->>>>>>> f797996a
         erl -s init stop
         elixir -e "System.version() |> IO.puts()"
         # needed by greptimedb-ingester-erlnif
@@ -125,19 +60,6 @@
         PROFILE: ${{ inputs.profile }}
         OTP_VERSION: ${{ inputs.otp }}
       run: |
-<<<<<<< HEAD
-        . ~/.kerl/installations/$OTP_VERSION/activate
-        pkg_name=$(find _packages/$PROFILE -mindepth 1 -maxdepth 1 -iname \*.zip)
-        mkdir emqx
-        unzip -d emqx $pkg_name > /dev/null
-        ./emqx/bin/emqx start && \
-        ./scripts/test/emqx-smoke-test.sh 127.0.0.1 18083 && \
-        ./emqx/bin/emqx ping && \
-        ./emqx/bin/emqx help && \
-        ./emqx/bin/emqx ctl status && \
-        ./emqx/bin/emqx stop || \
-        (cat emqx/log/erlang.log.1 && cat emqx/log/emqx.log.1 && exit 1)
-=======
         pkg_name=$(find _packages/${{ inputs.profile }} -mindepth 1 -maxdepth 1 -iname \*.zip)
         mkdir emqx
         unzip -d emqx $pkg_name > /dev/null
@@ -147,5 +69,4 @@
         ./emqx/bin/emqx ping
         ./emqx/bin/emqx help
         ./emqx/bin/emqx ctl status
-        ./emqx/bin/emqx stop
->>>>>>> f797996a
+        ./emqx/bin/emqx stop