name: Docker image tests

concurrency:
  group: docker-tests-${{ github.event_name }}-${{ github.ref }}
  cancel-in-progress: true

on:
  workflow_call:

permissions:
  contents: read

jobs:
  basic-tests:
<<<<<<< HEAD
    runs-on: ubuntu-22.04
=======
    runs-on: ${{ endsWith(github.repository, '/emqx') && 'ubuntu-22.04' || 'aws-ubuntu22.04-amd64' }}
>>>>>>> 8dd3741c
    defaults:
      run:
        shell: bash
    strategy:
      fail-fast: false
      matrix:
        profile:
          - ["emqx-enterprise", "emqx/emqx-enterprise:5.4.0"]

    env:
      EMQX_NAME: ${{ matrix.profile[0] }}
      EMQX_IMAGE_OLD_VERSION_TAG: ${{ matrix.profile[1] }}

    steps:
      - uses: actions/checkout@11bd71901bbe5b1630ceea73d27597364c9af683 # v4.2.2
<<<<<<< HEAD
      - uses: actions/download-artifact@95815c38cf2ff2164869cbab79da8d1f422bc89e # v4.2.1
=======
      - uses: actions/download-artifact@d3f86a106a0bac45b974a628896c90dbdf5c8093 # v4.3.0
>>>>>>> 8dd3741c
        with:
          name: ${{ env.EMQX_NAME }}-docker
      - name: load docker image
        run: |
          EMQX_TAG=$(docker load < ${EMQX_NAME}-docker-*.tar.gz 2>/dev/null | sed 's/Loaded image: //g')
          echo "_EMQX_DOCKER_IMAGE_TAG=$EMQX_TAG" >> $GITHUB_ENV
      - name: dashboard tests
        working-directory: ./scripts/ui-tests
        run: |
          set -eu
          docker compose up --abort-on-container-exit --exit-code-from selenium
      - name: test two nodes cluster with proto_dist=inet_tls in docker
        run: |
          export LICENSE_KEY1='default' # for old version
          export LICENSE_KEY2='evaluation' # for new version
          ## -d 2 means only put node 2 (latest version) behind haproxy
          ./scripts/test/start-two-nodes-in-docker.sh -d 2 -P $EMQX_IMAGE_OLD_VERSION_TAG $_EMQX_DOCKER_IMAGE_TAG
          HTTP_PORT=$(docker inspect --format='{{(index (index .NetworkSettings.Ports "18083/tcp") 0).HostPort}}' haproxy)
          ./scripts/test/emqx-smoke-test.sh localhost $HTTP_PORT
          ## -c menas 'cleanup'
          ./scripts/test/start-two-nodes-in-docker.sh -c
      - name: cleanup
        if: always()
        working-directory: ./scripts/ui-tests
        run: |
          docker compose rm -fs

  paho-mqtt-testing:
    runs-on: ${{ github.repository_owner == 'emqx' && 'aws-ubuntu22.04-amd64' || 'ubuntu-22.04' }}
    defaults:
      run:
        shell: bash
    env:
      EMQX_NAME: ${{ matrix.profile }}
      _EMQX_TEST_DB_BACKEND: ${{ matrix.profile == 'emqx-enterprise' && 'rlog' || 'mnesia' }}

    strategy:
      fail-fast: false
      matrix:
        profile:
          - emqx-enterprise
          #TODO: fix
          #- emqx-enterprise-elixir
    steps:
      - uses: actions/checkout@11bd71901bbe5b1630ceea73d27597364c9af683 # v4.2.2
<<<<<<< HEAD
      - uses: actions/download-artifact@95815c38cf2ff2164869cbab79da8d1f422bc89e # v4.2.1
=======
      - uses: actions/download-artifact@d3f86a106a0bac45b974a628896c90dbdf5c8093 # v4.3.0
>>>>>>> 8dd3741c
        with:
          name: ${{ env.EMQX_NAME }}-docker
      - name: load docker image
        run: |
          EMQX_TAG=$(docker load < ${EMQX_NAME}-docker-*.tar.gz 2>/dev/null | sed 's/Loaded image: //g')
          echo "_EMQX_DOCKER_IMAGE_TAG=$EMQX_TAG" >> $GITHUB_ENV
      - name: run emqx
        timeout-minutes: 5
        run: |
          ./.ci/docker-compose-file/scripts/run-emqx.sh $_EMQX_DOCKER_IMAGE_TAG $_EMQX_TEST_DB_BACKEND
      - name: make paho tests
        run: |
          if ! docker exec -i python /scripts/pytest.sh "$_EMQX_TEST_DB_BACKEND"; then
            echo "DUMP_CONTAINER_LOGS_BGN"
            echo "============== haproxy =============="
            docker logs haproxy
            echo "==============  node1  =============="
            docker logs node1.emqx.io
            echo "==============  node2  =============="
            docker logs node2.emqx.io
            echo "DUMP_CONTAINER_LOGS_END"
            exit 1
          fi
      # simple smoke test for node_dump
      - name: test node_dump
        run: |
          docker exec -t -u root node1.emqx.io bash -c 'apt-get -y update && apt-get -y install net-tools'
          docker exec -t -u root node1.emqx.io node_dump<|MERGE_RESOLUTION|>--- conflicted
+++ resolved
@@ -12,11 +12,7 @@
 
 jobs:
   basic-tests:
-<<<<<<< HEAD
     runs-on: ubuntu-22.04
-=======
-    runs-on: ${{ endsWith(github.repository, '/emqx') && 'ubuntu-22.04' || 'aws-ubuntu22.04-amd64' }}
->>>>>>> 8dd3741c
     defaults:
       run:
         shell: bash
@@ -32,11 +28,7 @@
 
     steps:
       - uses: actions/checkout@11bd71901bbe5b1630ceea73d27597364c9af683 # v4.2.2
-<<<<<<< HEAD
-      - uses: actions/download-artifact@95815c38cf2ff2164869cbab79da8d1f422bc89e # v4.2.1
-=======
       - uses: actions/download-artifact@d3f86a106a0bac45b974a628896c90dbdf5c8093 # v4.3.0
->>>>>>> 8dd3741c
         with:
           name: ${{ env.EMQX_NAME }}-docker
       - name: load docker image
@@ -82,11 +74,7 @@
           #- emqx-enterprise-elixir
     steps:
       - uses: actions/checkout@11bd71901bbe5b1630ceea73d27597364c9af683 # v4.2.2
-<<<<<<< HEAD
-      - uses: actions/download-artifact@95815c38cf2ff2164869cbab79da8d1f422bc89e # v4.2.1
-=======
       - uses: actions/download-artifact@d3f86a106a0bac45b974a628896c90dbdf5c8093 # v4.3.0
->>>>>>> 8dd3741c
         with:
           name: ${{ env.EMQX_NAME }}-docker
       - name: load docker image
