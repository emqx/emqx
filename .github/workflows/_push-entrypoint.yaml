--- conflicted
+++ resolved
@@ -125,11 +125,7 @@
     uses: ./.github/workflows/build_slim_packages.yaml
 
   compile:
-<<<<<<< HEAD
-    runs-on: ubuntu-22.04
-=======
-    runs-on: ${{ endsWith(github.repository, '/emqx') && 'ubuntu-22.04' || 'aws-ubuntu22.04-amd64' }}
->>>>>>> 8dd3741c
+    runs-on: ubuntu-22.04
     container: ${{ needs.init.outputs.BUILDER }}
     needs:
       - init
@@ -156,26 +152,11 @@
           echo "export PROFILE=${PROFILE}" | tee -a env.sh
           echo "export PKG_VSN=$(./pkg-vsn.sh ${PROFILE})" | tee -a env.sh
           zip -ryq -x@.github/workflows/.zipignore $PROFILE.zip .
-<<<<<<< HEAD
-=======
-          make ${PROFILE}-rel
->>>>>>> 8dd3741c
       - uses: actions/upload-artifact@ea165f8d65b6e75b540449e92b4886f43607fa02 # v4.6.2
         with:
           name: ${{ matrix.profile }}
           path: ${{ matrix.profile }}.zip
           retention-days: 7
-<<<<<<< HEAD
-=======
-      - uses: actions/upload-artifact@ea165f8d65b6e75b540449e92b4886f43607fa02 # v4.6.2
-        with:
-          name: "${{ matrix.profile }}-schema-dump"
-          path: |
-            env.sh
-            _build/docgen/${{ matrix.profile }}/*.json
-            _build/docgen/${{ matrix.profile }}/*.hocon
-          retention-days: 7
->>>>>>> 8dd3741c
 
   performance_test:
     if: needs.prepare.outputs.release == 'true'
@@ -183,11 +164,7 @@
       - init
       - prepare
       - build_packages
-<<<<<<< HEAD
-    runs-on: ubuntu-22.04
-=======
-    runs-on: ${{ endsWith(github.repository, '/emqx') && 'ubuntu-22.04' || 'aws-ubuntu22.04-amd64' }}
->>>>>>> 8dd3741c
+    runs-on: ubuntu-22.04
     permissions:
       actions: write
     steps:
@@ -201,15 +178,11 @@
     needs:
       - prepare
       - compile
-<<<<<<< HEAD
-    runs-on: ubuntu-22.04
-=======
-    runs-on: ${{ endsWith(github.repository, '/emqx') && 'ubuntu-22.04' || 'aws-ubuntu22.04-amd64' }}
->>>>>>> 8dd3741c
+    runs-on: ubuntu-22.04
     steps:
       - name: Generate GitHub App token
         id: app-token
-        uses: actions/create-github-app-token@3ff1caaa28b64c9cc276ce0a02e2ff584f3900c5 # v2.0.2
+        uses: actions/create-github-app-token@df432ceedc7162793a195dd1713ff69aefc7379e # v2.0.6
         with:
           app-id: ${{ vars.AUTH_APP_ID }}
           private-key: ${{ secrets.AUTH_APP_PRIVATE_KEY }}
@@ -285,7 +258,7 @@
 
       - name: Generate GitHub App token
         id: app-token
-        uses: actions/create-github-app-token@3ff1caaa28b64c9cc276ce0a02e2ff584f3900c5 # v2.0.2
+        uses: actions/create-github-app-token@df432ceedc7162793a195dd1713ff69aefc7379e # v2.0.6
         with:
           app-id: ${{ vars.AUTH_APP_ID }}
           private-key: ${{ secrets.AUTH_APP_PRIVATE_KEY }}
@@ -311,7 +284,7 @@
     steps:
       - name: Generate GitHub App token
         id: app-token
-        uses: actions/create-github-app-token@3ff1caaa28b64c9cc276ce0a02e2ff584f3900c5 # v2.0.2
+        uses: actions/create-github-app-token@df432ceedc7162793a195dd1713ff69aefc7379e # v2.0.6
         with:
           app-id: ${{ vars.AUTH_APP_ID }}
           private-key: ${{ secrets.AUTH_APP_PRIVATE_KEY }}
