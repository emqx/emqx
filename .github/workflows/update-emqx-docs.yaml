--- conflicted
+++ resolved
@@ -17,11 +17,7 @@
   update_emqx_docs:
     runs-on: ubuntu-22.04
     env:
-<<<<<<< HEAD
-      TAG: ${{ github.event_name == 'workflow_dispatch' && github.event.inputs.tag || github.ref_name }}
-=======
       TAG: ${{ github.event_name == 'workflow_dispatch' && github.event.inputs.tag || inputs.tag }}
->>>>>>> 8393339a
       PROFILE: emqx-enterprise
     steps:
       - uses: actions/checkout@11bd71901bbe5b1630ceea73d27597364c9af683 # v4.2.2
