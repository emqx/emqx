--- conflicted
+++ resolved
@@ -80,15 +80,10 @@
             path: source.zip
 
     eunit_and_proper:
-<<<<<<< HEAD
-        needs: prepare
-        runs-on: ${{ matrix.runs-on }}
-=======
         needs:
           - prepare
           - prepare_ee
-        runs-on: aws-amd64
->>>>>>> 9da12a08
+        runs-on: ${{ matrix.runs-on }}
         strategy:
           fail-fast: false
           matrix:
@@ -147,8 +142,7 @@
         strategy:
           fail-fast: false
           matrix:
-<<<<<<< HEAD
-            app_name: ${{ fromJson(needs.prepare.outputs.docker_ct_apps) }}
+            app: ${{ fromJson(needs.prepare.outputs.docker_ct_apps) }}
             runs-on:
               - aws-amd64
               - ubuntu-20.04
@@ -159,10 +153,6 @@
                 use-self-hosted: true
               - runs-on: aws-amd64
                 use-self-hosted: false
-=======
-            app: ${{ fromJson(needs.prepare.outputs.docker_ct_apps) }}
->>>>>>> 9da12a08
-
         runs-on: ${{ matrix.runs-on }}
         defaults:
           run:
@@ -207,8 +197,7 @@
         strategy:
           fail-fast: false
           matrix:
-<<<<<<< HEAD
-            app_name: ${{ fromJson(needs.prepare.outputs.fast_ct_apps) }}
+            app: ${{ fromJson(needs.prepare.outputs.fast_ct_apps) }}
             profile:
               - emqx
               - emqx-enterprise
@@ -224,10 +213,6 @@
                 use-self-hosted: false
 
         runs-on: ${{ matrix.runs-on }}
-=======
-            app: ${{ fromJson(needs.prepare.outputs.fast_ct_apps) }}
-        runs-on: aws-amd64
->>>>>>> 9da12a08
         container: "ghcr.io/emqx/emqx-builder/5.0-18:1.13.4-24.3.4.2-1-ubuntu20.04"
         defaults:
           run:
