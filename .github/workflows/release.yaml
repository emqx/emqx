--- conflicted
+++ resolved
@@ -50,23 +50,7 @@
           else
             echo "internal_release=false" >> $GITHUB_ENV
           fi
-<<<<<<< HEAD
-          case "$REF" in
-            e*)
-              echo "profile=emqx-enterprise" >> $GITHUB_OUTPUT
-              echo "version=$(./pkg-vsn.sh emqx-enterprise)" >> $GITHUB_OUTPUT
-              echo "ref_name=e$(./pkg-vsn.sh emqx-enterprise)" >> "$GITHUB_ENV"
-              if [[ $ref_name =~ ^e[6-9]+\.[0-9]+\.[0-9]+-M[0-9]+\.[0-9]+.*$ ]]; then
-                echo "internal_release=true" >> $GITHUB_ENV
-              else
-                echo "internal_release=false" >> $GITHUB_ENV
-              fi
-              echo "s3dir=emqx-ee" >> $GITHUB_OUTPUT
-              ;;
-          esac
-=======
           echo "s3dir=emqx-ee" >> $GITHUB_OUTPUT
->>>>>>> 7b040fed
       - uses: aws-actions/configure-aws-credentials@00943011d9042930efac3dcd3a170e4273319bc8 # v5.1.0
         with:
           aws-access-key-id: ${{ secrets.AWS_ACCESS_KEY_ID }}
