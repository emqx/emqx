--- conflicted
+++ resolved
@@ -155,10 +155,6 @@
           - debian11
           - el9
           - el8
-<<<<<<< HEAD
-          #- el7
-=======
->>>>>>> 97ccdf31
           - amzn2
           - amzn2023
         arch:
