name: Helm tests

concurrency:
  group: helm-${{ github.event_name }}-${{ github.ref }}
  cancel-in-progress: true

on:
  workflow_call:

permissions:
  contents: read

jobs:
  helm_test:
    runs-on: ${{ github.repository_owner == 'emqx' && 'aws-ubuntu22.04-amd64' || 'ubuntu-22.04' }}
    defaults:
      run:
        shell: bash
    env:
      EMQX_NAME: ${{ matrix.profile }}
      REPOSITORY: "emqx/${{ matrix.profile }}"

    strategy:
      fail-fast: false
      matrix:
        discovery:
        - k8s
        - dns
        profile:
        - emqx-enterprise
        rpc:
        - tcp
        - ssl1.3
        - ssl1.2
    steps:
    - uses: actions/checkout@11bd71901bbe5b1630ceea73d27597364c9af683 # v4.2.2
      with:
        path: source
<<<<<<< HEAD
    - uses: actions/download-artifact@95815c38cf2ff2164869cbab79da8d1f422bc89e # v4.2.1
=======
    - uses: actions/download-artifact@d3f86a106a0bac45b974a628896c90dbdf5c8093 # v4.3.0
>>>>>>> 8dd3741c
      with:
        name: "${{ env.EMQX_NAME }}-docker"
        path: /tmp
    - run: minikube start
    - run: |
        EMQX_IMAGE=$(docker load < /tmp/${EMQX_NAME}-docker-*.tar.gz | sed 's/Loaded image: //g')
        echo "EMQX_TAG=${EMQX_IMAGE##*:}" >> $GITHUB_ENV
        if stderr=$(minikube image load "${EMQX_IMAGE}" 2>&1 >/dev/null) && test -n "$stderr"; then
          echo "${stderr}";
          exit 1;
        fi
    - name: Prepare emqxConfig.EMQX_RPC using TCP
      working-directory: source
      if: matrix.rpc == 'tcp'
      run: |
        cat > rpc-overrides.yaml <<EOL
        emqxConfig:
          EMQX_RPC__PROTOCOL: tcp
        EOL
    - name: Prepare emqxConfig.EMQX_RPC using ssl1.3
      working-directory: source
      if: matrix.rpc == 'ssl1.3'
      run: |
        cat > rpc-overrides.yaml <<EOL
        emqxConfig:
          EMQX_RPC__PROTOCOL: ssl
          EMQX_RPC__CERTFILE: /opt/emqx/etc/certs/cert.pem
          EMQX_RPC__KEYFILE: /opt/emqx/etc/certs/key.pem
          EMQX_RPC__CACERTFILE: /opt/emqx/etc/certs/cacert.pem
          EMQX_RPC__CIPHERS: TLS_AES_256_GCM_SHA384,TLS_AES_128_GCM_SHA256
          EMQX_RPC__TLS_VERSIONS: "[tlsv1.3]"
          EMQX_LICENSE__KEY: evaluation
        EOL
    - name: Prepare emqxConfig.EMQX_RPC using ssl1.2
      working-directory: source
      if: matrix.rpc == 'ssl1.2'
      run: |
        cat > rpc-overrides.yaml <<EOL
        emqxConfig:
          EMQX_RPC__PROTOCOL: ssl
          EMQX_RPC__CERTFILE: /opt/emqx/etc/certs/cert.pem
          EMQX_RPC__KEYFILE: /opt/emqx/etc/certs/key.pem
          EMQX_RPC__CACERTFILE: /opt/emqx/etc/certs/cacert.pem
          EMQX_RPC__CIPHERS: TLS_AES_256_GCM_SHA384,TLS_AES_128_GCM_SHA256
          EMQX_RPC__TLS_VERSIONS: "[tlsv1.2]"
          EMQX_LICENSE__KEY: evaluation
        EOL
    - name: run emqx on chart (k8s)
      if: matrix.discovery == 'k8s'
      working-directory: source
      run: |
        helm install ${EMQX_NAME} \
            --set emqxConfig.EMQX_CLUSTER__DISCOVERY_STRATEGY="k8s" \
            --set emqxConfig.EMQX_CLUSTER__K8S__APISERVER="https://kubernetes.default.svc:443" \
            --set emqxConfig.EMQX_CLUSTER__K8S__SERVICE_NAME="${EMQX_NAME}-headless" \
            --set emqxConfig.EMQX_CLUSTER__K8S__NAMESPACE="default" \
            --set image.repository=$REPOSITORY \
            --set image.pullPolicy=Never \
            --set image.tag=$EMQX_TAG \
            --set emqxAclConfig="" \
            --set emqxConfig.EMQX_MQTT__RETRY_INTERVAL=2s \
            --set emqxConfig.EMQX_MQTT__MAX_TOPIC_ALIAS=10 \
            --set emqxConfig.EMQX_AUTHORIZATION__SOURCES=[] \
            --set emqxConfig.EMQX_LOG__CONSOLE__LEVEL=debug \
            --set emqxConfig.EMQX_AUTHORIZATION__NO_MATCH=allow \
            --set emqxConfig.EMQX_LICENSE__KEY=evaluation \
            --values rpc-overrides.yaml \
            deploy/charts/${EMQX_NAME} \
            --debug
    - name: run emqx on chart (dns)
      if: matrix.discovery == 'dns'
      working-directory: source
      run: |
        helm install ${EMQX_NAME} \
            --set emqxConfig.EMQX_CLUSTER__DISCOVERY_STRATEGY="dns" \
            --set emqxConfig.EMQX_CLUSTER__DNS__RECORD_TYPE="srv" \
            --set emqxConfig.EMQX_CLUSTER__DNS__NAME="${EMQX_NAME}-headless.default.svc.cluster.local" \
            --set image.repository=$REPOSITORY \
            --set image.pullPolicy=Never \
            --set image.tag=$EMQX_TAG \
            --set emqxAclConfig="" \
            --set emqxConfig.EMQX_MQTT__RETRY_INTERVAL=2s \
            --set emqxConfig.EMQX_MQTT__MAX_TOPIC_ALIAS=10 \
            --set emqxConfig.EMQX_AUTHORIZATION__SOURCES=[] \
            --set emqxConfig.EMQX_LOG__CONSOLE__LEVEL=debug \
            --set emqxConfig.EMQX_AUTHORIZATION__NO_MATCH=allow \
            --set emqxConfig.EMQX_LICENSE__KEY=evaluation \
            --values rpc-overrides.yaml \
            deploy/charts/${EMQX_NAME} \
            --wait \
            --debug
    - name: waiting emqx started
      timeout-minutes: 5
      run: |
        while [ "$(kubectl get StatefulSet -l app.kubernetes.io/instance=${EMQX_NAME} -o jsonpath='{.items[0].status.replicas}')" \
          != "$(kubectl get StatefulSet -l app.kubernetes.io/instance=${EMQX_NAME} -o jsonpath='{.items[0].status.readyReplicas}')" ]; do
          echo "==============================";
          kubectl get pods;
          echo "==============================";
          echo "waiting emqx started";
          sleep 10;
        done
    - name: Setup 18083 port forwarding
      run: |
        nohup bash -c "while true; do kubectl port-forward service/${EMQX_NAME} 18083:18083 ; sleep 1 ; done" &
    - name: Get auth token
      run: |
        curl -v --head -X GET --retry 10 --retry-all-errors --retry-delay 6 \
          http://localhost:18083/status || {
            echo "/status failed to respond with healthy response"
            kubectl logs -l "app.kubernetes.io/instance=${EMQX_NAME}" -c emqx --tail=1000
            exit 1
          }
        echo "TOKEN=$(curl --silent -X 'POST' 'http://127.0.0.1:18083/api/v5/login' -H 'accept: application/json' -H 'Content-Type: application/json' -d '{"username": "admin","password": "public"}' | jq -r ".token")" >> $GITHUB_ENV
    - name: Check cluster
      timeout-minutes: 1
      run: |
        while
          nodes_length="$(curl --silent -H "Authorization: Bearer $TOKEN" -X GET http://127.0.0.1:18083/api/v5/cluster| jq '.nodes|length')"
          [ $nodes_length != "3" ]
        do
          if [ $nodes_length -eq 0 ]; then
            echo "node len must >= 1, refresh Token... "
            TOKEN=$(curl --silent -X 'POST' 'http://127.0.0.1:18083/api/v5/login' -H 'accept: application/json' -H 'Content-Type: application/json' -d '{"username": "admin","password": "public"}' | jq -r ".token")
          else
            echo "waiting ${EMQX_NAME} cluster scale. Current live nodes: $nodes_length."
          fi
          sleep 1;
        done
    - uses: actions/checkout@11bd71901bbe5b1630ceea73d27597364c9af683 # v4.2.2
      with:
        repository: emqx/paho.mqtt.testing
        ref: develop-5.0
        path: paho.mqtt.testing
    - name: install pytest
      run: |
        pip install --require-hashes -r source/.ci/docker-compose-file/python/requirements.txt
        echo "$HOME/.local/bin" >> $GITHUB_PATH
    - name: run paho test
      timeout-minutes: 10
      run: |
        port_connected () {
          local server="$1"
          local port="$2"
          echo > /dev/tcp/${server}/${port} 2>/dev/null
        }

        kubectl port-forward service/${EMQX_NAME} 1883:1883 > /dev/null &

        while ! port_connected localhost 1883; do
          echo server not listening yet...
          sleep 10
        done

        pytest --retries 3 -v paho.mqtt.testing/interoperability/test_client/V5/test_connect.py -k test_basic --host "127.0.0.1"
    - if: failure()
      run: kubectl logs -l "app.kubernetes.io/instance=${EMQX_NAME}" -c emqx --tail=1000<|MERGE_RESOLUTION|>--- conflicted
+++ resolved
@@ -36,11 +36,7 @@
     - uses: actions/checkout@11bd71901bbe5b1630ceea73d27597364c9af683 # v4.2.2
       with:
         path: source
-<<<<<<< HEAD
-    - uses: actions/download-artifact@95815c38cf2ff2164869cbab79da8d1f422bc89e # v4.2.1
-=======
     - uses: actions/download-artifact@d3f86a106a0bac45b974a628896c90dbdf5c8093 # v4.3.0
->>>>>>> 8dd3741c
       with:
         name: "${{ env.EMQX_NAME }}-docker"
         path: /tmp
