name: PR Entrypoint

concurrency:
  group: pr-entrypoint-${{ github.event_name }}-${{ github.ref }}
  cancel-in-progress: true

on:
  pull_request:
  workflow_dispatch:
    inputs:
      ref:
        required: false

permissions:
  contents: read

defaults:
  run:
    shell: bash

env:
  IS_CI: "yes"

jobs:
  init:
    runs-on: ubuntu-22.04
    outputs:
      BUILDER_VSN: ${{ steps.env.outputs.BUILDER_VSN }}
      OTP_VSN: ${{ steps.env.outputs.OTP_VSN }}
      ELIXIR_VSN: ${{ steps.env.outputs.ELIXIR_VSN }}
      BUILDER: ${{ steps.env.outputs.BUILDER }}
    steps:
      - uses: actions/checkout@11bd71901bbe5b1630ceea73d27597364c9af683 # v4.2.2
        with:
          ref: ${{ github.event.inputs.ref }}
      - name: Set up environment
        id: env
        run: |
          source ./env.sh
          echo "BUILDER_VSN=$EMQX_BUILDER_VSN" | tee -a "$GITHUB_OUTPUT"
          echo "OTP_VSN=$OTP_VSN" | tee -a "$GITHUB_OUTPUT"
          echo "ELIXIR_VSN=$ELIXIR_VSN" | tee -a "$GITHUB_OUTPUT"
          echo "BUILDER=$EMQX_BUILDER" | tee -a "$GITHUB_OUTPUT"

  sanity-checks:
    runs-on: ubuntu-22.04
    needs: init
    container: ${{ needs.init.outputs.BUILDER }}
    outputs:
      ct-matrix: ${{ steps.matrix.outputs.ct-matrix }}
      ct-host: ${{ steps.matrix.outputs.ct-host }}
      ct-docker: ${{ steps.matrix.outputs.ct-docker }}
    env:
      BEFORE_REF: ${{ github.event_name == 'pull_request' && github.event.pull_request.base.sha || github.event.before }}
      AFTER_REF: ${{ github.sha }}
      MIX_ENV: emqx-enterprise
      PROFILE: emqx-enterprise


    steps:
      - name: Install prerequisites
        env:
          DEBIAN_FRONTEND: noninteractive
        run: >
          apt-get update -qy &&
            apt-get install -qy gitlint shellcheck shelltestrunner
      - uses: actions/checkout@11bd71901bbe5b1630ceea73d27597364c9af683 # v4.2.2
        with:
          ref: ${{ github.event.inputs.ref }}
          fetch-depth: 0
      - name: Work around https://github.com/actions/checkout/issues/766
        run: git config --global --add safe.directory "$GITHUB_WORKSPACE"
      - name: Run gitlint
        run: gitlint --commits $BEFORE_REF..$AFTER_REF --config .github/workflows/.gitlint
      - name: Check changelog file name pattern
        run: ./scripts/check-changes-filename-pattern.sh
      - name: Run shellcheck
        run: ./scripts/shellcheck.sh
      - name: Run shell tests
<<<<<<< HEAD
        run: scripts/shelltest/run_tests.sh
=======
        run: |
          DEBIAN_FRONTEND=noninteractive apt-get update -qy && apt-get install -qy shelltestrunner
          scripts/shelltest/run_tests.sh
      - name: Run pytest find-apps tests
        run: |
          pip install --upgrade pip
          pip install pytest
          pytest scripts/test/test_find_apps.py -v
>>>>>>> 7f8d8131
      - name: Check workflow files
        env:
          ACTIONLINT_VSN: 1.6.25
        run: |
          wget -q https://github.com/rhysd/actionlint/releases/download/v${ACTIONLINT_VSN}/actionlint_${ACTIONLINT_VSN}_linux_$(dpkg --print-architecture).tar.gz -O actionlint.tar.gz
          tar zxf actionlint.tar.gz actionlint
          # TODO: enable shellcheck when all the current issues are fixed
          ./actionlint -color \
            -shellcheck= \
            -ignore 'label ".+" is unknown' \
            -ignore 'value "emqx-enterprise" in "exclude"' \
            -ignore 'value "emqx-enterprise-elixir" in "exclude"'
      - name: Check line-break at EOF
        run: |
          ./scripts/check-nl-at-eof.sh
      - name: Check apps version
        run: |
          ./scripts/apps-version-check.sh
      - name: Setup mix
        run: |
          # mix local.hex --force --if-missing && mix local.rebar --force --if-missing
          mix local.hex 2.0.6 --force --if-missing && mix local.rebar --force --if-missing
      - name: Check formatting
        run: |
          ./scripts/check-format.sh
      - name: Run elvis check
        run: |
          ./scripts/elvis-check.sh $GITHUB_BASE_REF
      - name: Generate CT Matrix
        id: matrix
        env:
          BEFORE_REF: ${{ github.event_name == 'pull_request' && github.event.pull_request.base.sha || github.event.before }}
        run: |
          # Use BEFORE_REF for git diff to determine which apps changed
          if [ -n "${BEFORE_REF}" ] && git rev-parse --verify "${BEFORE_REF}" >/dev/null 2>&1; then
            MATRIX="$(./scripts/find-apps.sh --ci --base-ref "${BEFORE_REF}")"
          else
            MATRIX="$(./scripts/find-apps.sh --ci)"
          fi
          echo "${MATRIX}" | jq
          CT_MATRIX="$(echo "${MATRIX}" | jq -c 'map({profile}) | unique')"
          CT_HOST="$(echo "${MATRIX}"   | jq -c 'map(select(.runner == "host"))')"
          CT_DOCKER="$(echo "${MATRIX}" | jq -c 'map(select(.runner == "docker"))')"
          echo "ct-matrix=${CT_MATRIX}" | tee -a $GITHUB_OUTPUT
          echo "ct-host=${CT_HOST}"     | tee -a $GITHUB_OUTPUT
          echo "ct-docker=${CT_DOCKER}" | tee -a $GITHUB_OUTPUT

  compile:
    runs-on: ubuntu-22.04
    container: ${{ needs.init.outputs.BUILDER }}
    needs:
      - init
      - sanity-checks
    strategy:
      matrix:
        profile:
          - emqx-enterprise

    steps:
      - uses: actions/checkout@11bd71901bbe5b1630ceea73d27597364c9af683 # v4.2.2
        with:
          fetch-depth: 0
      - name: Work around https://github.com/actions/checkout/issues/766
        run: |
          git config --global --add safe.directory "$GITHUB_WORKSPACE"
      - id: compile
        env:
          PROFILE: ${{ matrix.profile }}
          ENABLE_COVER_COMPILE: 1
        run: |
          make ensure-rebar3
          make ${PROFILE}-compile test-compile
          echo "export PROFILE=${PROFILE}" | tee -a env.sh
          echo "export PKG_VSN=$(./pkg-vsn.sh ${PROFILE})" | tee -a env.sh
          zip -ryq -x@.github/workflows/.zipignore $PROFILE.zip .
          make ${PROFILE}-rel
      - uses: actions/upload-artifact@ea165f8d65b6e75b540449e92b4886f43607fa02 # v4.6.2
        with:
          name: ${{ matrix.profile }}
          path: ${{ matrix.profile }}.zip
          retention-days: 7
      - uses: actions/upload-artifact@ea165f8d65b6e75b540449e92b4886f43607fa02 # v4.6.2
        with:
          name: "${{ matrix.profile }}-schema-dump"
          path: |
            env.sh
            scripts/spellcheck
            _build/docgen/${{ matrix.profile }}/*.json
            _build/docgen/${{ matrix.profile }}/*.hocon
          retention-days: 7

  run_emqx_app_tests:
    needs:
      - init
      - sanity-checks
      - compile
    uses: ./.github/workflows/run_emqx_app_tests.yaml
    with:
      builder: ${{ needs.init.outputs.BUILDER }}
      before_ref: ${{ github.event_name == 'pull_request' && github.event.pull_request.base.sha || github.event.before }}
      after_ref: ${{ github.sha }}
      event_ref: ${{ github.event.inputs.ref }}

  run_test_cases:
    needs:
      - init
      - sanity-checks
      - compile
    permissions:
      contents: read
      pull-requests: write
    uses: ./.github/workflows/run_test_cases.yaml
    with:
      builder: ${{ needs.init.outputs.BUILDER }}
      ct-matrix: ${{ needs.sanity-checks.outputs.ct-matrix }}
      ct-host: ${{ needs.sanity-checks.outputs.ct-host }}
      ct-docker: ${{ needs.sanity-checks.outputs.ct-docker }}
    secrets: inherit

  static_checks:
    needs:
      - init
      - sanity-checks
      - compile
    uses: ./.github/workflows/static_checks.yaml
    with:
      builder: ${{ needs.init.outputs.BUILDER }}
      ct-matrix: ${{ needs.sanity-checks.outputs.ct-matrix }}

  build_slim_packages:
    needs:
      - sanity-checks
    uses: ./.github/workflows/build_slim_packages.yaml

  build_docker_emqx_enterprise:
    needs:
      - init
      - sanity-checks
    uses: ./.github/workflows/build_and_push_docker_images.yaml
    with:
      profile: emqx-enterprise
      publish: false
    secrets: inherit

  spellcheck:
    needs:
      - sanity-checks
      - compile
    uses: ./.github/workflows/spellcheck.yaml

  run_conf_tests:
    needs:
      - init
      - sanity-checks
      - compile
    uses: ./.github/workflows/run_conf_tests.yaml
    with:
      builder: ${{ needs.init.outputs.BUILDER }}

  check_deps_integrity:
    needs:
      - init
      - sanity-checks
    uses: ./.github/workflows/check_deps_integrity.yaml
    with:
      builder: ${{ needs.init.outputs.BUILDER }}

  run_docker_tests:
    needs:
      - sanity-checks
      - build_docker_emqx_enterprise
    uses: ./.github/workflows/run_docker_tests.yaml

  run_helm_tests:
    needs:
      - sanity-checks
      - build_docker_emqx_enterprise
    uses: ./.github/workflows/run_helm_tests.yaml
    secrets: inherit<|MERGE_RESOLUTION|>--- conflicted
+++ resolved
@@ -77,9 +77,6 @@
       - name: Run shellcheck
         run: ./scripts/shellcheck.sh
       - name: Run shell tests
-<<<<<<< HEAD
-        run: scripts/shelltest/run_tests.sh
-=======
         run: |
           DEBIAN_FRONTEND=noninteractive apt-get update -qy && apt-get install -qy shelltestrunner
           scripts/shelltest/run_tests.sh
@@ -88,7 +85,6 @@
           pip install --upgrade pip
           pip install pytest
           pytest scripts/test/test_find_apps.py -v
->>>>>>> 7f8d8131
       - name: Check workflow files
         env:
           ACTIONLINT_VSN: 1.6.25
