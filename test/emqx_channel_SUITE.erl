--- conflicted
+++ resolved
@@ -366,13 +366,8 @@
     {ok, Channel} = emqx_channel:handle_out(publish, Pubs, Channel).
 
 t_handle_out_connack_sucess(_) ->
-<<<<<<< HEAD
     {ok, [{connack, ?CONNACK_PACKET(?RC_SUCCESS, SP, _)}], _Chan}
       = emqx_channel:handle_out(connack, {?RC_SUCCESS, 0, connpkt()}, channel()).
-=======
-    {ok, [{connack, ?CONNACK_PACKET(?RC_SUCCESS, _SP, _)}], _Chan}
-        = emqx_channel:handle_out(connack, {?RC_SUCCESS, 0, connpkt()}, channel()).
->>>>>>> a5409588
 
 t_handle_out_connack_failure(_) ->
     {shutdown, not_authorized, ?CONNACK_PACKET(?RC_NOT_AUTHORIZED), _Chan}
@@ -468,24 +463,14 @@
 
 t_handle_timeout_keepalive(_) ->
     TRef = make_ref(),
-<<<<<<< HEAD
     Channel = emqx_channel:set_field(timers, #{alive_timer => TRef}, channel()),
     {ok, _Chan} = emqx_channel:handle_timeout(make_ref(), {keepalive, 10}, Channel).
-=======
-    _Channel = emqx_channel:set_field(timers, #{alive_timer => TRef}, channel()),
-    {ok, _Chan} = emqx_channel:handle_timeout(make_ref(), {keepalive, 10}, channel()).
->>>>>>> a5409588
 
 t_handle_timeout_retry_delivery(_) ->
     TRef = make_ref(),
-<<<<<<< HEAD
     ok = meck:expect(emqx_session, retry, fun(Session) -> {ok, Session} end),
     Channel = emqx_channel:set_field(timers, #{retry_timer => TRef}, channel()),
     {ok, _Chan} = emqx_channel:handle_timeout(TRef, retry_delivery, Channel).
-=======
-    _Channel = emqx_channel:set_field(timers, #{retry_timer => TRef}, channel()),
-    {ok, _Chan} = emqx_channel:handle_timeout(TRef, retry_delivery, channel()).
->>>>>>> a5409588
 
 t_handle_timeout_expire_awaiting_rel(_) ->
     TRef = make_ref(),
