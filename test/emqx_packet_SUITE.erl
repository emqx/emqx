--- conflicted
+++ resolved
@@ -44,11 +44,11 @@
     ?assertEqual('UNSUBSCRIBE', emqx_packet:type_name(?UNSUBSCRIBE)).
 
 packet_validate(_) ->
-<<<<<<< HEAD
     ?assert(emqx_packet:validate(?SUBSCRIBE_PACKET(15, #{'Subscription-Identifier' => 1}, [{<<"topic">>, #{qos => ?QOS0}}]))),
     ?assert(emqx_packet:validate(?UNSUBSCRIBE_PACKET(89, [<<"topic">>]))),
     ?assert(emqx_packet:validate(?CONNECT_PACKET(#mqtt_packet_connect{}))),
     ?assert(emqx_packet:validate(?PUBLISH_PACKET(1, <<"topic">>, 1, #{'Response-Topic' => <<"responsetopic">>, 'Topic-Alias' => 1}, <<"payload">>))),
+    ?assert(emqx_packet:validate(?CONNECT_PACKET(#mqtt_packet_connect{properties = #{'Receive-Maximum' => 1}}))),
     ?assertError(subscription_identifier_invalid,
                  emqx_packet:validate(
                    ?SUBSCRIBE_PACKET(15, #{'Subscription-Identifier' => -1},
@@ -81,17 +81,13 @@
                  emqx_packet:validate(
                    ?CONNECT_PACKET(#mqtt_packet_connect{
                                       properties =
-                                          #{'Request-Problem-Information' => 2}}))).
-=======
-    ?assertEqual(true, emqx_packet:validate(?SUBSCRIBE_PACKET(15, #{'Subscription-Identifier' => 1}, [{<<"topic">>, #{qos => ?QOS0}}]))),
-    ?assertEqual(true, emqx_packet:validate(?UNSUBSCRIBE_PACKET(89, [<<"topic">>]))),
-    ?assertEqual(true, emqx_packet:validate(?CONNECT_PACKET(#mqtt_packet_connect{}))),
-    ?assertEqual(true, emqx_packet:validate(?CONNECT_PACKET(#mqtt_packet_connect{properties = #{'Receive-Maximum' => 1}}))),
-    case catch emqx_packet:validate(?CONNECT_PACKET(#mqtt_packet_connect{properties = #{'Receive-Maximum' => 0}})) of
-        {'EXIT', {protocol_error, _}} -> ?assertEqual(true, true);
-        true -> ?assertEqual(true, false)
-    end.
->>>>>>> 1638aff0
+                                          #{'Request-Problem-Information' => 2}}))),
+    ?assertError(protocol_error,
+                emqx_packet:validate(
+                  ?CONNECT_PACKET(#mqtt_packet_connect{
+                                      properties =
+                                          #{'Receive-Maximum' => 0})
+                                    ).
 
 packet_message(_) ->
     Pkt = #mqtt_packet{header = #mqtt_packet_header{type   = ?PUBLISH,
