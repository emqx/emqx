--- conflicted
+++ resolved
@@ -40,8 +40,6 @@
     ok.
 
 t_detect_check(_) ->
-<<<<<<< HEAD
-    {ok, _Pid} = emqx_flapping:start_link(),
     ClientInfo = #{zone => external,
                    client_id => <<"clientid">>,
                    peerhost => {127,0,0,1}
@@ -51,17 +49,6 @@
     false = emqx_flapping:detect(ClientInfo),
     false = emqx_flapping:check(ClientInfo),
     true = emqx_flapping:detect(ClientInfo),
-=======
-    Client = #{zone => external,
-               client_id => <<"clientid">>,
-               peername => {{127,0,0,1}, 5000}
-              },
-    false = emqx_flapping:detect(Client),
-    false = emqx_flapping:check(Client),
-    false = emqx_flapping:detect(Client),
-    false = emqx_flapping:check(Client),
-    true = emqx_flapping:detect(Client),
->>>>>>> 24bfaa76
     timer:sleep(50),
     true = emqx_flapping:check(ClientInfo),
     timer:sleep(300),
