--- conflicted
+++ resolved
@@ -50,12 +50,7 @@
     , {esockd, {git, "https://github.com/emqx/esockd", {tag, "5.8.0"}}}
     , {ekka, {git, "https://github.com/emqx/ekka", {tag, "0.10.3"}}}
     , {gen_rpc, {git, "https://github.com/emqx/gen_rpc", {tag, "2.5.1"}}}
-<<<<<<< HEAD
-    , {minirest, {git, "https://github.com/emqx/minirest", {tag, "1.1.1"}}}
-=======
-    , {cuttlefish, {git, "https://github.com/emqx/cuttlefish", {tag, "v4.0.1"}}} % TODO: delete when all apps moved to hocon
     , {minirest, {git, "https://github.com/emqx/minirest", {tag, "1.1.2"}}}
->>>>>>> 92ae5663
     , {ecpool, {git, "https://github.com/emqx/ecpool", {tag, "0.5.1"}}}
     , {replayq, {git, "https://github.com/emqx/replayq", {tag, "0.3.2"}}}
     , {pbkdf2, {git, "https://github.com/emqx/erlang-pbkdf2.git", {tag, "2.0.4"}}}
