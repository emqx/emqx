%% -*- mode: erlang -*-
%% This config file is the very basic config to compile emqx
%% This allows emqx to be used as a dependency for other applications
%% such as emqx module/plugin develpments and tests.

%% With the help of EMQ's rebar3 fork, the config is extended
%% with rebar.config.erl module. Final result is written to
%% rebar.config.rendered if environment DEBUG is set.

{edoc_opts, [{preprocess,true}]}.
{erl_opts, [warn_unused_vars,warn_shadow_vars,warn_unused_import,
            warn_obsolete_guard,compressed, nowarn_unused_import,
            {d, snk_kind, msg}
           ]}.

{xref_checks,[undefined_function_calls,undefined_functions,locals_not_used,
              deprecated_function_calls,warnings_as_errors,deprecated_functions]}.

%% Check for the mnesia calls forbidden by Ekka:
{xref_queries,
 [ {"E || \"mnesia\":\"dirty_write\"/\".*\" : Fun", [{{emqx_dashboard_collection,flush,2},{mnesia,dirty_write,2}}]}
 , {"E || \"mnesia\":\"dirty_delete.*\"/\".*\" : Fun", []}
 , {"E || \"mnesia\":\"transaction\"/\".*\" : Fun", []}
 , {"E || \"mnesia\":\"async_dirty\"/\".*\" : Fun", []}
 , {"E || \"mnesia\":\"clear_table\"/\".*\" : Fun", []}
 ]}.

{dialyzer, [
    {warnings, [unmatched_returns, error_handling, race_conditions]},
    {plt_location, "."},
    {plt_prefix, "emqx_dialyzer"},
    {plt_apps, all_apps},
    {statistics, true}
   ]
}.

{cover_opts, [verbose]}.
{cover_export_enabled, true}.
{cover_excl_mods, [emqx_exproto_pb, emqx_exhook_pb]}.

{provider_hooks, [{pre, [{release, {relup_helper, gen_appups}}]}]}.

{post_hooks,[]}.

{deps,
    [ {gpb, "4.11.2"} %% gpb only used to build, but not for release, pin it here to avoid fetching a wrong version due to rebar plugins scattered in all the deps
    , {typerefl, {git, "https://github.com/k32/typerefl", {tag, "0.8.4"}}}
    , {ehttpc, {git, "https://github.com/emqx/ehttpc", {tag, "0.1.9"}}}
    , {gproc, {git, "https://github.com/uwiger/gproc", {tag, "0.8.0"}}}
    , {jiffy, {git, "https://github.com/emqx/jiffy", {tag, "1.0.5"}}}
    , {cowboy, {git, "https://github.com/emqx/cowboy", {tag, "2.8.3"}}}
    , {esockd, {git, "https://github.com/emqx/esockd", {tag, "5.8.2"}}}
    , {ekka, {git, "https://github.com/emqx/ekka", {tag, "0.10.8"}}}
    , {gen_rpc, {git, "https://github.com/emqx/gen_rpc", {tag, "2.5.1"}}}
    , {minirest, {git, "https://github.com/emqx/minirest", {tag, "1.2.4"}}}
    , {ecpool, {git, "https://github.com/emqx/ecpool", {tag, "0.5.1"}}}
    , {replayq, "0.3.3"}
    , {pbkdf2, {git, "https://github.com/emqx/erlang-pbkdf2.git", {tag, "2.0.4"}}}
    , {emqtt, {git, "https://github.com/emqx/emqtt", {tag, "1.4.3"}}}
    , {rulesql, {git, "https://github.com/emqx/rulesql", {tag, "0.1.2"}}}
    , {observer_cli, "1.7.1"} % NOTE: depends on recon 2.5.x
    , {getopt, "1.0.2"}
    , {snabbkaffe, {git, "https://github.com/kafka4beam/snabbkaffe.git", {tag, "0.14.1"}}}
<<<<<<< HEAD
    , {hocon, {git, "https://github.com/emqx/hocon.git", {tag, "0.17.1"}}}
    , {emqx_http_lib, {git, "https://github.com/emqx/emqx_http_lib.git", {tag, "0.5.0"}}}
=======
    , {hocon, {git, "https://github.com/emqx/hocon.git", {tag, "0.19.0"}}}
    , {emqx_http_lib, {git, "https://github.com/emqx/emqx_http_lib.git", {tag, "0.4.1"}}}
>>>>>>> 5baf427b
    , {esasl, {git, "https://github.com/emqx/esasl", {tag, "0.2.0"}}}
    , {jose, {git, "https://github.com/potatosalad/erlang-jose", {tag, "1.11.1"}}}
    ]}.

{xref_ignores,
 [ %% schema registry is for enterprise
  {emqx_schema_registry,get_all_schemas,0},
  {emqx_schema_api,format_schema,1},
  {emqx_schema_api,make_schema_params,1},
  {emqx_schema_parser,decode,3},
  {emqx_schema_parser,encode,3},
  {emqx_schema_registry,add_schema,1},
  emqx_exhook_pb, % generated code for protobuf
  emqx_exproto_pb % generated code for protobuf
]}.<|MERGE_RESOLUTION|>--- conflicted
+++ resolved
@@ -61,13 +61,8 @@
     , {observer_cli, "1.7.1"} % NOTE: depends on recon 2.5.x
     , {getopt, "1.0.2"}
     , {snabbkaffe, {git, "https://github.com/kafka4beam/snabbkaffe.git", {tag, "0.14.1"}}}
-<<<<<<< HEAD
-    , {hocon, {git, "https://github.com/emqx/hocon.git", {tag, "0.17.1"}}}
+    , {hocon, {git, "https://github.com/emqx/hocon.git", {tag, "0.19.0"}}}
     , {emqx_http_lib, {git, "https://github.com/emqx/emqx_http_lib.git", {tag, "0.5.0"}}}
-=======
-    , {hocon, {git, "https://github.com/emqx/hocon.git", {tag, "0.19.0"}}}
-    , {emqx_http_lib, {git, "https://github.com/emqx/emqx_http_lib.git", {tag, "0.4.1"}}}
->>>>>>> 5baf427b
     , {esasl, {git, "https://github.com/emqx/esasl", {tag, "0.2.0"}}}
     , {jose, {git, "https://github.com/potatosalad/erlang-jose", {tag, "1.11.1"}}}
     ]}.
