%% This config file is the very basic config to compile emqx
%% This allows emqx to be used as a dependency for other applications
%% such as emqx module/plugin develpments and tests.

%% With the help of EMQ's rebar3 fork, the config is extended
%% with rebar.config.erl module. Final result is written to
%% rebar.config.rendered if environment DEBUG is set.

{edoc_opts, [{preprocess,true}]}.
{erl_opts, [warn_unused_vars,warn_shadow_vars,warn_unused_import,
            warn_obsolete_guard,compressed]}.

{extra_src_dirs, [{"etc", [{recursive,true}]}]}.

{xref_checks,[undefined_function_calls,undefined_functions,locals_not_used,
              deprecated_function_calls,warnings_as_errors,deprecated_functions]}.

{dialyzer, [
    {warnings, [unmatched_returns, error_handling, race_conditions]},
    {plt_location, "."},
    {plt_prefix, "emqx_dialyzer"},
    {plt_apps, all_apps},
    {statistics, true}
   ]
}.

{cover_opts, [verbose]}.
{cover_export_enabled, true}.
{cover_excl_mods, [emqx_exproto_pb, emqx_exhook_pb]}.

{provider_hooks, [{pre, [{release, {relup_helper, gen_appups}}]}]}.

{post_hooks,[]}.

{erl_first_files, ["src/emqx_logger.erl", "src/emqx_rule_actions_trans.erl"]}.

{deps,
    [ {ehttpc, {git, "https://github.com/emqx/ehttpc", {tag, "0.1.3"}}}
    , {eredis_cluster, {git, "https://github.com/emqx/eredis_cluster", {tag, "0.6.5"}}}
    , {gproc, {git, "https://github.com/uwiger/gproc", {tag, "0.8.0"}}}
    , {jiffy, {git, "https://github.com/emqx/jiffy", {tag, "1.0.5"}}}
    , {cowboy, {git, "https://github.com/emqx/cowboy", {tag, "2.8.2"}}}
    , {esockd, {git, "https://github.com/emqx/esockd", {tag, "5.8.0"}}}
    , {ekka, {git, "https://github.com/emqx/ekka", {tag, "0.8.1"}}}
    , {gen_rpc, {git, "https://github.com/emqx/gen_rpc", {tag, "2.5.1"}}}
<<<<<<< HEAD
    , {cuttlefish, {git, "https://github.com/emqx/cuttlefish", {tag, "v4.0.0"}}}
=======
    , {cuttlefish, {git, "https://github.com/emqx/cuttlefish", {tag, "v3.3.4"}}}
>>>>>>> 18cd7e7a
    , {minirest, {git, "https://github.com/emqx/minirest", {tag, "0.3.5"}}}
    , {ecpool, {git, "https://github.com/emqx/ecpool", {tag, "0.5.1"}}}
    , {replayq, {git, "https://github.com/emqx/replayq", {tag, "0.3.2"}}}
    , {pbkdf2, {git, "https://github.com/emqx/erlang-pbkdf2.git", {branch, "2.0.4"}}}
    , {emqtt, {git, "https://github.com/emqx/emqtt", {tag, "1.2.3"}}}
    , {rulesql, {git, "https://github.com/emqx/rulesql", {tag, "0.1.2"}}}
    , {recon, {git, "https://github.com/ferd/recon", {tag, "2.5.1"}}}
    , {observer_cli, "1.6.1"} % NOTE: depends on recon 2.5.1
    , {getopt, "1.0.1"}
    , {snabbkaffe, {git, "https://github.com/kafka4beam/snabbkaffe.git", {tag, "0.12.0"}}}
    ]}.

{xref_ignores,
 [ %% schema registry is for enterprise
  {emqx_schema_registry,get_all_schemas,0},
  {emqx_schema_api,format_schema,1},
  {emqx_schema_api,make_schema_params,1},
  {emqx_schema_parser,decode,3},
  {emqx_schema_parser,encode,3},
  {emqx_schema_registry,add_schema,1},
  emqx_exhook_pb, % generated code for protobuf
  emqx_exproto_pb % generated code for protobuf
]}.<|MERGE_RESOLUTION|>--- conflicted
+++ resolved
@@ -43,11 +43,7 @@
     , {esockd, {git, "https://github.com/emqx/esockd", {tag, "5.8.0"}}}
     , {ekka, {git, "https://github.com/emqx/ekka", {tag, "0.8.1"}}}
     , {gen_rpc, {git, "https://github.com/emqx/gen_rpc", {tag, "2.5.1"}}}
-<<<<<<< HEAD
     , {cuttlefish, {git, "https://github.com/emqx/cuttlefish", {tag, "v4.0.0"}}}
-=======
-    , {cuttlefish, {git, "https://github.com/emqx/cuttlefish", {tag, "v3.3.4"}}}
->>>>>>> 18cd7e7a
     , {minirest, {git, "https://github.com/emqx/minirest", {tag, "0.3.5"}}}
     , {ecpool, {git, "https://github.com/emqx/ecpool", {tag, "0.5.1"}}}
     , {replayq, {git, "https://github.com/emqx/replayq", {tag, "0.3.2"}}}
