%% -*- mode: erlang -*-
%% This config file is the very basic config to compile emqx
%% This allows emqx to be used as a dependency for other applications
%% such as emqx module/plugin developments and tests.

%% With the help of EMQX's rebar3 fork, the config is extended
%% with rebar.config.erl module. Final result is written to
%% rebar.config.rendered if environment DEBUG is set.

{edoc_opts, [{preprocess, true}]}.
{erl_opts, [
    warn_unused_vars,
    warn_shadow_vars,
    warn_unused_import,
    warn_obsolete_guard,
    compressed,
    nowarn_unused_import,
    {d, snk_kind, msg}
]}.

{xref_checks, [
    undefined_function_calls,
    undefined_functions,
    locals_not_used,
    deprecated_function_calls,
    warnings_as_errors,
    deprecated_functions
]}.

%% Check the forbidden mnesia calls:
{xref_queries, [
    {"E || \"mnesia\":\"dirty_delete.*\"/\".*\" : Fun", []},
    {"E || \"mnesia\":\"transaction\"/\".*\" : Fun", []},
    {"E || \"mnesia\":\"async_dirty\"/\".*\" : Fun", []},
    {"E || \"mnesia\":\"clear_table\"/\".*\" : Fun", []},
    {"E || \"mnesia\":\"create_table\"/\".*\" : Fun", []},
    {"E || \"mnesia\":\"delete_table\"/\".*\" : Fun", []}
]}.

{dialyzer, [
    {warnings, [unmatched_returns, error_handling]},
    {exclude_mods, [
        emqx_exproto_v_1_connection_unary_handler_bhvr,
        emqx_exproto_v_1_connection_handler_client,
        emqx_exproto_v_1_connection_handler_bhvr,
        emqx_exproto_v_1_connection_adapter_client,
        emqx_exproto_v_1_connection_adapter_bhvr,
        emqx_exproto_v_1_connection_unary_handler_client,
        emqx_exhook_v_2_hook_provider_client,
        emqx_exhook_v_2_hook_provider_bhvr,
        'DurableMessage'
    ]},
    {plt_location, "."},
    {plt_prefix, "emqx_dialyzer"},
    {plt_apps, all_apps},
    {statistics, true}
]}.

{cover_opts, [verbose]}.
{cover_export_enabled, true}.
{cover_excl_mods,
    %% generated protobuf modules
    [
        emqx_exproto_pb,
        emqx_exhook_pb,
        %% taken almost as-is from OTP
        emqx_ssl_crl_cache
    ]}.

%{provider_hooks, [{pre, [{release, {relup_helper, gen_appups}}]}]}.

{post_hooks, []}.

{deps, [
    {lc, {git, "https://github.com/emqx/lc.git", {tag, "0.3.4"}}},
    {redbug, {git, "https://github.com/emqx/redbug", {tag, "2.0.10"}}},
    {gpb, "4.21.1"},
    {typerefl, {git, "https://github.com/ieQu1/typerefl", {tag, "0.9.6"}}},
    {gun, "2.1.0"},
    {ehttpc, {git, "https://github.com/emqx/ehttpc", {tag, "0.7.1"}}},
    {gproc, {git, "https://github.com/emqx/gproc", {tag, "0.9.0.1"}}},
    {jiffy, "1.1.2"},
    {cowlib, "2.13.0"},
    {ranch, {git, "https://github.com/emqx/ranch", {tag, "1.8.1-emqx-1"}}},
    {cowboy, {git, "https://github.com/emqx/cowboy", {tag, "2.9.2"}}},
    {esockd, {git, "https://github.com/emqx/esockd", {tag, "5.13.0"}}},
    {rocksdb, {git, "https://github.com/emqx/erlang-rocksdb", {tag, "1.8.0-emqx-6"}}},
    {ekka, {git, "https://github.com/emqx/ekka", {tag, "0.20.0"}}},
    {gen_rpc, {git, "https://github.com/emqx/gen_rpc", {tag, "3.4.1"}}},
    {grpc, {git, "https://github.com/emqx/grpc-erl", {tag, "0.7.1"}}},
    {minirest, {git, "https://github.com/emqx/minirest", {tag, "1.4.4"}}},
    {ecpool, {git, "https://github.com/emqx/ecpool", {tag, "0.6.1"}}},
<<<<<<< HEAD
    {replayq, {git, "https://github.com/emqx/replayq.git", {tag, "0.3.10"}}},
    {emqtt, {git, "https://github.com/emqx/emqtt", {tag, "1.14.0"}}},
=======
    {replayq, {git, "https://github.com/emqx/replayq.git", {tag, "0.3.12"}}},
    {emqtt, {git, "https://github.com/emqx/emqtt", {tag, "1.13.5"}}},
>>>>>>> 4fbcc706
    {rulesql, {git, "https://github.com/emqx/rulesql", {tag, "0.2.1"}}},
    % NOTE: depends on recon 2.5.x
    {observer_cli, "1.8.2"},
    {system_monitor, {git, "https://github.com/ieQu1/system_monitor", {tag, "3.0.6"}}},
    {getopt, "1.0.2"},
    {snabbkaffe, {git, "https://github.com/kafka4beam/snabbkaffe.git", {tag, "1.0.10"}}},
    {hocon, {git, "https://github.com/emqx/hocon.git", {tag, "0.45.1"}}},
    {emqx_http_lib, {git, "https://github.com/emqx/emqx_http_lib.git", {tag, "0.5.3"}}},
    {sasl_auth, "2.3.3"},
    {jose, {git, "https://github.com/potatosalad/erlang-jose", {tag, "1.11.2"}}},
    {telemetry, "1.3.0"},
    {hackney, {git, "https://github.com/emqx/hackney.git", {tag, "1.18.1-1"}}},
    %% to keep in sync with mix.exs
    {ssl_verify_fun, "1.1.7"},
    %% in conflict by erlavro and rocketmq
    {jsone, {git, "https://github.com/emqx/jsone.git", {tag, "1.7.1"}}},
    {uuid, {git, "https://github.com/okeuday/uuid.git", {tag, "v2.0.6"}}},
    {bcrypt, {git, "https://github.com/emqx/erlang-bcrypt.git", {tag, "0.6.3"}}},
    {ra, "2.15.0"}
]}.

{xref_ignores,
    %% schema registry is for enterprise
    [
        {emqx_schema_registry, get_all_schemas, 0},
        {emqx_schema_api, format_schema, 1},
        {emqx_schema_api, make_schema_params, 1},
        {emqx_schema_parser, decode, 3},
        {emqx_schema_parser, encode, 3},
        {emqx_schema_registry, add_schema, 1},
        {emqx_audit, log, 2},
        % generated code for protobuf
        emqx_exhook_pb,
        % generated code for protobuf
        emqx_exproto_pb,
        % maybe BUILD_WITHOUT_QUIC
        emqx_quic_connection,
        quicer_listener
    ]}.

{eunit_opts, [verbose, {print_depth, 100}]}.

{project_plugins, [
    {erlfmt, "1.5.0"},
    {rebar3_hex, "7.0.2"}
]}.<|MERGE_RESOLUTION|>--- conflicted
+++ resolved
@@ -90,13 +90,8 @@
     {grpc, {git, "https://github.com/emqx/grpc-erl", {tag, "0.7.1"}}},
     {minirest, {git, "https://github.com/emqx/minirest", {tag, "1.4.4"}}},
     {ecpool, {git, "https://github.com/emqx/ecpool", {tag, "0.6.1"}}},
-<<<<<<< HEAD
-    {replayq, {git, "https://github.com/emqx/replayq.git", {tag, "0.3.10"}}},
+    {replayq, {git, "https://github.com/emqx/replayq.git", {tag, "0.3.12"}}},
     {emqtt, {git, "https://github.com/emqx/emqtt", {tag, "1.14.0"}}},
-=======
-    {replayq, {git, "https://github.com/emqx/replayq.git", {tag, "0.3.12"}}},
-    {emqtt, {git, "https://github.com/emqx/emqtt", {tag, "1.13.5"}}},
->>>>>>> 4fbcc706
     {rulesql, {git, "https://github.com/emqx/rulesql", {tag, "0.2.1"}}},
     % NOTE: depends on recon 2.5.x
     {observer_cli, "1.8.2"},
