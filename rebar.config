%% -*- mode: erlang -*-
%% This config file is the very basic config to compile emqx
%% This allows emqx to be used as a dependency for other applications
%% such as emqx module/plugin developments and tests.

%% With the help of EMQX's rebar3 fork, the config is extended
%% with rebar.config.erl module. Final result is written to
%% rebar.config.rendered if environment DEBUG is set.

{edoc_opts, [{preprocess, true}]}.
{erl_opts, [
    warn_unused_vars,
    warn_shadow_vars,
    warn_unused_import,
    warn_obsolete_guard,
    compressed,
    nowarn_unused_import,
    {d, snk_kind, msg}
]}.

{xref_checks, [
    undefined_function_calls,
    undefined_functions,
    locals_not_used,
    deprecated_function_calls,
    warnings_as_errors,
    deprecated_functions
]}.

%% Check the forbidden mnesia calls:
{xref_queries, [
    {"E || \"mnesia\":\"dirty_delete.*\"/\".*\" : Fun", []},
    {"E || \"mnesia\":\"transaction\"/\".*\" : Fun", []},
    {"E || \"mnesia\":\"async_dirty\"/\".*\" : Fun", []},
    {"E || \"mnesia\":\"clear_table\"/\".*\" : Fun", []},
    {"E || \"mnesia\":\"create_table\"/\".*\" : Fun", []},
    {"E || \"mnesia\":\"delete_table\"/\".*\" : Fun", []}
]}.

{dialyzer, [
    {warnings, [unmatched_returns, error_handling]},
    {exclude_mods, [
        emqx_exproto_v_1_connection_unary_handler_bhvr,
        emqx_exproto_v_1_connection_handler_client,
        emqx_exproto_v_1_connection_handler_bhvr,
        emqx_exproto_v_1_connection_adapter_client,
        emqx_exproto_v_1_connection_adapter_bhvr,
        emqx_exproto_v_1_connection_unary_handler_client,
        emqx_exhook_v_2_hook_provider_client,
        emqx_exhook_v_2_hook_provider_bhvr,
        'DurableMessage',
        'DSBuiltinMetadata',
        'DSMetadataCommon',
        'DSBuiltinSLReference',
        'DSBuiltinSLSkipstreamV1',
        'DSBuiltinSLSkipstreamV2',
        'DSBuiltinStorageLayer'
    ]},
    {plt_location, "."},
    {plt_prefix, "emqx_dialyzer"},
    {plt_apps, all_apps},
    {statistics, true}
]}.

{cover_opts, [verbose]}.
{cover_export_enabled, true}.
{cover_excl_mods,
    %% generated protobuf modules
    [
        emqx_exproto_pb,
        emqx_exhook_pb,
        %% taken almost as-is from OTP
        emqx_ssl_crl_cache
    ]}.

%{provider_hooks, [{pre, [{release, {relup_helper, gen_appups}}]}]}.

{post_hooks, []}.

{deps, [
    {lc, {git, "https://github.com/emqx/lc.git", {tag, "0.3.4"}}},
    {redbug, {git, "https://github.com/emqx/redbug", {tag, "2.0.10"}}},
    {gpb, "4.21.5"},
    {typerefl, {git, "https://github.com/ieQu1/typerefl", {tag, "0.9.6"}}},
    {erlang_qq, {git, "https://github.com/k32/erlang_qq.git", {tag, "1.0.0"}}},
    {gun, "2.1.0"},
    {ehttpc, {git, "https://github.com/emqx/ehttpc", {tag, "0.7.3"}}},
    {gproc, "1.0.0"},
    {jiffy, "1.1.2"},
    {cowlib, "2.14.0"},
    {ranch, {git, "https://github.com/emqx/ranch", {tag, "1.8.1-emqx-1"}}},
    {cowboy, {git, "https://github.com/emqx/cowboy", {tag, "2.13.0-emqx-2"}}},
    {esockd, {git, "https://github.com/emqx/esockd", {tag, "5.14.0"}}},
    {rocksdb, {git, "https://github.com/emqx/erlang-rocksdb", {tag, "1.8.0-emqx-10"}}},
    {ekka, {git, "https://github.com/emqx/ekka", {tag, "0.23.2"}}},
<<<<<<< HEAD
    {gen_rpc, {git, "https://github.com/emqx/gen_rpc", {tag, "3.4.3"}}},
=======
    {gen_rpc, {git, "https://github.com/emqx/gen_rpc", {tag, "3.5.1"}}},
>>>>>>> 2d800263
    {grpc, {git, "https://github.com/emqx/grpc-erl", {tag, "0.7.2"}}},
    {minirest, {git, "https://github.com/emqx/minirest", {tag, "1.4.10"}}},
    {ecpool, {git, "https://github.com/emqx/ecpool", {tag, "0.6.2"}}},
    {replayq, {git, "https://github.com/emqx/replayq.git", {tag, "0.5.0"}}},
    {emqtt, {git, "https://github.com/emqx/emqtt", {tag, "1.14.6"}}},
    {rulesql, {git, "https://github.com/emqx/rulesql", {tag, "0.2.1"}}},
    % NOTE: depends on recon 2.5.x
    {observer_cli, "1.8.4"},
    {system_monitor, {git, "https://github.com/ieQu1/system_monitor", {tag, "3.0.6"}}},
    {getopt, "1.0.2"},
    {snabbkaffe, {git, "https://github.com/kafka4beam/snabbkaffe.git", {tag, "1.0.10"}}},
    {hocon, {git, "https://github.com/emqx/hocon.git", {tag, "0.45.3"}}},
    {emqx_http_lib, {git, "https://github.com/emqx/emqx_http_lib.git", {tag, "0.5.3"}}},
    {sasl_auth, "2.3.3"},
    {jose, {git, "https://github.com/potatosalad/erlang-jose", {tag, "1.11.2"}}},
    {telemetry, "1.3.0"},
    {hackney, {git, "https://github.com/emqx/hackney.git", {tag, "1.18.1-1"}}},
    %% to keep in sync with mix.exs
    {ssl_verify_fun, "1.1.7"},
    %% in conflict by erlavro and rocketmq
    {jsone, {git, "https://github.com/emqx/jsone.git", {tag, "1.7.1"}}},
    {uuid, {git, "https://github.com/okeuday/uuid.git", {tag, "v2.0.6"}}},
    {bcrypt, {git, "https://github.com/emqx/erlang-bcrypt.git", {tag, "0.6.3"}}},
    {ra, {git, "https://github.com/emqx/ra", {tag, "v2.15.2-emqx-3"}}},
    {unicode_util_compat, "0.7.1"}
]}.

{xref_ignores,
    %% schema registry is for enterprise
    [
        {emqx_schema_registry, get_all_schemas, 0},
        {emqx_schema_api, format_schema, 1},
        {emqx_schema_api, make_schema_params, 1},
        {emqx_schema_parser, decode, 3},
        {emqx_schema_parser, encode, 3},
        {emqx_schema_registry, add_schema, 1},
        {emqx_audit, log, 2},
        % generated code for protobuf
        emqx_exhook_pb,
        % generated code for protobuf
        emqx_exproto_pb,
        % maybe BUILD_WITHOUT_QUIC
        emqx_quic_connection,
        quicer_listener
    ]}.

{eunit_opts, [verbose, {print_depth, 100}]}.

{project_plugins, [
    {erlfmt, "1.6.0"},
    {rebar3_hex, "7.0.2"}
]}.<|MERGE_RESOLUTION|>--- conflicted
+++ resolved
@@ -93,11 +93,7 @@
     {esockd, {git, "https://github.com/emqx/esockd", {tag, "5.14.0"}}},
     {rocksdb, {git, "https://github.com/emqx/erlang-rocksdb", {tag, "1.8.0-emqx-10"}}},
     {ekka, {git, "https://github.com/emqx/ekka", {tag, "0.23.2"}}},
-<<<<<<< HEAD
-    {gen_rpc, {git, "https://github.com/emqx/gen_rpc", {tag, "3.4.3"}}},
-=======
     {gen_rpc, {git, "https://github.com/emqx/gen_rpc", {tag, "3.5.1"}}},
->>>>>>> 2d800263
     {grpc, {git, "https://github.com/emqx/grpc-erl", {tag, "0.7.2"}}},
     {minirest, {git, "https://github.com/emqx/minirest", {tag, "1.4.10"}}},
     {ecpool, {git, "https://github.com/emqx/ecpool", {tag, "0.6.2"}}},
