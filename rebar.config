%% -*- mode:erlang -*-
%% This config file is the very basic config to compile emqx
%% This allows emqx to be used as a dependency for other applications
%% such as emqx module/plugin develpments and tests.

%% With the help of EMQ's rebar3 fork, the config is extended
%% with rebar.config.erl module. Final result is written to
%% rebar.config.rendered if environment DEBUG is set.

{edoc_opts, [{preprocess,true}]}.
{erl_opts, [warn_unused_vars,warn_shadow_vars,warn_unused_import,
            warn_obsolete_guard,compressed, nowarn_unused_import,
            {d, snk_kind, msg}]}.

{xref_checks,[undefined_function_calls,undefined_functions,locals_not_used,
              deprecated_function_calls,warnings_as_errors,deprecated_functions]}.

%% Check for the mnesia calls forbidden by Ekka:
{xref_queries,
 [ {"E || \"mnesia\":\"dirty_write\"/\".*\" : Fun", []}
 , {"E || \"mnesia\":\"dirty_delete.*\"/\".*\" : Fun", []}
 , {"E || \"mnesia\":\"transaction\"/\".*\" : Fun", []}
 , {"E || \"mnesia\":\"async_dirty\"/\".*\" : Fun", []}
 , {"E || \"mnesia\":\"clear_table\"/\".*\" : Fun", []}
 ]}.

{dialyzer, [
    {warnings, [unmatched_returns, error_handling, race_conditions]},
    {plt_location, "."},
    {plt_prefix, "emqx_dialyzer"},
    {plt_apps, all_apps},
    {statistics, true}
   ]
}.

{cover_opts, [verbose]}.
{cover_export_enabled, true}.
{cover_excl_mods, [emqx_exproto_pb, emqx_exhook_pb]}.

{provider_hooks, [{pre, [{release, {relup_helper, gen_appups}}]}]}.

{post_hooks,[]}.

{deps,
    [ {gpb, "4.11.2"} %% gpb only used to build, but not for release, pin it here to avoid fetching a wrong version due to rebar plugins scattered in all the deps
    , {ehttpc, {git, "https://github.com/emqx/ehttpc", {tag, "0.1.6"}}}
    , {gproc, {git, "https://github.com/uwiger/gproc", {tag, "0.8.0"}}}
    , {jiffy, {git, "https://github.com/emqx/jiffy", {tag, "1.0.5"}}}
    , {cowboy, {git, "https://github.com/emqx/cowboy", {tag, "2.8.2"}}}
    , {esockd, {git, "https://github.com/emqx/esockd", {tag, "5.8.0"}}}
    , {ekka, {git, "https://github.com/emqx/ekka", {tag, "0.10.2"}}}
    , {gen_rpc, {git, "https://github.com/emqx/gen_rpc", {tag, "2.5.1"}}}
    , {cuttlefish, {git, "https://github.com/emqx/cuttlefish", {tag, "v4.0.1"}}} % TODO: delete when all apps moved to hocon
    , {minirest, {git, "https://github.com/emqx/minirest", {tag, "0.3.6"}}}
    , {ecpool, {git, "https://github.com/emqx/ecpool", {tag, "0.5.1"}}}
    , {replayq, {git, "https://github.com/emqx/replayq", {tag, "0.3.2"}}}
    , {pbkdf2, {git, "https://github.com/emqx/erlang-pbkdf2.git", {branch, "2.0.4"}}}
<<<<<<< HEAD
    , {emqtt, {git, "https://github.com/emqx/emqtt", {tag, "1.4.0"}}}
=======
    , {emqtt, {git, "https://github.com/emqx/emqtt", {tag, "1.4.2"}}}
>>>>>>> bcf2256d
    , {rulesql, {git, "https://github.com/emqx/rulesql", {tag, "0.1.2"}}}
    , {recon, {git, "https://github.com/ferd/recon", {tag, "2.5.1"}}}
    , {observer_cli, "1.6.1"} % NOTE: depends on recon 2.5.1
    , {getopt, "1.0.2"}
    , {snabbkaffe, {git, "https://github.com/kafka4beam/snabbkaffe.git", {tag, "0.13.0"}}}
    , {hocon, {git, "https://github.com/emqx/hocon.git", {tag, "0.9.6"}}}
    , {emqx_http_lib, {git, "https://github.com/emqx/emqx_http_lib.git", {tag, "0.2.1"}}}
    ]}.

{xref_ignores,
 [ %% schema registry is for enterprise
  {emqx_schema_registry,get_all_schemas,0},
  {emqx_schema_api,format_schema,1},
  {emqx_schema_api,make_schema_params,1},
  {emqx_schema_parser,decode,3},
  {emqx_schema_parser,encode,3},
  {emqx_schema_registry,add_schema,1},
  emqx_exhook_pb, % generated code for protobuf
  emqx_exproto_pb % generated code for protobuf
]}.<|MERGE_RESOLUTION|>--- conflicted
+++ resolved
@@ -55,11 +55,7 @@
     , {ecpool, {git, "https://github.com/emqx/ecpool", {tag, "0.5.1"}}}
     , {replayq, {git, "https://github.com/emqx/replayq", {tag, "0.3.2"}}}
     , {pbkdf2, {git, "https://github.com/emqx/erlang-pbkdf2.git", {branch, "2.0.4"}}}
-<<<<<<< HEAD
-    , {emqtt, {git, "https://github.com/emqx/emqtt", {tag, "1.4.0"}}}
-=======
     , {emqtt, {git, "https://github.com/emqx/emqtt", {tag, "1.4.2"}}}
->>>>>>> bcf2256d
     , {rulesql, {git, "https://github.com/emqx/rulesql", {tag, "0.1.2"}}}
     , {recon, {git, "https://github.com/ferd/recon", {tag, "2.5.1"}}}
     , {observer_cli, "1.6.1"} % NOTE: depends on recon 2.5.1
