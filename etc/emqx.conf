--- conflicted
+++ resolved
@@ -1897,21 +1897,20 @@
 ## module.rewrite.rule.2 = y/+/z/# ^y/(.+)/z/(.+)$ y/z/$2
 
 ##--------------------------------------------------------------------
-<<<<<<< HEAD
 ## Topic Metrics Module
 
 ## Enable Topic Metrics Module.
 ##
 ## Value: on | off
 module.topic_metrics = off
-=======
+
+##--------------------------------------------------------------------
 ## Delayed Module
 
 ## Enable Delayed Module.
 ##
 ## Value: on | off
 module.delayed = off
->>>>>>> 5eadca17
 
 ##-------------------------------------------------------------------
 ## Plugins
