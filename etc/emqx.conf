##====================================================================
## EMQ X Configuration R3.0
##====================================================================

##--------------------------------------------------------------------
## Cluster
##--------------------------------------------------------------------

## Cluster name.
##
## Value: String
cluster.name = emqxcl

## Cluster auto-discovery strategy.
##
## Value: Enum
## - manual: Manual join command
## - static: Static node list
## - mcast:  IP Multicast
## - dns:    DNS A Record
## - etcd:   etcd
## - k8s:    Kubernates
##
## Default: manual
cluster.discovery = manual

## Enable cluster autoheal from network partition.
##
## Value: on | off
##
## Default: on
cluster.autoheal = on

## Autoclean down node. A down node will be removed from the cluster
## if this value > 0.
##
## Value: Duration
## -h: hour, e.g. '2h' for 2 hours
## -m: minute, e.g. '5m' for 5 minutes
## -s: second, e.g. '30s' for 30 seconds
##
## Default: 5m
cluster.autoclean = 5m

##--------------------------------------------------------------------
## Cluster using static node list

## Node list of the cluster.
##
## Value: String
## cluster.static.seeds = emqx1@127.0.0.1,emqx2@127.0.0.1

##--------------------------------------------------------------------
## Cluster using IP Multicast.

## IP Multicast Address.
##
## Value: IP Address
## cluster.mcast.addr = 239.192.0.1

## Multicast Ports.
##
## Value: Port List
## cluster.mcast.ports = 4369,4370

## Multicast Iface.
##
## Value: Iface Address
##
## Default: 0.0.0.0
## cluster.mcast.iface = 0.0.0.0

## Multicast Ttl.
##
## Value: 0-255
## cluster.mcast.ttl = 255

## Multicast loop.
##
## Value: on | off
## cluster.mcast.loop = on

##--------------------------------------------------------------------
## Cluster using DNS A records.

## DNS name.
##
## Value: String
## cluster.dns.name = localhost

## The App name is used to build 'node.name' with IP address.
##
## Value: String
## cluster.dns.app = emqx

##--------------------------------------------------------------------
## Cluster using etcd

## Etcd server list, seperated by ','.
##
## Value: String
## cluster.etcd.server = http://127.0.0.1:2379

## The prefix helps build nodes path in etcd. Each node in the cluster
## will create a path in etcd: v2/keys/<prefix>/<cluster.name>/<node.name>
##
## Value: String
## cluster.etcd.prefix = emqxcl

## The TTL for node's path in etcd.
##
## Value: Duration
##
## Default: 1m, 1 minute
## cluster.etcd.node_ttl = 1m

## Path to a file containing the client's private PEM-encoded key.
##
## Value: File
## cluster.etcd.ssl.keyfile = {{ platform_etc_dir }}/certs/client-key.pem

## The path to a file containing the client's certificate.
##
## Value: File
## cluster.etcd.ssl.certfile = {{ platform_etc_dir }}/certs/client.pem

## Path to the file containing PEM-encoded CA certificates. The CA certificates
## are used during server authentication and when building the client certificate chain.
##
## Value: File
## cluster.etcd.ssl.cacertfile = {{ platform_etc_dir }}/certs/ca.pem

##--------------------------------------------------------------------
## Cluster using Kubernates

## Kubernates API server list, seperated by ','.
##
## Value: String
## cluster.k8s.apiserver = http://10.110.111.204:8080

## The service name helps lookup EMQ nodes in the cluster.
##
## Value: String
## cluster.k8s.service_name = emqx

## The address type is used to extract host from k8s service.
##
## Value: ip | dns
## cluster.k8s.address_type = ip

## The app name helps build 'node.name'.
##
## Value: String
## cluster.k8s.app_name = emqx

## Kubernates Namespace
##
## Value: String
## cluster.k8s.namespace = default

##--------------------------------------------------------------------
## Node
##--------------------------------------------------------------------

## Node name.
##
## See: http://erlang.org/doc/reference_manual/distributed.html
##
## Value: <name>@<host>
##
## Default: emqx@127.0.0.1
node.name = emqx@127.0.0.1

## Cookie for distributed node communication.
##
## Value: String
node.cookie = emqxsecretcookie

## Data dir for the node
##
## Value: Folder
node.data_dir = {{ platform_data_dir }}

## Heartbeat monitoring of an Erlang runtime system. Comment the line to disable
## heartbeat, or set the value as 'on'
##
## Value: on
##
## vm.args: -heart
## node.heartbeat = on

## Sets the number of threads in async thread pool. Valid range is 0-1024.
##
## See: http://erlang.org/doc/man/erl.html
##
## Value: 0-1024
##
## vm.args: +A Number
node.async_threads = 32

## Sets the maximum number of simultaneously existing processes for this
## system if a Number is passed as value.
##
## See: http://erlang.org/doc/man/erl.html
##
## Value: Number [1024-134217727]
##
## vm.args: +P Number
node.process_limit = 2048000

## Sets the maximum number of simultaneously existing ports for this system.
##
## See: http://erlang.org/doc/man/erl.html
##
## Value: Number [1024-134217727]
##
## vm.args: +Q Number
node.max_ports = 1024000

## Set the distribution buffer busy limit (dist_buf_busy_limit).
##
## See: http://erlang.org/doc/man/erl.html
##
## Value: Number [1KB-2GB]
##
## vm.args: +zdbbl size
node.dist_buffer_size = 8MB

## Sets the maximum number of ETS tables. Note that mnesia and SSL will
## create temporary ETS tables.
##
## Value: Number
##
## vm.args: +e Number
node.max_ets_tables = 256000

## Tweak GC to run more often.
##
## Value: Number [0-65535]
##
## vm.args: -env ERL_FULLSWEEP_AFTER Number
node.fullsweep_after = 1000

## Crash dump log file.
##
## Value: Log file
node.crash_dump = {{ platform_log_dir }}/crash.dump

## Specify the erlang distributed protocol.
##
## Value: Enum
##  - inet_tcp: the default; handles TCP streams with IPv4 addressing.
##  - inet6_tcp: handles TCP with IPv6 addressing.
##  - inet_tls: using TLS for Erlang Distribution.
##
## vm.args: -proto_dist inet_tcp
node.proto_dist = inet_tcp

## Specify SSL Options in the file if using SSL for Erlang Distribution.
##
## Value: File
##
## vm.args: -ssl_dist_optfile <File>
## node.ssl_dist_optfile = {{ platform_etc_dir }}/ssl_dist.conf

## Sets the net_kernel tick time. TickTime is specified in seconds.
## Notice that all communicating nodes are to have the same TickTime
## value specified.
##
## See: http://www.erlang.org/doc/man/kernel_app.html#net_ticktime
##
## Value: Number
##
## vm.args: -kernel net_ticktime Number
node.dist_net_ticktime = 60

## Sets the port range for the listener socket of a distributed Erlang node.
## Note that if there are firewalls between clustered nodes, this port segment
## for nodes’ communication should be allowed.
##
## See: http://www.erlang.org/doc/man/kernel_app.html
##
## Value: Port [1024-65535]
node.dist_listen_min = 6369
node.dist_listen_max = 6369

##--------------------------------------------------------------------
## RPC
##--------------------------------------------------------------------

## TCP server port for RPC.
##
## Value: Port [1024-65535]
rpc.tcp_server_port = 5369

## TCP port for outgoing RPC connections.
##
## Value: Port [1024-65535]
rpc.tcp_client_port = 5369

## RCP Client connect timeout.
##
## Value: Seconds
rpc.connect_timeout = 5s

## TCP send timeout of RPC client and server.
##
## Value: Seconds
rpc.send_timeout = 5s

## Authentication timeout
##
## Value: Seconds
rpc.authentication_timeout = 5s

## Default receive timeout for call() functions
##
## Value: Seconds
rpc.call_receive_timeout = 15s

## Socket idle keepalive.
##
## Value: Seconds
rpc.socket_keepalive_idle = 900s

## TCP Keepalive probes interval.
##
## Value: Seconds
rpc.socket_keepalive_interval = 75s

## Probes lost to close the connection
##
## Value: Integer
rpc.socket_keepalive_count = 9

##--------------------------------------------------------------------
## Log
##--------------------------------------------------------------------

## Where to emit the logs.
## Enable the console (standard output) logs.
##
## Value: off | file | console | both
## - off: disable logs entirely
## - file: write logs only to file
## - console: write logs only to standard I/O
## - both: write logs both to file and standard I/O
log.to = both

## The log severity level.
##
## Value: debug | info | notice | warning | error | critical | alert | emergency
##
## Note: Only the messages with severity level higher than or equal to
##       this level will be logged.
##
## Default: error
log.level = error

## The dir for log files.
##
## Value: Folder
log.dir = {{ platform_log_dir }}

## The log filename for logs of level specified in "log.level".
##
## Value: String
## Default: emqx.log
log.file = emqx.log

## Limits the total number of characters printed for each log event.
##
## Value: Integer
## Default: 8192
log.chars_limit = 8192

## Maximum size of each log file.
##
## Value: Number
## Default: 10M
## Supported Unit: KB | MB | G
log.rotation.size = 10MB

## Maximum rotation count of log files.
##
## Value: Number
## Default: 5
log.rotation.count = 5

## To create additional log files for specific log levels.
##
## Value: File Name
## Format: log.$level.file = $filename,
##         where "$level" can be one of: debug, info, notice, warning,
##                                       error, critical, alert, emergency
## Note: Log files for a specific log level will only contain all the logs
##       that higher than or equal to that level
##
#log.info.file = info.log
#log.error.file = error.log

##--------------------------------------------------------------------
## Authentication/Access Control
##--------------------------------------------------------------------

## Allow anonymous authentication by default if no auth plugins loaded.
## Notice: Disable the option in production deployment!
##
## Value: true | false
allow_anonymous = true

## Allow or deny if no ACL rules matched.
##
## Value: allow | deny
acl_nomatch = allow

## Default ACL File.
##
## Value: File Name
acl_file = {{ platform_etc_dir }}/acl.conf

## Whether to enable ACL cache.
##
## If enabled, ACLs roles for each client will be cached in the memory
##
## Value: on | off
enable_acl_cache = on

## The maximum count of ACL entries can be cached for a client.
##
## Value: Integer greater than 0
## Default: 32
acl_cache_max_size = 32

## The time after which an ACL cache entry will be deleted
##
## Value: Duration
## Default: 1 minute
acl_cache_ttl = 1m

## The action when acl check reject current operation
##
## Value: ignore | disconnect
## Default: ignore
acl_deny_action = ignore

## The cleanning interval for flapping
##
## Value: Duration
## -d: day
## -h: hour
## -m: minute
## -s: second
##
## Default: 1h, 1 hour
## flapping_clean_interval = 1h

##--------------------------------------------------------------------
## MQTT Protocol
##--------------------------------------------------------------------

## Maximum MQTT packet size allowed.
##
## Value: Bytes
## Default: 1MB
mqtt.max_packet_size = 1MB

## Maximum length of MQTT clientId allowed.
##
## Value: Number [23-65535]
mqtt.max_clientid_len = 65535

## Maximum topic levels allowed. 0 means no limit.
##
## Value: Number
mqtt.max_topic_levels = 0

## Maximum QoS allowed.
##
## Value: 0 | 1 | 2
mqtt.max_qos_allowed = 2

## Maximum Topic Alias, 0 means no topic alias supported.
##
## Value: 0-65535
mqtt.max_topic_alias = 0

## Whether the Server supports MQTT retained messages.
##
## Value: boolean
mqtt.retain_available = true

## Whether the Server supports MQTT Wildcard Subscriptions
##
## Value: boolean
mqtt.wildcard_subscription = true

## Whether the Server supports MQTT Shared Subscriptions.
##
## Value: boolean
mqtt.shared_subscription = true

## Whether to ignore loop delivery of messages.(for mqtt v3.1.1)
##
## Value: true | false
mqtt.ignore_loop_deliver = false

##--------------------------------------------------------------------
## Zones
##--------------------------------------------------------------------

##--------------------------------------------------------------------
## External Zone

## Idle timeout of the external MQTT connections.
##
## Value: duration
zone.external.idle_timeout = 15s

## Publish limit for the external MQTT connections.
##
## Value: Number,Duration
## Example: 10 messages per minute.
## zone.external.publish_limit = 10,1m

## Enable ACL check.
##
## Value: Flag
zone.external.enable_acl = on

## Enable ban check.
##
## Value: Flag
zone.external.enable_ban = on

## Enable per connection statistics.
##
## Value: on | off
zone.external.enable_stats = on

## The action when acl check reject current operation
##
## Value: ignore | disconnect
## Default: ignore
zone.external.acl_deny_action = ignore

## Force MQTT connection/session process GC after this number of
## messages | bytes passed through.
##
## Numbers delimited by `|'. Zero or negative is to disable.
zone.external.force_gc_policy = 1000|1MB

## Max message queue length and total heap size to force shutdown
## connection/session process.
## Message queue here is the Erlang process mailbox, but not the number
## of queued MQTT messages of QoS 1 and 2.
##
## Numbers delimited by `|'. Zero or negative is to disable.
<<<<<<< HEAD
##
## Default:
##   - 8000|800MB on ARCH_64 system
##   - 1000|100MB on ARCH_32 sytem
## zone.external.force_shutdown_policy = 8000|800MB
=======
zone.external.force_shutdown_policy = 10000|1024MB
>>>>>>> b4c659fb

## Maximum MQTT packet size allowed.
##
## Value: Bytes
## Default: 1MB
## zone.external.max_packet_size = 64KB

## Maximum length of MQTT clientId allowed.
##
## Value: Number [23-65535]
## zone.external.max_clientid_len = 1024

## Maximum topic levels allowed. 0 means no limit.
##
## Value: Number
## zone.external.max_topic_levels = 7

## Maximum QoS allowed.
##
## Value: 0 | 1 | 2
## zone.external.max_qos_allowed = 2

## Maximum Topic Alias, 0 means no limit.
##
## Value: 0-65535
## zone.external.max_topic_alias = 0

## Whether the Server supports retained messages.
##
## Value: boolean
## zone.external.retain_available = true

## Whether the Server supports Wildcard Subscriptions
##
## Value: boolean
## zone.external.wildcard_subscription = false

## Whether the Server supports Shared Subscriptions
##
## Value: boolean
## zone.external.shared_subscription = false

## Server Keep Alive
##
## Value: Number
## zone.external.server_keepalive = 0

## The backoff for MQTT keepalive timeout. The broker will kick a connection out
## until 'Keepalive * backoff * 2' timeout.
##
## Value: Float > 0.5
zone.external.keepalive_backoff = 0.75

## Maximum number of subscriptions allowed, 0 means no limit.
##
## Value: Number
zone.external.max_subscriptions = 0

## Force to upgrade QoS according to subscription.
##
## Value: on | off
zone.external.upgrade_qos = off

## Maximum size of the Inflight Window storing QoS1/2 messages delivered but unacked.
##
## Value: Number
zone.external.max_inflight = 32

## Retry interval for QoS1/2 message delivering.
##
## Value: Duration
zone.external.retry_interval = 20s

## Maximum QoS2 packets (Client -> Broker) awaiting PUBREL, 0 means no limit.
##
## Value: Number
zone.external.max_awaiting_rel = 100

## The QoS2 messages (Client -> Broker) will be dropped if awaiting PUBREL timeout.
##
## Value: Duration
zone.external.await_rel_timeout = 300s

## Default session expiry interval for MQTT V3.1.1 connections.
##
## Value: Duration
## -d: day
## -h: hour
## -m: minute
## -s: second
##
## Default: 2h, 2 hours
zone.external.session_expiry_interval = 2h

## Maximum queue length. Enqueued messages when persistent client disconnected,
## or inflight window is full. 0 means no limit.
##
## Value: Number >= 0
zone.external.max_mqueue_len = 1000

## Topic priorities.
## 'none' to indicate no priority table (by default), hence all messages
## are treated equal
##
## Priority number [1-255]
## Example: topic/1=10,topic/2=8
## NOTE: comma and equal signs are not allowed for priority topic names
## NOTE: messages for topics not in the priority table are treated as
##       either highest or lowest priority depending on the configured
##       value for mqueue_default_priority
##
zone.external.mqueue_priorities = none

## Default to highest priority for topics not matching priority table
##
## Value: highest | lowest
zone.external.mqueue_default_priority = highest

## Whether to enqueue QoS0 messages.
##
## Value: false | true
zone.external.mqueue_store_qos0 = true

## Whether to turn on flapping detect
##
## Value: on | off
zone.external.enable_flapping_detect = off

## The times of state change per min, specifying the threshold which is used to
## detect if the connection starts flapping
##
## Value: number
zone.external.flapping_threshold = 10, 1m

## Flapping expiry interval for connections.
## This config entry is used to determine when the connection
## will be unbanned.
##
## Value: Duration
## -d: day
## -h: hour
## -m: minute
## -s: second
##
## Default: 1h, 1 hour
zone.external.flapping_banned_expiry_interval = 1h

## All the topics will be prefixed with the mountpoint path if this option is enabled.
##
## Variables in mountpoint path:
##  - %c: clientid
##  - %u: username
##
## Value: String
## zone.external.mountpoint = devicebound/

## Whether use username replace client id
##
## Value: boolean
## Default: false
zone.external.use_username_as_clientid = false

##--------------------------------------------------------------------
## Internal Zone

zone.internal.allow_anonymous = true

## Enable per connection stats.
##
## Value: Flag
zone.internal.enable_stats = on

## Enable ACL check.
##
## Value: Flag
zone.internal.enable_acl = off

## The action when acl check reject current operation
##
## Value: ignore | disconnect
## Default: ignore
zone.internal.acl_deny_action = ignore

## See zone.$name.wildcard_subscription.
##
## Value: boolean
## zone.internal.wildcard_subscription = true

## See zone.$name.shared_subscription.
##
## Value: boolean
## zone.internal.shared_subscription = true

## See zone.$name.max_subscriptions.
##
## Value: Integer
zone.internal.max_subscriptions = 0

## See zone.$name.max_inflight
##
## Value: Number
zone.internal.max_inflight = 32

## See zone.$name.max_awaiting_rel
##
## Value: Number
zone.internal.max_awaiting_rel = 100

## See zone.$name.max_mqueue_len
##
## Value: Number >= 0
zone.internal.max_mqueue_len = 1000

## Whether to enqueue Qos0 messages.
##
## Value: false | true
zone.internal.mqueue_store_qos0 = true

## Whether to turn on flapping detect
##
## Value: on | off
zone.internal.enable_flapping_detect = off

## The times of state change per second, specifying the threshold which is used to
## detect if the connection starts flapping
##
## Value: number
zone.internal.flapping_threshold = 10, 1m

## Flapping expiry interval for connections.
## This config entry is used to determine when the connection
## will be unbanned.
##
## Value: Duration
## -d: day
## -h: hour
## -m: minute
## -s: second
##
## Default: 1h, 1 hour
zone.internal.flapping_banned_expiry_interval = 1h

## All the topics will be prefixed with the mountpoint path if this option is enabled.
##
## Variables in mountpoint path:
##  - %c: clientid
##  - %u: username
##
## Value: String
## zone.internal.mountpoint = cloudbound/

## Whether use username replace client id
##
## Value: boolean
## Default: false
zone.internal.use_username_as_clientid = false

##--------------------------------------------------------------------
## Listeners
##--------------------------------------------------------------------

##--------------------------------------------------------------------
## MQTT/TCP - External TCP Listener for MQTT Protocol

## listener.tcp.$name is the IP address and port that the MQTT/TCP
## listener will bind.
##
## Value: IP:Port | Port
##
## Examples: 1883, 127.0.0.1:1883, ::1:1883
listener.tcp.external = 0.0.0.0:1883

## The acceptor pool for external MQTT/TCP listener.
##
## Value: Number
listener.tcp.external.acceptors = 8

## Maximum number of concurrent MQTT/TCP connections.
##
## Value: Number
listener.tcp.external.max_connections = 1024000

## Maximum external connections per second.
##
## Value: Number
listener.tcp.external.max_conn_rate = 1000

## Specify the {active, N} option for the external MQTT/TCP Socket.
##
## Value: Number
listener.tcp.external.active_n = 100

## Zone of the external MQTT/TCP listener belonged to.
##
## See: zone.$name.*
##
## Value: String
listener.tcp.external.zone = external

## Rate limit for the external MQTT/TCP connections. Format is 'rate,burst'.
##
## Value: rate,burst
## Unit: Bps
## listener.tcp.external.rate_limit = 1024,4096

## The access control rules for the MQTT/TCP listener.
##
## See: https://github.com/emqtt/esockd#allowdeny
##
## Value: ACL Rule
##
## Example: allow 192.168.0.0/24
listener.tcp.external.access.1 = allow all

## Enable the Proxy Protocol V1/2 if the EMQ X cluster is deployed
## behind HAProxy or Nginx.
##
## See: https://www.haproxy.com/blog/haproxy/proxy-protocol/
##
## Value: on | off
## listener.tcp.external.proxy_protocol = on

## Sets the timeout for proxy protocol. EMQ X will close the TCP connection
## if no proxy protocol packet recevied within the timeout.
##
## Value: Duration
## listener.tcp.external.proxy_protocol_timeout = 3s

## Enable the option for X.509 certificate based authentication.
## EMQX will use the common name of certificate as MQTT username.
##
## Value: cn | dn
## listener.tcp.external.peer_cert_as_username = cn

## The TCP backlog defines the maximum length that the queue of pending
## connections can grow to.
##
## Value: Number >= 0
listener.tcp.external.backlog = 1024

## The TCP send timeout for external MQTT connections.
##
## Value: Duration
listener.tcp.external.send_timeout = 15s

## Close the TCP connection if send timeout.
##
## Value: on | off
listener.tcp.external.send_timeout_close = on

## The TCP receive buffer(os kernel) for MQTT connections.
##
## See: http://erlang.org/doc/man/inet.html
##
## Value: Bytes
## listener.tcp.external.recbuf = 2KB

## The TCP send buffer(os kernel) for MQTT connections.
##
## See: http://erlang.org/doc/man/inet.html
##
## Value: Bytes
## listener.tcp.external.sndbuf = 2KB

## The size of the user-level software buffer used by the driver.
## Not to be confused with options sndbuf and recbuf, which correspond
## to the Kernel socket buffers. It is recommended to have val(buffer)
## >= max(val(sndbuf),val(recbuf)) to avoid performance issues because
## of unnecessary copying. val(buffer) is automatically set to the above
## maximum when values sndbuf or recbuf are set.
##
## See: http://erlang.org/doc/man/inet.html
##
## Value: Bytes
## listener.tcp.external.buffer = 2KB

## Sets the 'buffer = max(sndbuf, recbuf)' if this option is enabled.
##
## Value: on | off
## listener.tcp.external.tune_buffer = off

## The TCP_NODELAY flag for MQTT connections. Small amounts of data are
## sent immediately if the option is enabled.
##
## Value: true | false
listener.tcp.external.nodelay = true

## The SO_REUSEADDR flag for TCP listener.
##
## Value: true | false
listener.tcp.external.reuseaddr = true

##--------------------------------------------------------------------
## Internal TCP Listener for MQTT Protocol

## The IP address and port that the internal MQTT/TCP protocol listener
## will bind.
##
## Value: IP:Port, Port
##
## Examples: 11883, 127.0.0.1:11883, ::1:11883
listener.tcp.internal = 127.0.0.1:11883

## The acceptor pool for internal MQTT/TCP listener.
##
## Value: Number
listener.tcp.internal.acceptors = 4

## Maximum number of concurrent MQTT/TCP connections.
##
## Value: Number
listener.tcp.internal.max_connections = 1024000

## Maximum internal connections per second.
##
## Value: Number
listener.tcp.internal.max_conn_rate = 1000

## Specify the {active, N} option for the internal MQTT/TCP Socket.
##
## Value: Number
listener.tcp.internal.active_n = 1000

## Zone of the internal MQTT/TCP listener belonged to.
##
## Value: String
listener.tcp.internal.zone = internal

## Rate limit for the internal MQTT/TCP connections.
##
## See: listener.tcp.$name.rate_limit
##
## Value: rate,burst
## Unit: Bps
## listener.tcp.internal.rate_limit = 1000000,2000000

## The TCP backlog of internal MQTT/TCP Listener.
##
## See: listener.tcp.$name.backlog
##
## Value: Number >= 0
listener.tcp.internal.backlog = 512

## The TCP send timeout for internal MQTT connections.
##
## See: listener.tcp.$name.send_timeout
##
## Value: Duration
listener.tcp.internal.send_timeout = 5s

## Close the MQTT/TCP connection if send timeout.
##
## See: listener.tcp.$name.send_timeout_close
##
## Value: on | off
listener.tcp.internal.send_timeout_close = on

## The TCP receive buffer(os kernel) for internal MQTT connections.
##
## See: listener.tcp.$name.recbuf
##
## Value: Bytes
## listener.tcp.internal.recbuf = 16KB

## The TCP send buffer(os kernel) for internal MQTT connections.
##
## See: http://erlang.org/doc/man/inet.html
##
## Value: Bytes
## listener.tcp.internal.sndbuf = 16KB

## The size of the user-level software buffer used by the driver.
##
## See: listener.tcp.$name.buffer
##
## Value: Bytes
## listener.tcp.internal.buffer = 16KB

## Sets the 'buffer = max(sndbuf, recbuf)' if this option is enabled.
##
## See: listener.tcp.$name.tune_buffer
##
## Value: on | off
## listener.tcp.internal.tune_buffer = off

## The TCP_NODELAY flag for internal MQTT connections.
##
## See: listener.tcp.$name.nodelay
##
## Value: true | false
listener.tcp.internal.nodelay = false

## The SO_REUSEADDR flag for MQTT/TCP Listener.
##
## Value: true | false
listener.tcp.internal.reuseaddr = true

##--------------------------------------------------------------------
## MQTT/SSL - External SSL Listener for MQTT Protocol

## listener.ssl.$name is the IP address and port that the MQTT/SSL
## listener will bind.
##
## Value: IP:Port | Port
##
## Examples: 8883, 127.0.0.1:8883, ::1:8883
listener.ssl.external = 8883

## The acceptor pool for external MQTT/SSL listener.
##
## Value: Number
listener.ssl.external.acceptors = 16

## Maximum number of concurrent MQTT/SSL connections.
##
## Value: Number
listener.ssl.external.max_connections = 102400

## Maximum MQTT/SSL connections per second.
##
## Value: Number
listener.ssl.external.max_conn_rate = 500

## Specify the {active, N} option for the internal MQTT/SSL Socket.
##
## Value: Number
listener.ssl.external.active_n = 100

## Zone of the external MQTT/SSL listener belonged to.
##
## Value: String
listener.ssl.external.zone = external

## The access control rules for the MQTT/SSL listener.
##
## See: listener.tcp.$name.access
##
## Value: ACL Rule
listener.ssl.external.access.1 = allow all

## Rate limit for the external MQTT/SSL connections.
##
## Value: rate,burst
## Unit: Bps
## listener.ssl.external.rate_limit = 1024,4096

## Enable the Proxy Protocol V1/2 if the EMQ cluster is deployed behind
## HAProxy or Nginx.
##
## See: listener.tcp.$name.proxy_protocol
##
## Value: on | off
## listener.ssl.external.proxy_protocol = on

## Sets the timeout for proxy protocol.
##
## See: listener.tcp.$name.proxy_protocol_timeout
##
## Value: Duration
## listener.ssl.external.proxy_protocol_timeout = 3s

## TLS versions only to protect from POODLE attack.
##
## See: http://erlang.org/doc/man/ssl.html
##
## Value: String, seperated by ','
## listener.ssl.external.tls_versions = tlsv1.2,tlsv1.1,tlsv1

## TLS Handshake timeout.
##
## Value: Duration
listener.ssl.external.handshake_timeout = 15s

## Path to the file containing the user's private PEM-encoded key.
##
## See: http://erlang.org/doc/man/ssl.html
##
## Value: File
listener.ssl.external.keyfile = {{ platform_etc_dir }}/certs/key.pem

## Path to a file containing the user certificate.
##
## See: http://erlang.org/doc/man/ssl.html
##
## Value: File
listener.ssl.external.certfile = {{ platform_etc_dir }}/certs/cert.pem

## Path to the file containing PEM-encoded CA certificates. The CA certificates
## are used during server authentication and when building the client certificate chain.
##
## Value: File
## listener.ssl.external.cacertfile = {{ platform_etc_dir }}/certs/cacert.pem

## The Ephemeral Diffie-Helman key exchange is a very effective way of
## ensuring Forward Secrecy by exchanging a set of keys that never hit
## the wire. Since the DH key is effectively signed by the private key,
## it needs to be at least as strong as the private key. In addition,
## the default DH groups that most of the OpenSSL installations have
## are only a handful (since they are distributed with the OpenSSL
## package that has been built for the operating system it’s running on)
## and hence predictable (not to mention, 1024 bits only).
## In order to escape this situation, first we need to generate a fresh,
## strong DH group, store it in a file and then use the option above,
## to force our SSL application to use the new DH group. Fortunately,
## OpenSSL provides us with a tool to do that. Simply run:
## openssl dhparam -out dh-params.pem 2048
##
## Value: File
## listener.ssl.external.dhfile = {{ platform_etc_dir }}/certs/dh-params.pem

## A server only does x509-path validation in mode verify_peer,
## as it then sends a certificate request to the client (this
## message is not sent if the verify option is verify_none).
## You can then also want to specify option fail_if_no_peer_cert.
## More information at: http://erlang.org/doc/man/ssl.html
##
## Value: verify_peer | verify_none
## listener.ssl.external.verify = verify_peer

## Used together with {verify, verify_peer} by an SSL server. If set to true,
## the server fails if the client does not have a certificate to send, that is,
## sends an empty certificate.
##
## Value: true | false
## listener.ssl.external.fail_if_no_peer_cert = true

## This is the single most important configuration option of an Erlang SSL
## application. Ciphers (and their ordering) define the way the client and
## server encrypt information over the wire, from the initial Diffie-Helman
## key exchange, the session key encryption ## algorithm and the message
## digest algorithm. Selecting a good cipher suite is critical for the
## application’s data security, confidentiality and performance.
##
## The cipher list above offers:
##
## A good balance between compatibility with older browsers.
## It can get stricter for Machine-To-Machine scenarios.
## Perfect Forward Secrecy.
## No old/insecure encryption and HMAC algorithms
##
## Most of it was copied from Mozilla’s Server Side TLS article
##
## Value: Ciphers
listener.ssl.external.ciphers = ECDHE-ECDSA-AES256-GCM-SHA384,ECDHE-RSA-AES256-GCM-SHA384,ECDHE-ECDSA-AES256-SHA384,ECDHE-RSA-AES256-SHA384,ECDHE-ECDSA-DES-CBC3-SHA,ECDH-ECDSA-AES256-GCM-SHA384,ECDH-RSA-AES256-GCM-SHA384,ECDH-ECDSA-AES256-SHA384,ECDH-RSA-AES256-SHA384,DHE-DSS-AES256-GCM-SHA384,DHE-DSS-AES256-SHA256,AES256-GCM-SHA384,AES256-SHA256,ECDHE-ECDSA-AES128-GCM-SHA256,ECDHE-RSA-AES128-GCM-SHA256,ECDHE-ECDSA-AES128-SHA256,ECDHE-RSA-AES128-SHA256,ECDH-ECDSA-AES128-GCM-SHA256,ECDH-RSA-AES128-GCM-SHA256,ECDH-ECDSA-AES128-SHA256,ECDH-RSA-AES128-SHA256,DHE-DSS-AES128-GCM-SHA256,DHE-DSS-AES128-SHA256,AES128-GCM-SHA256,AES128-SHA256,ECDHE-ECDSA-AES256-SHA,ECDHE-RSA-AES256-SHA,DHE-DSS-AES256-SHA,ECDH-ECDSA-AES256-SHA,ECDH-RSA-AES256-SHA,AES256-SHA,ECDHE-ECDSA-AES128-SHA,ECDHE-RSA-AES128-SHA,DHE-DSS-AES128-SHA,ECDH-ECDSA-AES128-SHA,ECDH-RSA-AES128-SHA,AES128-SHA

## Ciphers for TLS PSK.
## Note that 'listener.ssl.external.ciphers' and 'listener.ssl.external.psk_ciphers' cannot
## be configured at the same time.
## See 'https://tools.ietf.org/html/rfc4279#section-2'.
#listener.ssl.external.psk_ciphers = PSK-AES128-CBC-SHA,PSK-AES256-CBC-SHA,PSK-3DES-EDE-CBC-SHA,PSK-RC4-SHA

## SSL parameter renegotiation is a feature that allows a client and a server
## to renegotiate the parameters of the SSL connection on the fly.
## RFC 5746 defines a more secure way of doing this. By enabling secure renegotiation,
## you drop support for the insecure renegotiation, prone to MitM attacks.
##
## Value: on | off
## listener.ssl.external.secure_renegotiate = off

## A performance optimization setting, it allows clients to reuse
## pre-existing sessions, instead of initializing new ones.
## Read more about it here.
##
## See: http://erlang.org/doc/man/ssl.html
##
## Value: on | off
## listener.ssl.external.reuse_sessions = on

## An important security setting, it forces the cipher to be set based
## on the server-specified order instead of the client-specified order,
## hence enforcing the (usually more properly configured) security
## ordering of the server administrator.
##
## Value: on | off
## listener.ssl.external.honor_cipher_order = on

## Use the CN, EN or CRT field from the client certificate as a username.
## Notice that 'verify' should be set as 'verify_peer'.
##
## Value: cn | en | crt
## listener.ssl.external.peer_cert_as_username = cn

## TCP backlog for the SSL connection.
##
## See listener.tcp.$name.backlog
##
## Value: Number >= 0
## listener.ssl.external.backlog = 1024

## The TCP send timeout for the SSL connection.
##
## See listener.tcp.$name.send_timeout
##
## Value: Duration
## listener.ssl.external.send_timeout = 15s

## Close the SSL connection if send timeout.
##
## See: listener.tcp.$name.send_timeout_close
##
## Value: on | off
## listener.ssl.external.send_timeout_close = on

## The TCP receive buffer(os kernel) for the SSL connections.
##
## See: listener.tcp.$name.recbuf
##
## Value: Bytes
## listener.ssl.external.recbuf = 4KB

## The TCP send buffer(os kernel) for internal MQTT connections.
##
## See: listener.tcp.$name.sndbuf
##
## Value: Bytes
## listener.ssl.external.sndbuf = 4KB

## The size of the user-level software buffer used by the driver.
##
## See: listener.tcp.$name.buffer
##
## Value: Bytes
## listener.ssl.external.buffer = 4KB

## Sets the 'buffer = max(sndbuf, recbuf)' if this option is enabled.
##
## See: listener.tcp.$name.tune_buffer
##
## Value: on | off
## listener.ssl.external.tune_buffer = off

## The TCP_NODELAY flag for SSL connections.
##
## See: listener.tcp.$name.nodelay
##
## Value: true | false
## listener.ssl.external.nodelay = true

## The SO_REUSEADDR flag for MQTT/SSL Listener.
##
## Value: true | false
listener.ssl.external.reuseaddr = true

##--------------------------------------------------------------------
## External WebSocket listener for MQTT protocol

## listener.ws.$name is the IP address and port that the MQTT/WebSocket
## listener will bind.
##
## Value: IP:Port | Port
##
## Examples: 8083, 127.0.0.1:8083, ::1:8083
listener.ws.external = 8083

## The path of WebSocket MQTT endpoint
##
## Value: URL Path
listener.ws.external.mqtt_path = /mqtt

## The acceptor pool for external MQTT/WebSocket listener.
##
## Value: Number
listener.ws.external.acceptors = 4

## Maximum number of concurrent MQTT/WebSocket connections.
##
## Value: Number
listener.ws.external.max_connections = 102400

## Maximum MQTT/WebSocket connections per second.
##
## Value: Number
listener.ws.external.max_conn_rate = 1000

## Rate limit for the MQTT/WebSocket connections.
##
## Value: rate,burst
## Unit: Bps
## listener.ws.external.rate_limit = 1024,4096

## Zone of the external MQTT/WebSocket listener belonged to.
##
## Value: String
listener.ws.external.zone = external

## The access control for the MQTT/WebSocket listener.
##
## See: listener.ws.$name.access
##
## Value: ACL Rule
listener.ws.external.access.1 = allow all

## Verify if the protocol header is valid. Turn off for WeChat MiniApp.
##
## Value: on | off
listener.ws.external.verify_protocol_header = on

## Use X-Forwarded-For header for real source IP if the EMQ X cluster is
## deployed behind NGINX or HAProxy.
##
## Value: String
## listener.ws.external.proxy_address_header = X-Forwarded-For

## Use X-Forwarded-Port header for real source port if the EMQ X cluster is
## deployed behind NGINX or HAProxy.
##
## Value: String
## listener.ws.external.proxy_port_header = X-Forwarded-Port

## Enable the Proxy Protocol V1/2 if the EMQ cluster is deployed behind
## HAProxy or Nginx.
##
## See: listener.ws.$name.proxy_protocol
##
## Value: on | off
## listener.ws.external.proxy_protocol = on

## Sets the timeout for proxy protocol.
##
## See: listener.ws.$name.proxy_protocol_timeout
##
## Value: Duration
## listener.ws.external.proxy_protocol_timeout = 3s

## The TCP backlog of external MQTT/WebSocket Listener.
##
## See: listener.ws.$name.backlog
##
## Value: Number >= 0
listener.ws.external.backlog = 1024

## The TCP send timeout for external MQTT/WebSocket connections.
##
## See: listener.ws.$name.send_timeout
##
## Value: Duration
listener.ws.external.send_timeout = 15s

## Close the MQTT/WebSocket connection if send timeout.
##
## See: listener.ws.$name.send_timeout_close
##
## Value: on | off
listener.ws.external.send_timeout_close = on

## The TCP receive buffer(os kernel) for external MQTT/WebSocket connections.
##
## See: listener.ws.$name.recbuf
##
## Value: Bytes
## listener.ws.external.recbuf = 2KB

## The TCP send buffer(os kernel) for external MQTT/WebSocket connections.
##
## See: listener.ws.$name.sndbuf
##
## Value: Bytes
## listener.ws.external.sndbuf = 2KB

## The size of the user-level software buffer used by the driver.
##
## See: listener.ws.$name.buffer
##
## Value: Bytes
## listener.ws.external.buffer = 2KB

## Sets the 'buffer = max(sndbuf, recbuf)' if this option is enabled.
##
## See: listener.ws.$name.tune_buffer
##
## Value: on | off
## listener.ws.external.tune_buffer = off

## The TCP_NODELAY flag for external MQTT/WebSocket connections.
##
## See: listener.ws.$name.nodelay
##
## Value: true | false
listener.ws.external.nodelay = true

## The compress flag for external MQTT/WebSocket connections.
##
## If this Value is set true,the websocket message would be compressed
##
## Value: true | false
## listener.ws.external.compress = true

## The level of deflate options for external MQTT/WebSocket connections.
##
## See: listener.ws.$name.deflate_opts.level
##
## Value: none | default | best_compression | best_speed
## listener.ws.external.deflate_opts.level = default

## The mem_level of deflate options for external MQTT/WebSocket connections.
##
## See: listener.ws.$name.deflate_opts.mem_level
##
## Valid range is 1-9
## listener.ws.external.deflate_opts.mem_level = 8

## The strategy of deflate options for external MQTT/WebSocket connections.
##
## See: listener.ws.$name.deflate_opts.strategy
##
## Value: default | filtered | huffman_only | rle
## listener.ws.external.deflate_opts.strategy = default

## The deflate option for external MQTT/WebSocket connections.
##
## See: listener.ws.$name.deflate_opts.server_context_takeover
##
## Value: takeover | no_takeover
## listener.ws.external.deflate_opts.server_context_takeover = takeover

## The deflate option for external MQTT/WebSocket connections.
##
## See: listener.ws.$name.deflate_opts.client_context_takeover
##
## Value: takeover | no_takeover
## listener.ws.external.deflate_opts.client_context_takeover = takeover

## The deflate options for external MQTT/WebSocket connections.
##
## See: listener.ws.$name.deflate_opts.server_max_window_bits
##
## Valid range is 8-15
## listener.ws.external.deflate_opts.server_max_window_bits = 15

## The deflate options for external MQTT/WebSocket connections.
##
## See: listener.ws.$name.deflate_opts.client_max_window_bits
##
## Valid range is 8-15
## listener.ws.external.deflate_opts.client_max_window_bits = 15

## The idle timeout for external MQTT/WebSocket connections.
##
## See: listener.ws.$name.idle_timeout
##
## Value: Duration
## listener.ws.external.idle_timeout = 60s

## The max frame size for external MQTT/WebSocket connections.
##
##
## Value: Number
## listener.ws.external.max_frame_size = 0

##--------------------------------------------------------------------
## External WebSocket/SSL listener for MQTT Protocol

## listener.wss.$name is the IP address and port that the MQTT/WebSocket/SSL
## listener will bind.
##
## Value: IP:Port | Port
##
## Examples: 8084, 127.0.0.1:8084, ::1:8084
listener.wss.external = 8084

## The path of WebSocket MQTT endpoint
##
## Value: URL Path
listener.wss.external.mqtt_path = /mqtt

## The acceptor pool for external MQTT/WebSocket/SSL listener.
##
## Value: Number
listener.wss.external.acceptors = 4

## Maximum number of concurrent MQTT/Webwocket/SSL connections.
##
## Value: Number
listener.wss.external.max_connections = 16

## Maximum MQTT/WebSocket/SSL connections per second.
##
## See: listener.tcp.$name.max_conn_rate
##
## Value: Number
listener.wss.external.max_conn_rate = 1000

## Rate limit for the MQTT/WebSocket/SSL connections.
##
## Value: rate,burst
## Unit: Bps
## listener.wss.external.rate_limit = 1024,4096

## Zone of the external MQTT/WebSocket/SSL listener belonged to.
##
## Value: String
listener.wss.external.zone = external

## The access control rules for the MQTT/WebSocket/SSL listener.
##
## See: listener.tcp.$name.access.<no>
##
## Value: ACL Rule
listener.wss.external.access.1 = allow all

## See: listener.ws.external.verify_protocol_header
##
## Value: on | off
listener.wss.external.verify_protocol_header = on

## See: listener.ws.external.proxy_address_header
##
## Value: String
## listener.wss.external.proxy_address_header = X-Forwarded-For

## See: listener.ws.external.proxy_port_header
##
## Value: String
## listener.wss.external.proxy_port_header = X-Forwarded-Port

## Enable the Proxy Protocol V1/2 support.
##
## See: listener.tcp.$name.proxy_protocol
##
## Value: on | off
## listener.wss.external.proxy_protocol = on

## Sets the timeout for proxy protocol.
##
## See: listener.tcp.$name.proxy_protocol_timeout
##
## Value: Duration
## listener.wss.external.proxy_protocol_timeout = 3s

## TLS versions only to protect from POODLE attack.
##
## See: listener.ssl.$name.tls_versions
##
## Value: String, seperated by ','
## listener.wss.external.tls_versions = tlsv1.2,tlsv1.1,tlsv1

## Path to the file containing the user's private PEM-encoded key.
##
## See: listener.ssl.$name.keyfile
##
## Value: File
listener.wss.external.keyfile = {{ platform_etc_dir }}/certs/key.pem

## Path to a file containing the user certificate.
##
## See: listener.ssl.$name.certfile
##
## Value: File
listener.wss.external.certfile = {{ platform_etc_dir }}/certs/cert.pem

## Path to the file containing PEM-encoded CA certificates.
##
## See: listener.ssl.$name.cacert
##
## Value: File
## listener.wss.external.cacertfile = {{ platform_etc_dir }}/certs/cacert.pem

## See: listener.ssl.$name.dhfile
##
## Value: File
## listener.ssl.external.dhfile = {{ platform_etc_dir }}/certs/dh-params.pem

## See: listener.ssl.$name.vefify
##
## Value: vefify_peer | verify_none
## listener.wss.external.verify = verify_peer

## See: listener.ssl.$name.fail_if_no_peer_cert
##
## Value: false | true
## listener.wss.external.fail_if_no_peer_cert = true

## See: listener.ssl.$name.ciphers
##
## Value: Ciphers
listener.wss.external.ciphers = ECDHE-ECDSA-AES256-GCM-SHA384,ECDHE-RSA-AES256-GCM-SHA384,ECDHE-ECDSA-AES256-SHA384,ECDHE-RSA-AES256-SHA384,ECDHE-ECDSA-DES-CBC3-SHA,ECDH-ECDSA-AES256-GCM-SHA384,ECDH-RSA-AES256-GCM-SHA384,ECDH-ECDSA-AES256-SHA384,ECDH-RSA-AES256-SHA384,DHE-DSS-AES256-GCM-SHA384,DHE-DSS-AES256-SHA256,AES256-GCM-SHA384,AES256-SHA256,ECDHE-ECDSA-AES128-GCM-SHA256,ECDHE-RSA-AES128-GCM-SHA256,ECDHE-ECDSA-AES128-SHA256,ECDHE-RSA-AES128-SHA256,ECDH-ECDSA-AES128-GCM-SHA256,ECDH-RSA-AES128-GCM-SHA256,ECDH-ECDSA-AES128-SHA256,ECDH-RSA-AES128-SHA256,DHE-DSS-AES128-GCM-SHA256,DHE-DSS-AES128-SHA256,AES128-GCM-SHA256,AES128-SHA256,ECDHE-ECDSA-AES256-SHA,ECDHE-RSA-AES256-SHA,DHE-DSS-AES256-SHA,ECDH-ECDSA-AES256-SHA,ECDH-RSA-AES256-SHA,AES256-SHA,ECDHE-ECDSA-AES128-SHA,ECDHE-RSA-AES128-SHA,DHE-DSS-AES128-SHA,ECDH-ECDSA-AES128-SHA,ECDH-RSA-AES128-SHA,AES128-SHA

## Ciphers for TLS PSK.
## Note that 'listener.wss.external.ciphers' and 'listener.wss.external.psk_ciphers' cannot
## be configured at the same time.
## See 'https://tools.ietf.org/html/rfc4279#section-2'.
## listener.wss.external.psk_ciphers = PSK-AES128-CBC-SHA,PSK-AES256-CBC-SHA,PSK-3DES-EDE-CBC-SHA,PSK-RC4-SHA

## See: listener.ssl.$name.secure_renegotiate
##
## Value: on | off
## listener.wss.external.secure_renegotiate = off

## See: listener.ssl.$name.reuse_sessions
##
## Value: on | off
## listener.wss.external.reuse_sessions = on

## See: listener.ssl.$name.honor_cipher_order
##
## Value: on | off
## listener.wss.external.honor_cipher_order = on

## See: listener.ssl.$name.peer_cert_as_username
##
## Value: cn | dn | crt
## listener.wss.external.peer_cert_as_username = cn

## TCP backlog for the WebSocket/SSL connection.
##
## See: listener.tcp.$name.backlog
##
## Value: Number >= 0
listener.wss.external.backlog = 1024

## The TCP send timeout for the WebSocket/SSL connection.
##
## See: listener.tcp.$name.send_timeout
##
## Value: Duration
listener.wss.external.send_timeout = 15s

## Close the WebSocket/SSL connection if send timeout.
##
## See: listener.tcp.$name.send_timeout_close
##
## Value: on | off
listener.wss.external.send_timeout_close = on

## The TCP receive buffer(os kernel) for the WebSocket/SSL connections.
##
## See: listener.tcp.$name.recbuf
##
## Value: Bytes
## listener.wss.external.recbuf = 4KB

## The TCP send buffer(os kernel) for the WebSocket/SSL connections.
##
## See: listener.tcp.$name.sndbuf
##
## Value: Bytes
## listener.wss.external.sndbuf = 4KB

## The size of the user-level software buffer used by the driver.
##
## See: listener.tcp.$name.buffer
##
## Value: Bytes
## listener.wss.external.buffer = 4KB

## The TCP_NODELAY flag for WebSocket/SSL connections.
##
## See: listener.tcp.$name.nodelay
##
## Value: true | false
## listener.wss.external.nodelay = true

## The compress flag for external WebSocket/SSL connections.
##
## If this Value is set true,the websocket message would be compressed
##
## Value: true | false
## listener.wss.external.compress = true

## The level of deflate options for external WebSocket/SSL connections.
##
## See: listener.wss.$name.deflate_opts.level
##
## Value: none | default | best_compression | best_speed
## listener.wss.external.deflate_opts.level = default

## The mem_level of deflate options for external WebSocket/SSL connections.
##
## See: listener.wss.$name.deflate_opts.mem_level
##
## Valid range is 1-9
## listener.wss.external.deflate_opts.mem_level = 8

## The strategy of deflate options for external WebSocket/SSL connections.
##
## See: listener.wss.$name.deflate_opts.strategy
##
## Value: default | filtered | huffman_only | rle
## listener.wss.external.deflate_opts.strategy = default

## The deflate option for external WebSocket/SSL connections.
##
## See: listener.wss.$name.deflate_opts.server_context_takeover
##
## Value: takeover | no_takeover
## listener.wss.external.deflate_opts.server_context_takeover = takeover

## The deflate option for external WebSocket/SSL connections.
##
## See: listener.wss.$name.deflate_opts.client_context_takeover
##
## Value: takeover | no_takeover
## listener.wss.external.deflate_opts.client_context_takeover = takeover

## The deflate options for external WebSocket/SSL connections.
##
## See: listener.wss.$name.deflate_opts.server_max_window_bits
##
## Valid range is 8-15
## listener.wss.external.deflate_opts.server_max_window_bits = 15

## The deflate options for external WebSocket/SSL connections.
##
## See: listener.wss.$name.deflate_opts.client_max_window_bits
##
## Valid range is 8-15
## listener.wss.external.deflate_opts.client_max_window_bits = 15

## The idle timeout for external WebSocket/SSL connections.
##
## See: listener.wss.$name.idle_timeout
##
## Value: Duration
## listener.wss.external.idle_timeout = 60s

## The max frame size for external WebSocket/SSL connections.
##
## Value: Number
## listener.wss.external.max_frame_size = 0

##--------------------------------------------------------------------
## Bridges
##--------------------------------------------------------------------

##--------------------------------------------------------------------
## Bridges to aws
##--------------------------------------------------------------------

## Bridge address: node name for local bridge, host:port for remote.
##
## Value: String
## Example: emqx@127.0.0.1,  127.0.0.1:1883
## bridge.aws.address = 127.0.0.1:1883

## Protocol version of the bridge.
##
## Value: Enum
## - mqttv5
## - mqttv4
## - mqttv3
## bridge.aws.proto_ver = mqttv4

## The ClientId of a remote bridge.
##
## Value: String
## bridge.aws.client_id = bridge_aws

## The Clean start flag of a remote bridge.
##
## Value: boolean
## Default: true
##
## NOTE: Some IoT platforms require clean_start
##       must be set to 'true'
## bridge.aws.clean_start = true

## The username for a remote bridge.
##
## Value: String
## bridge.aws.username = user

## The password for a remote bridge.
##
## Value: String
## bridge.aws.password = passwd

## Mountpoint of the bridge.
##
## Value: String
## bridge.aws.mountpoint = bridge/aws/${node}/

## Forward message topics
##
## Value: String
## Example: topic1/#,topic2/#
## bridge.aws.forwards = topic1/#,topic2/#

## Bribge to remote server via SSL.
##
## Value: on | off
## bridge.aws.ssl = off

## PEM-encoded CA certificates of the bridge.
##
## Value: File
## bridge.aws.cacertfile = {{ platform_etc_dir }}/certs/cacert.pem

## Client SSL Certfile of the bridge.
##
## Value: File
## bridge.aws.certfile = {{ platform_etc_dir }}/certs/client-cert.pem

## Client SSL Keyfile of the bridge.
##
## Value: File
## bridge.aws.keyfile = {{ platform_etc_dir }}/certs/client-key.pem

## SSL Ciphers used by the bridge.
##
## Value: String
## bridge.aws.ciphers = ECDHE-ECDSA-AES256-GCM-SHA384,ECDHE-RSA-AES256-GCM-SHA384

## Ciphers for TLS PSK.
## Note that 'listener.ssl.external.ciphers' and 'listener.ssl.external.psk_ciphers' cannot
## be configured at the same time.
## See 'https://tools.ietf.org/html/rfc4279#section-2'.
## bridge.aws.psk_ciphers = PSK-AES128-CBC-SHA,PSK-AES256-CBC-SHA,PSK-3DES-EDE-CBC-SHA,PSK-RC4-SHA

## Ping interval of a down bridge.
##
## Value: Duration
## Default: 10 seconds
## bridge.aws.keepalive = 60s

## TLS versions used by the bridge.
##
## Value: String
## bridge.aws.tls_versions = tlsv1.2,tlsv1.1,tlsv1

## Subscriptions of the bridge topic.
##
## Value: String
## bridge.aws.subscription.1.topic = cmd/topic1

## Subscriptions of the bridge qos.
##
## Value: Number
## bridge.aws.subscription.1.qos = 1

## Subscriptions of the bridge topic.
##
## Value: String
## bridge.aws.subscription.2.topic = cmd/topic2

## Subscriptions of the bridge qos.
##
## Value: Number
## bridge.aws.subscription.2.qos = 1

## Start type of the bridge.
##
## Value: enum
## manual
## auto
## bridge.aws.start_type = manual

## Bridge reconnect time.
##
## Value: Duration
## Default: 30 seconds
## bridge.aws.reconnect_interval = 30s

## Retry interval for bridge QoS1 message delivering.
##
## Value: Duration
## bridge.aws.retry_interval = 20s

## Inflight size.
##
## Value: Integer
## bridge.aws.max_inflight_batches = 32

## Max number of messages to collect in a batch for
## each send call towards emqx_bridge_connect
##
## Value: Integer
## default: 32
## bridge.aws.queue.batch_count_limit = 32

## Max number of bytes to collect in a batch for each
## send call towards emqx_bridge_connect
##
## Value: Bytesize
## default: 1000M
## bridge.aws.queue.batch_bytes_limit = 1000MB

## Base directory for replayq to store messages on disk
## If this config entry is missing or set to undefined,
## replayq works in a mem-only manner.
##
## Value: String
## bridge.aws.queue.replayq_dir = {{ platform_data_dir }}/emqx_aws_bridge/

## Replayq segment size
##
## Value: Bytesize
## bridge.aws.queue.replayq_seg_bytes = 10MB

##--------------------------------------------------------------------
## Bridges to azure
##--------------------------------------------------------------------

## Bridge address: node name for local bridge, host:port for remote.
##
## Value: String
## Example: emqx@127.0.0.1,  127.0.0.1:1883
## bridge.azure.address = 127.0.0.1:1883

## Protocol version of the bridge.
##
## Value: Enum
## - mqttv5
## - mqttv4
## - mqttv3
## bridge.azure.proto_ver = mqttv4

## The ClientId of a remote bridge.
##
## Value: String
## bridge.azure.client_id = bridge_azure

## The Clean start flag of a remote bridge.
##
## Value: boolean
## Default: true
##
## NOTE: Some IoT platforms require clean_start
##       must be set to 'true'
## bridge.azure.clean_start = true

## The username for a remote bridge.
##
## Value: String
## bridge.azure.username = user

## The password for a remote bridge.
##
## Value: String
## bridge.azure.password = passwd

## Mountpoint of the bridge.
##
## Value: String
## bridge.azure.mountpoint = bridge/aws/${node}/

## Forward message topics
##
## Value: String
## Example: topic1/#,topic2/#
## bridge.azure.forwards = topic1/#,topic2/#

## Bribge to remote server via SSL.
##
## Value: on | off
## bridge.azure.ssl = off

## PEM-encoded CA certificates of the bridge.
##
## Value: File
## bridge.azure.cacertfile = {{ platform_etc_dir }}/certs/cacert.pem

## Client SSL Certfile of the bridge.
##
## Value: File
## bridge.azure.certfile = {{ platform_etc_dir }}/certs/client-cert.pem

## Client SSL Keyfile of the bridge.
##
## Value: File
## bridge.azure.keyfile = {{ platform_etc_dir }}/certs/client-key.pem

## SSL Ciphers used by the bridge.
##
## Value: String
## bridge.azure.ciphers = ECDHE-ECDSA-AES256-GCM-SHA384,ECDHE-RSA-AES256-GCM-SHA384

## Ciphers for TLS PSK.
## Note that 'bridge.*.ciphers' and 'bridge.*.psk_ciphers' cannot
## be configured at the same time.
## See 'https://tools.ietf.org/html/rfc4279#section-2'.
#bridge.azure.psk_ciphers = PSK-AES128-CBC-SHA,PSK-AES256-CBC-SHA,PSK-3DES-EDE-CBC-SHA,PSK-RC4-SHA

## Ping interval of a down bridge.
##
## Value: Duration
## Default: 10 seconds
## bridge.azure.keepalive = 60s

## TLS versions used by the bridge.
##
## Value: String
## bridge.azure.tls_versions = tlsv1.2,tlsv1.1,tlsv1

## Subscriptions of the bridge topic.
##
## Value: String
## bridge.azure.subscription.1.topic = cmd/topic1

## Subscriptions of the bridge qos.
##
## Value: Number
## bridge.azure.subscription.1.qos = 1

## Subscriptions of the bridge topic.
##
## Value: String
## bridge.azure.subscription.2.topic = cmd/topic2

## Subscriptions of the bridge qos.
##
## Value: Number
## bridge.azure.subscription.2.qos = 1

## Start type of the bridge.
##
## Value: enum
## manual
## auto
## bridge.azure.start_type = manual

## Bridge reconnect time.
##
## Value: Duration
## Default: 30 seconds
## bridge.azure.reconnect_interval = 30s

## Retry interval for bridge QoS1 message delivering.
##
## Value: Duration
## bridge.azure.retry_interval = 20s

## Inflight size.
##
## Value: Integer
## bridge.azure.max_inflight_batches = 32

## Maximum number of messages in one batch when sending to remote borkers
## NOTE: when bridging via MQTT connection to remote broker, this config is only
##       used for internal message passing optimization as the underlying MQTT
##       protocol does not supports batching.
##
## Value: Integer
## default: 32
## bridge.azure.queue.batch_size = 32

## Base directory for replayq to store messages on disk
## If this config entry is missing or set to undefined,
## replayq works in a mem-only manner.
##
## Value: String
## bridge.azure.queue.replayq_dir = {{ platform_data_dir }}/emqx_aws_bridge/

## Replayq segment size
##
## Value: Bytesize
## bridge.azure.queue.replayq_seg_bytes = 10MB


##--------------------------------------------------------------------
## Modules
##--------------------------------------------------------------------

##--------------------------------------------------------------------
## Presence Module

## Enable Presence Module.
##
## Value: on | off
module.presence = on

## Sets the QoS for presence MQTT message.
##
## Value: 0 | 1 | 2
module.presence.qos = 1

##--------------------------------------------------------------------
## Subscription Module

## Enable Subscription Module.
##
## Value: on | off
module.subscription = off

## Subscribe the Topics automatically when client connected.
## module.subscription.1.topic = $client/%c
## Qos of the subscription: 0 | 1 | 2
## module.subscription.1.qos = 1

## module.subscription.2.topic = $user/%u
## module.subscription.2.qos = 1

##--------------------------------------------------------------------
## Rewrite Module

## Enable Rewrite Module.
##
## Value: on | off
module.rewrite = off

## {rewrite, Topic, Re, Dest}
## module.rewrite.rule.1 = x/# ^x/y/(.+)$ z/y/$1
## module.rewrite.rule.2 = y/+/z/# ^y/(.+)/z/(.+)$ y/z/$2

##-------------------------------------------------------------------
## Plugins
##-------------------------------------------------------------------

## The etc dir for plugins' config.
##
## Value: Folder
plugins.etc_dir = {{ platform_etc_dir }}/plugins/

## The file to store loaded plugin names.
##
## Value: File
plugins.loaded_file = {{ platform_data_dir }}/loaded_plugins

## File to store loaded plugin names.
plugins.expand_plugins_dir = {{ platform_plugins_dir }}/

##--------------------------------------------------------------------
## Broker
##--------------------------------------------------------------------

## System interval of publishing $SYS messages.
##
## Value: Duration
## Default: 1m, 1 minute
broker.sys_interval = 1m

## Enable global session registry.
##
## Value: on | off
broker.enable_session_registry = on

## Session locking strategy in a cluster.
##
## Value: Enum
## - local
## - one
## - quorum
## - all
broker.session_locking_strategy = quorum

## Dispatch strategy for shared subscription
##
## Value: Enum
## - random
## - round_robin
## - sticky
## - hash
broker.shared_subscription_strategy = random

## Enable/disable shared dispatch acknowledgement for QoS1 and QoS2 messages
## This should allow messages to be dispatched to a different subscriber in
## the group in case the picked (based on shared_subscription_strategy) one # is offline
##
## Value: Enum
## - true
## - false
broker.shared_dispatch_ack_enabled = false

## Enable batch clean for deleted routes.
##
## Value: Flag
broker.route_batch_clean = off

##--------------------------------------------------------------------
## System Monitor
##--------------------------------------------------------------------

## Enable Long GC monitoring.
## Notice: don't enable the monitor in production for:
## https://github.com/erlang/otp/blob/feb45017da36be78d4c5784d758ede619fa7bfd3/erts/emulator/beam/erl_gc.c#L421
##
## Value: true | false
sysmon.long_gc = false

## Enable Long Schedule(ms) monitoring.
##
## See: http://erlang.org/doc/man/erlang.html#system_monitor-2
##
## Value: Number
sysmon.long_schedule = 240

## Enable Large Heap monitoring.
##
## See: http://erlang.org/doc/man/erlang.html#system_monitor-2
##
## Value: bytes
##
## Default: 8M words. 32MB on 32-bit VM, 64MB on 64-bit VM.
sysmon.large_heap = 8MB

## Enable Busy Port monitoring.
##
## See: http://erlang.org/doc/man/erlang.html#system_monitor-2
##
## Value: true | false
sysmon.busy_port = false

## Enable Busy Dist Port monitoring.
##
## See: http://erlang.org/doc/man/erlang.html#system_monitor-2
##
## Value: true | false
sysmon.busy_dist_port = true

## The time interval for the periodic cpu check
##
## Value: Duration
## -h: hour, e.g. '2h' for 2 hours
## -m: minute, e.g. '5m' for 5 minutes
## -s: second, e.g. '30s' for 30 seconds
##
## Default: 60s
os_mon.cpu_check_interval = 60s

## The threshold, as percentage of system cpu, for how much system cpu can be used before the corresponding alarm is set.
##
## Default: 80%
os_mon.cpu_high_watermark = 80%

## The threshold, as percentage of system cpu, for how much system cpu can be used before the corresponding alarm is clear.
##
## Default: 60%
os_mon.cpu_low_watermark = 60%

## The time interval for the periodic memory check
##
## Value: Duration
## -h: hour, e.g. '2h' for 2 hours
## -m: minute, e.g. '5m' for 5 minutes
## -s: second, e.g. '30s' for 30 seconds
##
## Default: 60s
os_mon.mem_check_interval = 60s

## The threshold, as percentage of system memory, for how much system memory can be allocated before the corresponding alarm is set.
##
## Default: 70%
os_mon.sysmem_high_watermark = 70%

## The threshold, as percentage of system memory, for how much system memory can be allocated by one Erlang process before the corresponding alarm is set.
##
## Default: 5%
os_mon.procmem_high_watermark = 5%

## The time interval for the periodic process limit check
##
## Value: Duration
##
## Default: 30s
vm_mon.check_interval = 30s

## The threshold, as percentage of processes, for how many processes can simultaneously exist at the local node before the corresponding alarm is set.
##
## Default: 80%
vm_mon.process_high_watermark = 80%

## The threshold, as percentage of processes, for how many processes can simultaneously exist at the local node before the corresponding alarm is clear.
##
## Default: 60%
vm_mon.process_low_watermark = 60%

{{ additional_configs }}<|MERGE_RESOLUTION|>--- conflicted
+++ resolved
@@ -556,15 +556,11 @@
 ## of queued MQTT messages of QoS 1 and 2.
 ##
 ## Numbers delimited by `|'. Zero or negative is to disable.
-<<<<<<< HEAD
 ##
 ## Default:
 ##   - 8000|800MB on ARCH_64 system
 ##   - 1000|100MB on ARCH_32 sytem
 ## zone.external.force_shutdown_policy = 8000|800MB
-=======
-zone.external.force_shutdown_policy = 10000|1024MB
->>>>>>> b4c659fb
 
 ## Maximum MQTT packet size allowed.
 ##
