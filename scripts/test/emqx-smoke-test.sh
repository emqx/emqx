--- conflicted
+++ resolved
@@ -38,20 +38,6 @@
 check_api_docs() {
     local attempts=5
     local url="$BASE_URL/api-docs/index.html"
-<<<<<<< HEAD
-    local status="undefined"
-    while [ "$status" != "200" ]; do
-        status="$(curl -s -o /dev/null -w "%{http_code}" "$url")"
-        if [ "$status" != "200" ]; then
-            if [ $attempts -eq 0 ]; then
-                echo "emqx return non-200 responses($status) on $url"
-                exit 1
-            fi
-            sleep 1
-            attempts=$((attempts-1))
-        fi
-    done
-=======
     local status
     local attempts=5
     while [ $attempts -gt 0 ]; do
@@ -71,7 +57,6 @@
     done
     echo "emqx return non-200 responses($status) on $url after retries"
     exit 1
->>>>>>> fd6697c4
 }
 
 ## Check if the swagger.json contains hidden fields
