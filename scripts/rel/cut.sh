#!/usr/bin/env bash

## cut a new 5.x release for EMQX (opensource or enterprise).

set -euo pipefail

[ "${DEBUG:-}" = 1 ] && set -x

# ensure dir
cd -P -- "$(dirname -- "${BASH_SOURCE[0]}")/../.."

usage() {
    cat <<EOF
$0 RELEASE_GIT_TAG [option]
RELEASE_GIT_TAG is a 'Major.Minor.Patch' tag, for example: 6.0.0

options:
  -h|--help:         Print this usage.

  -b|--base:         Specify the current release base branch, can be one of
                     release-60
                     release-61
                     NOTE: this option should be used when --dryrun.

  --dryrun:          Do not actually create the git tag.

  --skip-appup:      Skip checking appup
                     Useful when you are sure that appup is already updated'

  --prev-tag <tag>:  Provide the prev tag to automatically generate changelogs
                     If this option is absent, the tag found by git describe will be used


For 6.X series the current working branch must be 'release-6X'
      --.--[  master  ]---------------------------.-----------.---
         \\                                      /
          \`---[release-6X]----------------- 6.0.0
EOF
}

logerr() {
    echo "$(tput setaf 1)ERROR: $1$(tput sgr0)"
}

logwarn() {
    echo "$(tput setaf 3)WARNING: $1$(tput sgr0)"
}

logmsg() {
    echo "INFO: $1"
}

TAG="${1:-}"

case "$TAG" in
    -h|--help)
        usage
        exit 0
        ;;
    *)
        TAG_PREFIX='e'
        PROFILE='emqx-enterprise'
        #TODO change to no when we are ready to support hot-upgrade
        SKIP_APPUP='yes'
        ;;
esac

shift 1

DRYRUN='no'
while [ "$#" -gt 0 ]; do
    case $1 in
        -h|--help)
            usage
            exit 0
            ;;
        --skip-appup)
            shift
            SKIP_APPUP='yes'
            ;;
        --dryrun)
            shift
            DRYRUN='yes'
            ;;
        -b|--base)
            BASE_BR="${2:-}"
            if [ -z "${BASE_BR}" ]; then
                logerr "Must specify which base branch"
                exit 1
            fi
            shift 2
            ;;
        --prev-tag)
            shift
            PREV_TAG="$1"
            shift
            ;;
        *)
            logerr "Unknown option $1"
            exit 1
            ;;
    esac
done

rel_branch() {
    local tag="$1"
    case "$tag" in
        6.0.*)
            echo 'release-60'
            ;;
<<<<<<< HEAD
        e6.1.*)
=======
        6.1.*)
>>>>>>> 7b040fed
            echo 'release-61'
            ;;
        *)
            logerr "Unsupported version tag $TAG"
            exit 1
            ;;
    esac
}

assert_profile() {
    local tag="$1"
    local allowed_prefix
    # allow only 'e' tags for now
    allowed_prefix='e'
    if [[ "${tag}" != "${allowed_prefix}"* ]]; then
        logerr "Expecting a '${allowed_prefix}' tag on this commit"
        exit 1
    fi
}
assert_profile "$TAG"

## Ensure the current work branch
assert_work_branch() {
    local tag="$1"
    local release_branch
    release_branch="$(rel_branch "$tag")"
    local base_branch
    base_branch="${BASE_BR:-$(git branch --show-current)}"
    if [ "$base_branch" != "$release_branch" ]; then
        logerr "Base branch: $base_branch"
        logerr "Relase tag must be on the release branch: $release_branch"
        logerr "or must use -b|--base option to specify which release branch is current branch based on"
        exit 1
    fi
}
assert_work_branch "$TAG"

## Ensure no dirty changes
assert_not_dirty() {
    local diff
    diff="$(git diff --name-only)"
    if [ -n "$diff" ]; then
        logerr "Git status is not clean? Changed files:"
        logerr "$diff"
        exit 1
    fi
}
assert_not_dirty

## Assert that the tag is not already created
assert_tag_absent() {
    local tag="$1"
    ## Fail if the tag already exists
    EXISTING="$(git tag --list "$tag")"
    if [ -n "$EXISTING" ]; then
        logerr "$tag already released?"
        logerr 'This script refuse to force re-tag.'
        logerr 'If re-tag is intended, you must first delete the tag from both local and remote'
        exit 1
    fi
}
assert_tag_absent "$TAG"

bump_vsn() {
    local new_version="$1"
    local emqx_release_file_path="apps/emqx/include/emqx_release.hrl"
    local chart_file_path="deploy/charts/emqx-enterprise/Chart.yaml"

    # don't use -i since it has different syntax in GNU and BSD versions
    sed "s/-define(EMQX_RELEASE_EE, \"[^\"]*\")\./-define(EMQX_RELEASE_EE, \"$new_version\")./g" "$emqx_release_file_path" > "${emqx_release_file_path}.tmp"
    mv "${emqx_release_file_path}.tmp" "$emqx_release_file_path"

    sed "s/^version: [0-9][0-9.]*[a-zA-Z0-9.-]*$/version: $new_version/g; s/^appVersion: [0-9][0-9.]*[a-zA-Z0-9.-]*$/appVersion: $new_version/g" "$chart_file_path" > "${chart_file_path}.tmp"
    mv "${chart_file_path}.tmp" "$chart_file_path"

    git add "$emqx_release_file_path" "$chart_file_path"
    git diff --staged
    if [ "$DRYRUN" != 'yes' ]; then
        local commit_msg="chore: bump version to $new_version"
        # Ask for confirmation before committing
        read -r -p "git commit -m \"$commit_msg\" - Proceed? (y/n): " CONFIRM
        if [[ "$CONFIRM" =~ ^[Yy]$ ]]; then
            git commit -m "$commit_msg"
        fi
    fi
}

RELEASE_VSN=$(./pkg-vsn.sh "$PROFILE" --release)

## Assert package version is updated to the tag which is being created
assert_release_version() {
    local tag="$1"
    if [ "${TAG_PREFIX}${RELEASE_VSN}" != "${tag}" ]; then
        logmsg "The release version ($RELEASE_VSN) is different from the desired git tag."
        logmsg "Updating the release version in emqx_release.hrl and Chart.yaml"
        bump_vsn "${tag#e}"
    fi
}
assert_release_version "$TAG"

## Check if all upstream branches are merged
SYNC_REMOTES_ARGS=
[ -n "${BASE_BR:-}" ] && SYNC_REMOTES_ARGS="--base $BASE_BR $SYNC_REMOTES_ARGS"
[ "$DRYRUN" = 'yes' ] && SYNC_REMOTES_ARGS="--dryrun $SYNC_REMOTES_ARGS"
# shellcheck disable=SC2086
./scripts/rel/sync-remotes.sh $SYNC_REMOTES_ARGS

## Check if the Chart versions are in sync
./scripts/rel/check-chart-vsn.sh "$PROFILE"

## Check if app versions are bumped
./scripts/apps-version-check.exs

## Ensure appup files are updated
if [ "$SKIP_APPUP" = 'no' ]; then
    logmsg "Checking appups"
    ./scripts/update-appup.sh "$PROFILE" --check
else
    logmsg "Skipped checking appup updates"
fi

## Ensure relup paths are updated
## TODO: add relup path db
#./scripts/relup-base-vsns.escript check-vsn-db "$RELEASE_VSN" "$RELUP_PATHS"

## Run some additional checks (e.g. some for enterprise edition only)
CHECKS_DIR="./scripts/rel/checks"
if [ -d "${CHECKS_DIR}" ]; then
    CHECKS="$(find "${CHECKS_DIR}" -name "*.sh" -print0 2>/dev/null | xargs -0)"
    for c in $CHECKS; do
        logmsg "Executing $c"
        $c
    done
fi

check_changelog() {
    local file="changes/${TAG}.en.md"
    if [ ! -f  "$file" ]; then
        logerr "Changelog file $file is missing."
        logerr "Generate it with command: ./scripts/rel/format-changelog.sh -b ${PREV_TAG} -v ${TAG} > ${file}"
        exit 1
    fi
}

check_bpapi() {
    local fname
    case "$TAG" in
        *.0)
            fname="$(echo "$TAG" | sed 's/^e//; s/\.0$//')"
            fpath="apps/emqx_bpapi/test/emqx_static_checks_data/${fname}.bpapi2"
            logmsg "Checking $fpath"
            if [ ! -f "$fpath" ]; then
                logerr "BPAPI file missing: $fpath"
                exit 1
            fi
            ;;
        *)
            true
            ;;
    esac
}

case "$TAG" in
    *rc*)
        true
        ;;
    *alpha*)
        true
        ;;
    *beta*)
        true
        ;;
    *)
        check_bpapi
        check_changelog
        ;;
esac

if [ "$DRYRUN" = 'yes' ]; then
    logmsg "Release tag is ready to be created with command: git tag $TAG"
else
    git tag "$TAG"
    logmsg "$TAG is created OK."
    logwarn "Don't forget to push the tag to emqx/emqx"
    echo "git push origin $TAG"
fi<|MERGE_RESOLUTION|>--- conflicted
+++ resolved
@@ -108,11 +108,7 @@
         6.0.*)
             echo 'release-60'
             ;;
-<<<<<<< HEAD
-        e6.1.*)
-=======
         6.1.*)
->>>>>>> 7b040fed
             echo 'release-61'
             ;;
         *)
