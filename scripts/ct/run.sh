--- conflicted
+++ resolved
@@ -190,15 +190,13 @@
         cassandra)
             FILES+=( '.ci/docker-compose-file/docker-compose-cassandra.yaml' )
             ;;
-<<<<<<< HEAD
+        sqlserver)
+            ODBC_REQUEST='yes'
+            FILES+=( '.ci/docker-compose-file/docker-compose-sqlserver.yaml' )
+            ;;
         minio)
             FILES+=( '.ci/docker-compose-file/docker-compose-minio-tcp.yaml'
                      '.ci/docker-compose-file/docker-compose-minio-tls.yaml' )
-=======
-        sqlserver)
-            ODBC_REQUEST='yes'
-            FILES+=( '.ci/docker-compose-file/docker-compose-sqlserver.yaml' )
->>>>>>> 34afa162
             ;;
         *)
             echo "unknown_ct_dependency $dep"
