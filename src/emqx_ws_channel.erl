--- conflicted
+++ resolved
@@ -336,43 +336,13 @@
 websocket_info({shutdown, Reason}, State) ->
     stop(Reason, State);
 
-<<<<<<< HEAD
-websocket_info(stop, State) ->
-    {stop, State};
-
-websocket_info(Info = {'EXIT', SessionPid, Reason}, State = #state{proto_state = ProtoState}) ->
-    case emqx_protocol:session(ProtoState) of
-        undefined ->
-            ?LOG(error, "Unexpected EXIT: ~p", [Info]),
-            {ok, State};
-        SessionPid ->
-            ?LOG(error, "Session ~p termiated: ~p", [SessionPid, Reason]),
-            shutdown(Reason, State)
-    end;
-=======
 websocket_info({stop, Reason}, State) ->
     stop(Reason, State);
->>>>>>> 0a6468cf
 
 websocket_info(Info, State) ->
     ?LOG(error, "Unexpected info: ~p", [Info]),
     {ok, State}.
 
-<<<<<<< HEAD
-terminate(WsReason, _Req, #state{keepalive   = Keepalive,
-                                 proto_state = ProtoState,
-                                 shutdown    = Shutdown}) ->
-    ?LOG(debug, "Terminated for ~p, websocket reason: ~p",
-         [Shutdown, WsReason]),
-    emqx_keepalive:cancel(Keepalive),
-    case {ProtoState, Shutdown} of
-        {undefined, _} -> ok;
-        {_, {shutdown, Reason}} ->
-            terminate_session(Reason, ProtoState);
-        {_, _Error} ->
-            ?LOG(info, "Terminate for unexpected error: ~p", [WsReason]),
-            terminate_session(unknown, ProtoState)
-=======
 terminate(SockError, _Req, #state{keepalive   = Keepalive,
                                   proto_state = ProtoState,
                                   reason      = Reason}) ->
@@ -399,7 +369,6 @@
             reply(NState#state{keepalive = KeepAlive});
         {error, Reason} ->
             stop(Reason, NState)
->>>>>>> 0a6468cf
     end.
 
 %%--------------------------------------------------------------------
@@ -418,20 +387,6 @@
 process_incoming(<<>>, State) ->
     {ok, State};
 
-<<<<<<< HEAD
-terminate_session(Reason, ProtoState) ->
-    emqx_protocol:terminate(Reason, ProtoState),
-    case emqx_protocol:session(ProtoState) of
-        undefined ->
-            ok;
-        SessionPid ->
-            unlink(SessionPid),
-            SessionPid ! {'EXIT', self(), Reason}
-    end.
-
-handle_incoming(Packet, SuccFun, State = #state{proto_state = ProtoState}) ->
-    case emqx_protocol:received(Packet, ProtoState) of
-=======
 process_incoming(Data, State = #state{parse_state = ParseState}) ->
     try emqx_frame:parse(Data, ParseState) of
         {ok, NParseState} ->
@@ -458,7 +413,6 @@
     ok = emqx_metrics:inc_recv(Packet),
     ?LOG(debug, "RECV ~s", [emqx_packet:format(Packet)]),
     case emqx_protocol:handle_in(Packet, ProtoState) of
->>>>>>> 0a6468cf
         {ok, NProtoState} ->
             SuccFun(State#state{proto_state = NProtoState});
         {ok, OutPackets, NProtoState} ->
@@ -469,22 +423,6 @@
             stop(Error, State#state{proto_state = NProtoState})
     end.
 
-<<<<<<< HEAD
-ensure_stats_timer(State = #state{enable_stats = true,
-                                  stats_timer  = undefined,
-                                  idle_timeout = IdleTimeout}) ->
-    State#state{stats_timer = emqx_misc:start_timer(IdleTimeout, emit_stats)};
-ensure_stats_timer(State) ->
-    State.
-
-shutdown(Reason = {shutdown, _}, State) ->
-    self() ! stop,
-    {ok, State#state{shutdown = Reason}};
-shutdown(Reason, State) ->
-    %% Fix the issue#2591(https://github.com/emqx/emqx/issues/2591#issuecomment-500278696)
-    self() ! stop,
-    {ok, State#state{shutdown = {shutdown, Reason}}}.
-=======
 %%--------------------------------------------------------------------
 %% Handle outgoing packets
 
@@ -547,7 +485,6 @@
     State#state{stats_timer = TRef};
 %% disabled or timer existed
 ensure_stats_timer(State) -> State.
->>>>>>> 0a6468cf
 
 wsock_stats() ->
     [{Key, emqx_pd:get_counter(Key)} || Key <- ?SOCK_STATS].
