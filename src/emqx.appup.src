%% -*- mode: erlang -*-
%% Unless you know what you are doing, DO NOT edit manually!!
{VSN,
  [{"4.4.12",
    [{load_module,emqx_cm,brutal_purge,soft_purge,[]},
<<<<<<< HEAD
     {load_module,emqx_misc,brutal_purge,soft_purge,[]},
=======
>>>>>>> 00412149
     {load_module,emqx_relup,brutal_purge,soft_purge,[]},
     {load_module,emqx_app,brutal_purge,soft_purge,[]}]},
   {"4.4.11",
    [{add_module,emqx_cover},
     {load_module,emqx_relup,brutal_purge,soft_purge,[]},
     {load_module,emqx_misc,brutal_purge,soft_purge,[]},
     {load_module,emqx_app,brutal_purge,soft_purge,[]},
     {load_module,emqx_cm,brutal_purge,soft_purge,[]},
     {load_module,emqx_session,brutal_purge,soft_purge,[]},
     {load_module,emqx_channel,brutal_purge,soft_purge,[]}]},
   {"4.4.10",
    [{add_module,emqx_cover},
     {add_module,emqx_ocsp_cache},
     {add_module,emqx_crl_cache},
     {add_module,emqx_const_v1},
     {load_module,emqx_listeners,brutal_purge,soft_purge,[]},
     {load_module,emqx_kernel_sup,brutal_purge,soft_purge,[]},
     {load_module,emqx_access_rule,brutal_purge,soft_purge,[]},
     {load_module,emqx_relup,brutal_purge,soft_purge,[]},
     {load_module,emqx_hooks,brutal_purge,soft_purge,[]},
     {load_module,emqx_misc,brutal_purge,soft_purge,[]},
     {load_module,emqx_channel,brutal_purge,soft_purge,[]},
     {load_module,emqx_session,brutal_purge,soft_purge,[]},
     {load_module,emqx_connection,brutal_purge,soft_purge,[]},
     {load_module,emqx_ws_connection,brutal_purge,soft_purge,[]},
     {load_module,emqx_cm,brutal_purge,soft_purge,[]},
     {load_module,emqx,brutal_purge,soft_purge,[]},
     {load_module,emqx_app,brutal_purge,soft_purge,[]},
     {apply,{application,set_env,
                         [gen_rpc,insecure_auth_fallback_allowed,true]}}]},
   {"4.4.9",
    [{add_module,emqx_cover},
     {add_module,emqx_ocsp_cache},
     {add_module,emqx_crl_cache},
     {add_module,emqx_const_v1},
     {add_module,emqx_secret},
     {load_module,emqx_listeners,brutal_purge,soft_purge,[]},
     {load_module,emqx_kernel_sup,brutal_purge,soft_purge,[]},
     {load_module,emqx_access_rule,brutal_purge,soft_purge,[]},
     {load_module,emqx_hooks,brutal_purge,soft_purge,[]},
     {load_module,emqx_shared_sub,brutal_purge,soft_purge,[]},
     {load_module,emqx_misc,brutal_purge,soft_purge,[]},
     {load_module,emqx,brutal_purge,soft_purge,[]},
     {load_module,emqx_session,brutal_purge,soft_purge,[]},
     {load_module,emqx_plugins,brutal_purge,soft_purge,[]},
     {load_module,emqx_relup,brutal_purge,soft_purge,[]},
     {load_module,emqx_router_helper,brutal_purge,soft_purge,[]},
     {load_module,emqx_channel,brutal_purge,soft_purge,[]},
     {load_module,emqx_alarm,brutal_purge,soft_purge,[]},
     {load_module,emqx_ws_connection,brutal_purge,soft_purge,[]},
     {load_module,emqx_cm,brutal_purge,soft_purge,[]},
     {load_module,emqx_connection,brutal_purge,soft_purge,[]},
     {load_module,emqx_router,brutal_purge,soft_purge,[]},
     {load_module,emqx_app,brutal_purge,soft_purge,[]},
     {apply,{application,set_env,
                         [gen_rpc,insecure_auth_fallback_allowed,true]}}]},
   {"4.4.8",
    [{add_module,emqx_cover},
     {add_module,emqx_ocsp_cache},
     {add_module,emqx_crl_cache},
     {add_module,emqx_const_v1},
     {add_module,emqx_secret},
     {load_module,emqx_listeners,brutal_purge,soft_purge,[]},
     {load_module,emqx_kernel_sup,brutal_purge,soft_purge,[]},
     {load_module,emqx_access_rule,brutal_purge,soft_purge,[]},
     {load_module,emqx_hooks,brutal_purge,soft_purge,[]},
     {load_module,emqx_misc,brutal_purge,soft_purge,[]},
     {load_module,emqx,brutal_purge,soft_purge,[]},
     {load_module,emqx_session,brutal_purge,soft_purge,[]},
     {load_module,emqx_plugins,brutal_purge,soft_purge,[]},
     {load_module,emqx_router_helper,brutal_purge,soft_purge,[]},
     {load_module,emqx_alarm,brutal_purge,soft_purge,[]},
     {load_module,emqx_ws_connection,brutal_purge,soft_purge,[]},
     {load_module,emqx_connection,brutal_purge,soft_purge,[]},
     {load_module,emqx_router,brutal_purge,soft_purge,[]},
     {load_module,emqx_relup,brutal_purge,soft_purge,[]},
     {load_module,emqx_app,brutal_purge,soft_purge,[]},
     {load_module,emqx_channel,brutal_purge,soft_purge,[]},
     {load_module,emqx_shared_sub,brutal_purge,soft_purge,[]},
     {load_module,emqx_cm,brutal_purge,soft_purge,[]},
     {load_module,emqx_message,brutal_purge,soft_purge,[]},
     {apply,{application,set_env,
                         [gen_rpc,insecure_auth_fallback_allowed,true]}}]},
   {"4.4.7",
    [{add_module,emqx_cover},
     {add_module,emqx_ocsp_cache},
     {add_module,emqx_crl_cache},
     {add_module,emqx_const_v1},
     {add_module,emqx_secret},
     {load_module,emqx_listeners,brutal_purge,soft_purge,[]},
     {load_module,emqx_kernel_sup,brutal_purge,soft_purge,[]},
     {load_module,emqx_access_rule,brutal_purge,soft_purge,[]},
     {load_module,emqx_hooks,brutal_purge,soft_purge,[]},
     {load_module,emqx_session,brutal_purge,soft_purge,[]},
     {load_module,emqx_router_helper,brutal_purge,soft_purge,[]},
     {load_module,emqx_alarm,brutal_purge,soft_purge,[]},
     {load_module,emqx_ws_connection,brutal_purge,soft_purge,[]},
     {load_module,emqx_connection,brutal_purge,soft_purge,[]},
     {load_module,emqx_router,brutal_purge,soft_purge,[]},
     {load_module,emqx_shared_sub,brutal_purge,soft_purge,[]},
     {load_module,emqx_message,brutal_purge,soft_purge,[]},
     {load_module,emqx_relup,brutal_purge,soft_purge,[]},
     {load_module,emqx,brutal_purge,soft_purge,[]},
     {load_module,emqx_misc,brutal_purge,soft_purge,[]},
     {load_module,emqx_cm,brutal_purge,soft_purge,[]},
     {load_module,emqx_plugins,brutal_purge,soft_purge,[]},
     {load_module,emqx_channel,brutal_purge,soft_purge,[]},
     {load_module,emqx_app,brutal_purge,soft_purge,[]},
     {apply,{application,set_env,
                         [gen_rpc,insecure_auth_fallback_allowed,true]}}]},
   {"4.4.6",
    [{add_module,emqx_cover},
     {add_module,emqx_ocsp_cache},
     {add_module,emqx_crl_cache},
     {add_module,emqx_const_v1},
     {add_module,emqx_secret},
     {load_module,emqx_listeners,brutal_purge,soft_purge,[]},
     {load_module,emqx_kernel_sup,brutal_purge,soft_purge,[]},
     {load_module,emqx_access_rule,brutal_purge,soft_purge,[]},
     {load_module,emqx_hooks,brutal_purge,soft_purge,[]},
     {load_module,emqx_session,brutal_purge,soft_purge,[]},
     {load_module,emqx_router_helper,brutal_purge,soft_purge,[]},
     {load_module,emqx_alarm,brutal_purge,soft_purge,[]},
     {load_module,emqx_ws_connection,brutal_purge,soft_purge,[]},
     {load_module,emqx_connection,brutal_purge,soft_purge,[]},
     {load_module,emqx_router,brutal_purge,soft_purge,[]},
     {load_module,emqx_shared_sub,brutal_purge,soft_purge,[]},
     {load_module,emqx_message,brutal_purge,soft_purge,[]},
     {load_module,emqx_relup,brutal_purge,soft_purge,[]},
     {load_module,emqx_app,brutal_purge,soft_purge,[]},
     {load_module,emqx_misc,brutal_purge,soft_purge,[]},
     {load_module,emqx_cm,brutal_purge,soft_purge,[]},
     {load_module,emqx_plugins,brutal_purge,soft_purge,[]},
     {load_module,emqx_channel,brutal_purge,soft_purge,[]},
     {load_module,emqx,brutal_purge,soft_purge,[]},
     {apply,{application,set_env,
                         [gen_rpc,insecure_auth_fallback_allowed,true]}}]},
   {"4.4.5",
    [{add_module,emqx_cover},
     {add_module,emqx_ocsp_cache},
     {add_module,emqx_crl_cache},
     {add_module,emqx_const_v1},
     {add_module,emqx_secret},
     {load_module,emqx_listeners,brutal_purge,soft_purge,[]},
     {load_module,emqx_kernel_sup,brutal_purge,soft_purge,[]},
     {load_module,emqx_access_rule,brutal_purge,soft_purge,[]},
     {load_module,emqx_hooks,brutal_purge,soft_purge,[]},
     {load_module,emqx_router_helper,brutal_purge,soft_purge,[]},
     {load_module,emqx_alarm,brutal_purge,soft_purge,[]},
     {load_module,emqx_ws_connection,brutal_purge,soft_purge,[]},
     {load_module,emqx_connection,brutal_purge,soft_purge,[]},
     {load_module,emqx_router,brutal_purge,soft_purge,[]},
     {load_module,emqx_message,brutal_purge,soft_purge,[]},
     {load_module,emqx,brutal_purge,soft_purge,[]},
     {load_module,emqx_relup,brutal_purge,soft_purge,[]},
     {load_module,emqx_misc,brutal_purge,soft_purge,[]},
     {update,emqx_broker_sup,supervisor},
     {load_module,emqx_app,brutal_purge,soft_purge,[]},
     {load_module,emqx_access_control,brutal_purge,soft_purge,[]},
     {load_module,emqx_shared_sub,brutal_purge,soft_purge,[]},
     {load_module,emqx_cm,brutal_purge,soft_purge,[]},
     {load_module,emqx_plugins,brutal_purge,soft_purge,[]},
     {load_module,emqx_channel,brutal_purge,soft_purge,[]},
     {load_module,emqx_session,brutal_purge,soft_purge,[]},
     {apply,{application,set_env,
                         [gen_rpc,insecure_auth_fallback_allowed,true]}}]},
   {"4.4.4",
    [{add_module,emqx_cover},
     {add_module,emqx_ocsp_cache},
     {add_module,emqx_crl_cache},
     {add_module,emqx_const_v1},
     {add_module,emqx_secret},
     {load_module,emqx_listeners,brutal_purge,soft_purge,[]},
     {load_module,emqx_kernel_sup,brutal_purge,soft_purge,[]},
     {load_module,emqx_hooks,brutal_purge,soft_purge,[]},
     {load_module,emqx_router_helper,brutal_purge,soft_purge,[]},
     {load_module,emqx_alarm,brutal_purge,soft_purge,[]},
     {load_module,emqx_ws_connection,brutal_purge,soft_purge,[]},
     {load_module,emqx_connection,brutal_purge,soft_purge,[]},
     {load_module,emqx_router,brutal_purge,soft_purge,[]},
     {load_module,emqx_message,brutal_purge,soft_purge,[]},
     {load_module,emqx,brutal_purge,soft_purge,[]},
     {load_module,emqx_access_control,brutal_purge,soft_purge,[]},
     {update,emqx_broker_sup,supervisor},
     {load_module,emqx_cm,brutal_purge,soft_purge,[]},
     {load_module,emqx_misc,brutal_purge,soft_purge,[]},
     {load_module,emqx_shared_sub,brutal_purge,soft_purge,[]},
     {load_module,emqx_access_rule,brutal_purge,soft_purge,[]},
     {load_module,emqx_broker,brutal_purge,soft_purge,[]},
     {load_module,emqx_channel,brutal_purge,soft_purge,[]},
     {load_module,emqx_ctl,brutal_purge,soft_purge,[]},
     {add_module,emqx_exclusive_subscription},
     {apply,{emqx_exclusive_subscription,on_add_module,[]}},
     {load_module,emqx_mqtt_caps,brutal_purge,soft_purge,[]},
     {load_module,emqx_topic,brutal_purge,soft_purge,[]},
     {load_module,emqx_relup,brutal_purge,soft_purge,[]},
     {load_module,emqx_app,brutal_purge,soft_purge,[]},
     {load_module,emqx_plugins,brutal_purge,soft_purge,[]},
     {load_module,emqx_metrics,brutal_purge,soft_purge,[]},
     {load_module,emqx_session,brutal_purge,soft_purge,[]},
     {apply,{application,set_env,
                         [gen_rpc,insecure_auth_fallback_allowed,true]}}]},
   {"4.4.3",
    [{add_module,emqx_cover},
     {add_module,emqx_ocsp_cache},
     {add_module,emqx_crl_cache},
     {add_module,emqx_const_v1},
     {add_module,emqx_secret},
     {load_module,emqx_listeners,brutal_purge,soft_purge,[]},
     {load_module,emqx_kernel_sup,brutal_purge,soft_purge,[]},
     {load_module,emqx_hooks,brutal_purge,soft_purge,[]},
     {load_module,emqx_router_helper,brutal_purge,soft_purge,[]},
     {load_module,emqx_ws_connection,brutal_purge,soft_purge,[]},
     {load_module,emqx_connection,brutal_purge,soft_purge,[]},
     {load_module,emqx_router,brutal_purge,soft_purge,[]},
     {load_module,emqx_message,brutal_purge,soft_purge,[]},
     {load_module,emqx,brutal_purge,soft_purge,[]},
     {add_module,emqx_calendar},
     {update,emqx_broker_sup,supervisor},
     {load_module,emqx_broker,brutal_purge,soft_purge,[]},
     {load_module,emqx_ctl,brutal_purge,soft_purge,[]},
     {add_module,emqx_exclusive_subscription},
     {apply,{emqx_exclusive_subscription,on_add_module,[]}},
     {load_module,emqx_mqtt_caps,brutal_purge,soft_purge,[]},
     {load_module,emqx_topic,brutal_purge,soft_purge,[]},
     {load_module,emqx_logger_textfmt,brutal_purge,soft_purge,[]},
     {load_module,emqx_packet,brutal_purge,soft_purge,[]},
     {load_module,emqx_plugins,brutal_purge,soft_purge,[]},
     {load_module,emqx_session,brutal_purge,soft_purge,[]},
     {load_module,emqx_misc,brutal_purge,soft_purge,[]},
     {load_module,emqx_shared_sub,brutal_purge,soft_purge,[]},
     {load_module,emqx_frame,brutal_purge,soft_purge,[]},
     {load_module,emqx_cm,brutal_purge,soft_purge,[]},
     {load_module,emqx_channel,brutal_purge,soft_purge,[]},
     {load_module,emqx_access_rule,brutal_purge,soft_purge,[]},
     {load_module,emqx_alarm_handler,brutal_purge,soft_purge,[]},
     {load_module,emqx_alarm,brutal_purge,soft_purge,[]},
     {update,emqx_os_mon,{advanced,[]}},
     {load_module,emqx_metrics,brutal_purge,soft_purge,[]},
     {apply,{emqx_metrics,assign_auth_stats_from_ets_to_counter,[]}},
     {load_module,emqx_access_control,brutal_purge,soft_purge,[]},
     {load_module,emqx_app,brutal_purge,soft_purge,[]},
     {load_module,emqx_relup},
     {apply,{application,set_env,
                         [gen_rpc,insecure_auth_fallback_allowed,true]}}]},
   {"4.4.2",
    [{add_module,emqx_cover},
     {add_module,emqx_ocsp_cache},
     {add_module,emqx_crl_cache},
     {add_module,emqx_const_v1},
     {add_module,emqx_secret},
     {load_module,emqx_listeners,brutal_purge,soft_purge,[]},
     {load_module,emqx_kernel_sup,brutal_purge,soft_purge,[]},
     {load_module,emqx_router_helper,brutal_purge,soft_purge,[]},
     {load_module,emqx_ws_connection,brutal_purge,soft_purge,[]},
     {load_module,emqx_connection,brutal_purge,soft_purge,[]},
     {load_module,emqx_router,brutal_purge,soft_purge,[]},
     {load_module,emqx_message,brutal_purge,soft_purge,[]},
     {add_module,emqx_calendar},
     {update,emqx_broker_sup,supervisor},
     {load_module,emqx_broker,brutal_purge,soft_purge,[]},
     {load_module,emqx_ctl,brutal_purge,soft_purge,[]},
     {add_module,emqx_exclusive_subscription},
     {apply,{emqx_exclusive_subscription,on_add_module,[]}},
     {load_module,emqx_mqtt_caps,brutal_purge,soft_purge,[]},
     {load_module,emqx_topic,brutal_purge,soft_purge,[]},
     {load_module,emqx_logger_textfmt,brutal_purge,soft_purge,[]},
     {load_module,emqx_packet,brutal_purge,soft_purge,[]},
     {load_module,emqx_session,brutal_purge,soft_purge,[]},
     {load_module,emqx_misc,brutal_purge,soft_purge,[]},
     {load_module,emqx_access_rule,brutal_purge,soft_purge,[]},
     {load_module,emqx_alarm_handler,brutal_purge,soft_purge,[]},
     {load_module,emqx_alarm,brutal_purge,soft_purge,[]},
     {update,emqx_os_mon,{advanced,[]}},
     {load_module,emqx_metrics,brutal_purge,soft_purge,[]},
     {apply,{emqx_metrics,assign_auth_stats_from_ets_to_counter,[]}},
     {load_module,emqx_access_control,brutal_purge,soft_purge,[]},
     {load_module,emqx_plugins,brutal_purge,soft_purge,[]},
     {load_module,emqx_frame,brutal_purge,soft_purge,[]},
     {load_module,emqx_cm,brutal_purge,soft_purge,[]},
     {load_module,emqx_channel,brutal_purge,soft_purge,[]},
     {load_module,emqx_sys,brutal_purge,soft_purge,[]},
     {load_module,emqx_shared_sub,brutal_purge,soft_purge,[]},
     {load_module,emqx,brutal_purge,soft_purge,[]},
     {load_module,emqx_hooks,brutal_purge,soft_purge,[]},
     {load_module,emqx_app,brutal_purge,soft_purge,[]},
     {load_module,emqx_relup},
     {apply,{application,set_env,
                         [gen_rpc,insecure_auth_fallback_allowed,true]}}]},
   {"4.4.1",
    [{add_module,emqx_cover},
     {add_module,emqx_ocsp_cache},
     {add_module,emqx_crl_cache},
     {add_module,emqx_const_v1},
     {add_module,emqx_secret},
     {load_module,emqx_kernel_sup,brutal_purge,soft_purge,[]},
     {load_module,emqx_router_helper,brutal_purge,soft_purge,[]},
     {load_module,emqx_ws_connection,brutal_purge,soft_purge,[]},
     {load_module,emqx_router,brutal_purge,soft_purge,[]},
     {load_module,emqx_message,brutal_purge,soft_purge,[]},
     {load_module,emqx_packet,brutal_purge,soft_purge,[]},
     {update,emqx_broker_sup,supervisor},
     {load_module,emqx_broker,brutal_purge,soft_purge,[]},
     {add_module,emqx_exclusive_subscription},
     {apply,{emqx_exclusive_subscription,on_add_module,[]}},
     {load_module,emqx_mqtt_caps,brutal_purge,soft_purge,[]},
     {load_module,emqx_topic,brutal_purge,soft_purge,[]},
     {add_module,emqx_calendar},
     {load_module,emqx_logger_textfmt,brutal_purge,soft_purge,[]},
     {load_module,emqx_access_rule,brutal_purge,soft_purge,[]},
     {load_module,emqx_alarm_handler,brutal_purge,soft_purge,[]},
     {load_module,emqx_alarm,brutal_purge,soft_purge,[]},
     {update,emqx_os_mon,{advanced,[]}},
     {load_module,emqx_metrics,brutal_purge,soft_purge,[]},
     {apply,{emqx_metrics,assign_auth_stats_from_ets_to_counter,[]}},
     {load_module,emqx,brutal_purge,soft_purge,[]},
     {load_module,emqx_hooks,brutal_purge,soft_purge,[]},
     {load_module,emqx_listeners,brutal_purge,soft_purge,[]},
     {load_module,emqx_channel,brutal_purge,soft_purge,[]},
     {load_module,emqx_cm,brutal_purge,soft_purge,[]},
     {load_module,emqx_flapping,brutal_purge,soft_purge,[]},
     {load_module,emqx_session,brutal_purge,soft_purge,[]},
     {load_module,emqx_ctl,brutal_purge,soft_purge,[]},
     {load_module,emqx_pmon,brutal_purge,soft_purge,[]},
     {load_module,emqx_plugins,brutal_purge,soft_purge,[]},
     {load_module,emqx_frame,brutal_purge,soft_purge,[]},
     {load_module,emqx_sys,brutal_purge,soft_purge,[]},
     {load_module,emqx_shared_sub,brutal_purge,soft_purge,[]},
     {load_module,emqx_limiter,brutal_purge,soft_purge,[]},
     {load_module,emqx_app,brutal_purge,soft_purge,[]},
     {load_module,emqx_banned,brutal_purge,soft_purge,[]},
     {load_module,emqx_access_control,brutal_purge,soft_purge,[]},
     {load_module,emqx_sys_mon,brutal_purge,soft_purge,[]},
     {load_module,emqx_misc,brutal_purge,soft_purge,[]},
     {load_module,emqx_connection,brutal_purge,soft_purge,[]},
     {add_module,emqx_relup},
     {apply,{application,set_env,
                         [gen_rpc,insecure_auth_fallback_allowed,true]}}]},
   {"4.4.0",
    [{add_module,emqx_cover},
     {add_module,emqx_ocsp_cache},
     {add_module,emqx_crl_cache},
     {add_module,emqx_const_v1},
     {add_module,emqx_secret},
     {load_module,emqx_kernel_sup,brutal_purge,soft_purge,[]},
     {load_module,emqx_router_helper,brutal_purge,soft_purge,[]},
     {load_module,emqx_router,brutal_purge,soft_purge,[]},
     {load_module,emqx_packet,brutal_purge,soft_purge,[]},
     {update,emqx_broker_sup,supervisor},
     {add_module,emqx_calendar},
     {load_module,emqx_broker,brutal_purge,soft_purge,[]},
     {add_module,emqx_exclusive_subscription},
     {apply,{emqx_exclusive_subscription,on_add_module,[]}},
     {load_module,emqx_mqtt_caps,brutal_purge,soft_purge,[]},
     {load_module,emqx_topic,brutal_purge,soft_purge,[]},
     {load_module,emqx_logger_textfmt,brutal_purge,soft_purge,[]},
     {load_module,emqx_access_rule,brutal_purge,soft_purge,[]},
     {load_module,emqx_alarm_handler,brutal_purge,soft_purge,[]},
     {load_module,emqx_alarm,brutal_purge,soft_purge,[]},
     {update,emqx_os_mon,{advanced,[]}},
     {load_module,emqx_hooks,brutal_purge,soft_purge,[]},
     {load_module,emqx_listeners,brutal_purge,soft_purge,[]},
     {load_module,emqx_flapping,brutal_purge,soft_purge,[]},
     {load_module,emqx_pmon,brutal_purge,soft_purge,[]},
     {load_module,emqx_plugins,brutal_purge,soft_purge,[]},
     {load_module,emqx_frame,brutal_purge,soft_purge,[]},
     {load_module,emqx_sys,brutal_purge,soft_purge,[]},
     {load_module,emqx_shared_sub,brutal_purge,soft_purge,[]},
     {load_module,emqx_banned,brutal_purge,soft_purge,[]},
     {load_module,emqx_sys_mon,brutal_purge,soft_purge,[]},
     {load_module,emqx_misc,brutal_purge,soft_purge,[]},
     {add_module,emqx_relup},
     {load_module,emqx_vm_mon,brutal_purge,soft_purge,[]},
     {load_module,emqx_ctl,brutal_purge,soft_purge,[]},
     {load_module,emqx_cm,brutal_purge,soft_purge,[]},
     {load_module,emqx_channel,brutal_purge,soft_purge,[]},
     {load_module,emqx_connection,brutal_purge,soft_purge,[]},
     {load_module,emqx_ws_connection,brutal_purge,soft_purge,[]},
     {load_module,emqx_metrics,brutal_purge,soft_purge,[]},
     {apply,{emqx_metrics,assign_auth_stats_from_ets_to_counter,[]}},
     {apply,{emqx_metrics,assign_acl_stats_from_ets_to_counter,[]}},
     {load_module,emqx_access_control,brutal_purge,soft_purge,[]},
     {load_module,emqx_session,brutal_purge,soft_purge,[]},
     {load_module,emqx,brutal_purge,soft_purge,[]},
     {load_module,emqx_app,brutal_purge,soft_purge,[]},
     {load_module,emqx_message,brutal_purge,soft_purge,[]},
     {load_module,emqx_limiter,brutal_purge,soft_purge,[]},
     {apply,{application,set_env,
                         [gen_rpc,insecure_auth_fallback_allowed,true]}}]},
   {<<".*">>,[]}],
  [{"4.4.12",
    [{load_module,emqx_cm,brutal_purge,soft_purge,[]},
<<<<<<< HEAD
     {load_module,emqx_misc,brutal_purge,soft_purge,[]},
=======
>>>>>>> 00412149
     {load_module,emqx_relup,brutal_purge,soft_purge,[]},
     {load_module,emqx_app,brutal_purge,soft_purge,[]}]},
   {"4.4.11",
    [{load_module,emqx_relup,brutal_purge,soft_purge,[]},
     {load_module,emqx_app,brutal_purge,soft_purge,[]},
     {load_module,emqx_misc,brutal_purge,soft_purge,[]},
     {load_module,emqx_cm,brutal_purge,soft_purge,[]},
     {load_module,emqx_channel,brutal_purge,soft_purge,[]},
     {load_module,emqx_session,brutal_purge,soft_purge,[]},
     {delete_module,emqx_cover}]},
   {"4.4.10",
    [{load_module,emqx_listeners,brutal_purge,soft_purge,[]},
     {load_module,emqx_kernel_sup,brutal_purge,soft_purge,[]},
     {load_module,emqx_access_rule,brutal_purge,soft_purge,[]},
     {load_module,emqx_relup,brutal_purge,soft_purge,[]},
     {load_module,emqx_hooks,brutal_purge,soft_purge,[]},
     {load_module,emqx_misc,brutal_purge,soft_purge,[]},
     {load_module,emqx_channel,brutal_purge,soft_purge,[]},
     {load_module,emqx_session,brutal_purge,soft_purge,[]},
     {load_module,emqx_connection,brutal_purge,soft_purge,[]},
     {load_module,emqx_ws_connection,brutal_purge,soft_purge,[]},
     {load_module,emqx_cm,brutal_purge,soft_purge,[]},
     {load_module,emqx,brutal_purge,soft_purge,[]},
     {load_module,emqx_app,brutal_purge,soft_purge,[]},
     {delete_module,emqx_cover},
     {delete_module,emqx_crl_cache},
     {delete_module,emqx_ocsp_cache}]},
   {"4.4.9",
    [{load_module,emqx_listeners,brutal_purge,soft_purge,[]},
     {load_module,emqx_kernel_sup,brutal_purge,soft_purge,[]},
     {load_module,emqx_access_rule,brutal_purge,soft_purge,[]},
     {load_module,emqx_hooks,brutal_purge,soft_purge,[]},
     {load_module,emqx_shared_sub,brutal_purge,soft_purge,[]},
     {load_module,emqx_misc,brutal_purge,soft_purge,[]},
     {load_module,emqx,brutal_purge,soft_purge,[]},
     {load_module,emqx_session,brutal_purge,soft_purge,[]},
     {load_module,emqx_plugins,brutal_purge,soft_purge,[]},
     {load_module,emqx_relup,brutal_purge,soft_purge,[]},
     {load_module,emqx_router_helper,brutal_purge,soft_purge,[]},
     {load_module,emqx_channel,brutal_purge,soft_purge,[]},
     {load_module,emqx_alarm,brutal_purge,soft_purge,[]},
     {load_module,emqx_ws_connection,brutal_purge,soft_purge,[]},
     {load_module,emqx_cm,brutal_purge,soft_purge,[]},
     {load_module,emqx_connection,brutal_purge,soft_purge,[]},
     {load_module,emqx_router,brutal_purge,soft_purge,[]},
     {load_module,emqx_app,brutal_purge,soft_purge,[]},
     {delete_module,emqx_cover},
     {delete_module,emqx_crl_cache},
     {delete_module,emqx_ocsp_cache}]},
   {"4.4.8",
    [{load_module,emqx_listeners,brutal_purge,soft_purge,[]},
     {load_module,emqx_kernel_sup,brutal_purge,soft_purge,[]},
     {load_module,emqx_access_rule,brutal_purge,soft_purge,[]},
     {load_module,emqx_hooks,brutal_purge,soft_purge,[]},
     {load_module,emqx_misc,brutal_purge,soft_purge,[]},
     {load_module,emqx,brutal_purge,soft_purge,[]},
     {load_module,emqx_session,brutal_purge,soft_purge,[]},
     {load_module,emqx_plugins,brutal_purge,soft_purge,[]},
     {load_module,emqx_router_helper,brutal_purge,soft_purge,[]},
     {load_module,emqx_alarm,brutal_purge,soft_purge,[]},
     {load_module,emqx_ws_connection,brutal_purge,soft_purge,[]},
     {load_module,emqx_connection,brutal_purge,soft_purge,[]},
     {load_module,emqx_router,brutal_purge,soft_purge,[]},
     {load_module,emqx_relup,brutal_purge,soft_purge,[]},
     {load_module,emqx_app,brutal_purge,soft_purge,[]},
     {load_module,emqx_channel,brutal_purge,soft_purge,[]},
     {load_module,emqx_shared_sub,brutal_purge,soft_purge,[]},
     {load_module,emqx_cm,brutal_purge,soft_purge,[]},
     {load_module,emqx_message,brutal_purge,soft_purge,[]},
     {delete_module,emqx_cover},
     {delete_module,emqx_crl_cache},
     {delete_module,emqx_ocsp_cache}]},
   {"4.4.7",
    [{load_module,emqx_listeners,brutal_purge,soft_purge,[]},
     {load_module,emqx_kernel_sup,brutal_purge,soft_purge,[]},
     {load_module,emqx_access_rule,brutal_purge,soft_purge,[]},
     {load_module,emqx_hooks,brutal_purge,soft_purge,[]},
     {load_module,emqx_session,brutal_purge,soft_purge,[]},
     {load_module,emqx_router_helper,brutal_purge,soft_purge,[]},
     {load_module,emqx_alarm,brutal_purge,soft_purge,[]},
     {load_module,emqx_ws_connection,brutal_purge,soft_purge,[]},
     {load_module,emqx_connection,brutal_purge,soft_purge,[]},
     {load_module,emqx_router,brutal_purge,soft_purge,[]},
     {load_module,emqx_shared_sub,brutal_purge,soft_purge,[]},
     {load_module,emqx_message,brutal_purge,soft_purge,[]},
     {load_module,emqx_relup,brutal_purge,soft_purge,[]},
     {load_module,emqx,brutal_purge,soft_purge,[]},
     {load_module,emqx_misc,brutal_purge,soft_purge,[]},
     {load_module,emqx_cm,brutal_purge,soft_purge,[]},
     {load_module,emqx_plugins,brutal_purge,soft_purge,[]},
     {load_module,emqx_channel,brutal_purge,soft_purge,[]},
     {load_module,emqx_app,brutal_purge,soft_purge,[]},
     {delete_module,emqx_cover},
     {delete_module,emqx_crl_cache},
     {delete_module,emqx_ocsp_cache}]},
   {"4.4.6",
    [{load_module,emqx_listeners,brutal_purge,soft_purge,[]},
     {load_module,emqx_kernel_sup,brutal_purge,soft_purge,[]},
     {load_module,emqx_access_rule,brutal_purge,soft_purge,[]},
     {load_module,emqx_hooks,brutal_purge,soft_purge,[]},
     {load_module,emqx_session,brutal_purge,soft_purge,[]},
     {load_module,emqx_router_helper,brutal_purge,soft_purge,[]},
     {load_module,emqx_alarm,brutal_purge,soft_purge,[]},
     {load_module,emqx_ws_connection,brutal_purge,soft_purge,[]},
     {load_module,emqx_connection,brutal_purge,soft_purge,[]},
     {load_module,emqx_router,brutal_purge,soft_purge,[]},
     {load_module,emqx_shared_sub,brutal_purge,soft_purge,[]},
     {load_module,emqx_message,brutal_purge,soft_purge,[]},
     {load_module,emqx_relup,brutal_purge,soft_purge,[]},
     {load_module,emqx_app,brutal_purge,soft_purge,[]},
     {load_module,emqx_misc,brutal_purge,soft_purge,[]},
     {load_module,emqx_cm,brutal_purge,soft_purge,[]},
     {load_module,emqx_plugins,brutal_purge,soft_purge,[]},
     {load_module,emqx_channel,brutal_purge,soft_purge,[]},
     {load_module,emqx,brutal_purge,soft_purge,[]},
     {delete_module,emqx_cover},
     {delete_module,emqx_crl_cache},
     {delete_module,emqx_ocsp_cache}]},
   {"4.4.5",
    [{load_module,emqx_listeners,brutal_purge,soft_purge,[]},
     {load_module,emqx_kernel_sup,brutal_purge,soft_purge,[]},
     {load_module,emqx_access_rule,brutal_purge,soft_purge,[]},
     {load_module,emqx_hooks,brutal_purge,soft_purge,[]},
     {load_module,emqx_router_helper,brutal_purge,soft_purge,[]},
     {load_module,emqx_alarm,brutal_purge,soft_purge,[]},
     {load_module,emqx_ws_connection,brutal_purge,soft_purge,[]},
     {load_module,emqx_connection,brutal_purge,soft_purge,[]},
     {load_module,emqx_router,brutal_purge,soft_purge,[]},
     {load_module,emqx_message,brutal_purge,soft_purge,[]},
     {load_module,emqx,brutal_purge,soft_purge,[]},
     {load_module,emqx_access_control,brutal_purge,soft_purge,[]},
     {update,emqx_broker_sup,supervisor},
     {load_module,emqx_app,brutal_purge,soft_purge,[]},
     {load_module,emqx_session,brutal_purge,soft_purge,[]},
     {load_module,emqx_misc,brutal_purge,soft_purge,[]},
     {load_module,emqx_cm,brutal_purge,soft_purge,[]},
     {load_module,emqx_plugins,brutal_purge,soft_purge,[]},
     {load_module,emqx_channel,brutal_purge,soft_purge,[]},
     {load_module,emqx_shared_sub,brutal_purge,soft_purge,[]},
     {load_module,emqx_relup,brutal_purge,soft_purge,[]},
     {delete_module,emqx_cover},
     {delete_module,emqx_crl_cache},
     {delete_module,emqx_ocsp_cache}]},
   {"4.4.4",
    [{load_module,emqx_listeners,brutal_purge,soft_purge,[]},
     {load_module,emqx_kernel_sup,brutal_purge,soft_purge,[]},
     {load_module,emqx_hooks,brutal_purge,soft_purge,[]},
     {load_module,emqx_router_helper,brutal_purge,soft_purge,[]},
     {load_module,emqx_alarm,brutal_purge,soft_purge,[]},
     {load_module,emqx_ws_connection,brutal_purge,soft_purge,[]},
     {load_module,emqx_connection,brutal_purge,soft_purge,[]},
     {load_module,emqx_router,brutal_purge,soft_purge,[]},
     {load_module,emqx_message,brutal_purge,soft_purge,[]},
     {load_module,emqx,brutal_purge,soft_purge,[]},
     {load_module,emqx_access_control,brutal_purge,soft_purge,[]},
     {load_module,emqx_session,brutal_purge,soft_purge,[]},
     {load_module,emqx_misc,brutal_purge,soft_purge,[]},
     {update,emqx_broker_sup,supervisor},
     {load_module,emqx_shared_sub,brutal_purge,soft_purge,[]},
     {load_module,emqx_access_rule,brutal_purge,soft_purge,[]},
     {load_module,emqx_broker,brutal_purge,soft_purge,[]},
     {load_module,emqx_cm,brutal_purge,soft_purge,[]},
     {load_module,emqx_channel,brutal_purge,soft_purge,[]},
     {load_module,emqx_ctl,brutal_purge,soft_purge,[]},
     {load_module,emqx_mqtt_caps,brutal_purge,soft_purge,[]},
     {load_module,emqx_topic,brutal_purge,soft_purge,[]},
     {apply,{emqx_exclusive_subscription,on_delete_module,[]}},
     {delete_module,emqx_exclusive_subscription},
     {load_module,emqx_relup,brutal_purge,soft_purge,[]},
     {load_module,emqx_app,brutal_purge,soft_purge,[]},
     {load_module,emqx_plugins,brutal_purge,soft_purge,[]},
     {load_module,emqx_metrics,brutal_purge,soft_purge,[]},
     {delete_module,emqx_cover},
     {delete_module,emqx_crl_cache},
     {delete_module,emqx_ocsp_cache}]},
   {"4.4.3",
    [{load_module,emqx_listeners,brutal_purge,soft_purge,[]},
     {load_module,emqx_kernel_sup,brutal_purge,soft_purge,[]},
     {load_module,emqx_hooks,brutal_purge,soft_purge,[]},
     {load_module,emqx_router_helper,brutal_purge,soft_purge,[]},
     {load_module,emqx_ws_connection,brutal_purge,soft_purge,[]},
     {load_module,emqx_connection,brutal_purge,soft_purge,[]},
     {load_module,emqx_router,brutal_purge,soft_purge,[]},
     {load_module,emqx_message,brutal_purge,soft_purge,[]},
     {load_module,emqx,brutal_purge,soft_purge,[]},
     {load_module,emqx_broker,brutal_purge,soft_purge,[]},
     {update,emqx_broker_sup,supervisor},
     {load_module,emqx_ctl,brutal_purge,soft_purge,[]},
     {load_module,emqx_mqtt_caps,brutal_purge,soft_purge,[]},
     {load_module,emqx_topic,brutal_purge,soft_purge,[]},
     {apply,{emqx_exclusive_subscription,on_delete_module,[]}},
     {delete_module,emqx_exclusive_subscription},
     {load_module,emqx_plugins,brutal_purge,soft_purge,[]},
     {load_module,emqx_packet,brutal_purge,soft_purge,[]},
     {delete_module,emqx_calendar},
     {load_module,emqx_logger_textfmt,brutal_purge,soft_purge,[]},
     {load_module,emqx_session,brutal_purge,soft_purge,[]},
     {load_module,emqx_misc,brutal_purge,soft_purge,[]},
     {load_module,emqx_shared_sub,brutal_purge,soft_purge,[]},
     {load_module,emqx_frame,brutal_purge,soft_purge,[]},
     {load_module,emqx_cm,brutal_purge,soft_purge,[]},
     {load_module,emqx_channel,brutal_purge,soft_purge,[]},
     {load_module,emqx_access_rule,brutal_purge,soft_purge,[]},
     {load_module,emqx_alarm_handler,brutal_purge,soft_purge,[]},
     {load_module,emqx_alarm,brutal_purge,soft_purge,[]},
     {update,emqx_os_mon,{advanced,[]}},
     {load_module,emqx_metrics,brutal_purge,soft_purge,[]},
     {load_module,emqx_access_control,brutal_purge,soft_purge,[]},
     {load_module,emqx_app,brutal_purge,soft_purge,[]},
     {load_module,emqx_relup},
     {delete_module,emqx_cover},
     {delete_module,emqx_crl_cache},
     {delete_module,emqx_ocsp_cache}]},
   {"4.4.2",
    [{load_module,emqx_listeners,brutal_purge,soft_purge,[]},
     {load_module,emqx_kernel_sup,brutal_purge,soft_purge,[]},
     {load_module,emqx_router_helper,brutal_purge,soft_purge,[]},
     {load_module,emqx_ws_connection,brutal_purge,soft_purge,[]},
     {load_module,emqx_connection,brutal_purge,soft_purge,[]},
     {load_module,emqx_router,brutal_purge,soft_purge,[]},
     {load_module,emqx_message,brutal_purge,soft_purge,[]},
     {load_module,emqx_broker,brutal_purge,soft_purge,[]},
     {update,emqx_broker_sup,supervisor},
     {load_module,emqx_ctl,brutal_purge,soft_purge,[]},
     {load_module,emqx_mqtt_caps,brutal_purge,soft_purge,[]},
     {load_module,emqx_topic,brutal_purge,soft_purge,[]},
     {apply,{emqx_exclusive_subscription,on_delete_module,[]}},
     {delete_module,emqx_exclusive_subscription},
     {load_module,emqx_packet,brutal_purge,soft_purge,[]},
     {delete_module,emqx_calendar},
     {load_module,emqx_logger_textfmt,brutal_purge,soft_purge,[]},
     {load_module,emqx_session,brutal_purge,soft_purge,[]},
     {load_module,emqx_misc,brutal_purge,soft_purge,[]},
     {load_module,emqx_access_rule,brutal_purge,soft_purge,[]},
     {load_module,emqx_metrics,brutal_purge,soft_purge,[]},
     {load_module,emqx_access_control,brutal_purge,soft_purge,[]},
     {load_module,emqx_alarm_handler,brutal_purge,soft_purge,[]},
     {load_module,emqx_alarm,brutal_purge,soft_purge,[]},
     {update,emqx_os_mon,{advanced,[]}},
     {load_module,emqx_plugins,brutal_purge,soft_purge,[]},
     {load_module,emqx_frame,brutal_purge,soft_purge,[]},
     {load_module,emqx_cm,brutal_purge,soft_purge,[]},
     {load_module,emqx_channel,brutal_purge,soft_purge,[]},
     {load_module,emqx_sys,brutal_purge,soft_purge,[]},
     {load_module,emqx_shared_sub,brutal_purge,soft_purge,[]},
     {load_module,emqx,brutal_purge,soft_purge,[]},
     {load_module,emqx_hooks,brutal_purge,soft_purge,[]},
     {load_module,emqx_app,brutal_purge,soft_purge,[]},
     {load_module,emqx_relup},
     {delete_module,emqx_cover},
     {delete_module,emqx_crl_cache},
     {delete_module,emqx_ocsp_cache}]},
   {"4.4.1",
    [{load_module,emqx_kernel_sup,brutal_purge,soft_purge,[]},
     {load_module,emqx_router_helper,brutal_purge,soft_purge,[]},
     {load_module,emqx_ws_connection,brutal_purge,soft_purge,[]},
     {load_module,emqx_router,brutal_purge,soft_purge,[]},
     {load_module,emqx_message,brutal_purge,soft_purge,[]},
     {load_module,emqx_broker,brutal_purge,soft_purge,[]},
     {update,emqx_broker_sup,supervisor},
     {load_module,emqx_mqtt_caps,brutal_purge,soft_purge,[]},
     {load_module,emqx_topic,brutal_purge,soft_purge,[]},
     {apply,{emqx_exclusive_subscription,on_delete_module,[]}},
     {delete_module,emqx_exclusive_subscription},
     {delete_module,emqx_calendar},
     {load_module,emqx_logger_textfmt,brutal_purge,soft_purge,[]},
     {load_module,emqx_packet,brutal_purge,soft_purge,[]},
     {load_module,emqx_access_rule,brutal_purge,soft_purge,[]},
     {load_module,emqx_alarm_handler,brutal_purge,soft_purge,[]},
     {load_module,emqx_alarm,brutal_purge,soft_purge,[]},
     {update,emqx_os_mon,{advanced,[]}},
     {load_module,emqx_metrics,brutal_purge,soft_purge,[]},
     {load_module,emqx,brutal_purge,soft_purge,[]},
     {load_module,emqx_hooks,brutal_purge,soft_purge,[]},
     {load_module,emqx_listeners,brutal_purge,soft_purge,[]},
     {load_module,emqx_channel,brutal_purge,soft_purge,[]},
     {load_module,emqx_cm,brutal_purge,soft_purge,[]},
     {load_module,emqx_flapping,brutal_purge,soft_purge,[]},
     {load_module,emqx_session,brutal_purge,soft_purge,[]},
     {load_module,emqx_ctl,brutal_purge,soft_purge,[]},
     {load_module,emqx_pmon,brutal_purge,soft_purge,[]},
     {load_module,emqx_plugins,brutal_purge,soft_purge,[]},
     {load_module,emqx_frame,brutal_purge,soft_purge,[]},
     {load_module,emqx_sys,brutal_purge,soft_purge,[]},
     {load_module,emqx_shared_sub,brutal_purge,soft_purge,[]},
     {load_module,emqx_limiter,brutal_purge,soft_purge,[]},
     {load_module,emqx_app,brutal_purge,soft_purge,[]},
     {load_module,emqx_banned,brutal_purge,soft_purge,[]},
     {load_module,emqx_access_control,brutal_purge,soft_purge,[]},
     {load_module,emqx_sys_mon,brutal_purge,soft_purge,[]},
     {load_module,emqx_misc,brutal_purge,soft_purge,[]},
     {load_module,emqx_connection,brutal_purge,soft_purge,[]},
     {delete_module,emqx_relup},
     {delete_module,emqx_cover},
     {delete_module,emqx_crl_cache},
     {delete_module,emqx_ocsp_cache}]},
   {"4.4.0",
    [{load_module,emqx_kernel_sup,brutal_purge,soft_purge,[]},
     {load_module,emqx_router_helper,brutal_purge,soft_purge,[]},
     {load_module,emqx_router,brutal_purge,soft_purge,[]},
     {load_module,emqx_broker,brutal_purge,soft_purge,[]},
     {load_module,emqx_message,brutal_purge,soft_purge,[]},
     {update,emqx_broker_sup,supervisor},
     {load_module,emqx_mqtt_caps,brutal_purge,soft_purge,[]},
     {load_module,emqx_topic,brutal_purge,soft_purge,[]},
     {apply,{emqx_exclusive_subscription,on_delete_module,[]}},
     {delete_module,emqx_exclusive_subscription},
     {load_module,emqx_packet,brutal_purge,soft_purge,[]},
     {delete_module,emqx_calendar},
     {load_module,emqx_logger_textfmt,brutal_purge,soft_purge,[]},
     {load_module,emqx_access_rule,brutal_purge,soft_purge,[]},
     {load_module,emqx_alarm_handler,brutal_purge,soft_purge,[]},
     {load_module,emqx_alarm,brutal_purge,soft_purge,[]},
     {update,emqx_os_mon,{advanced,[]}},
     {load_module,emqx_hooks,brutal_purge,soft_purge,[]},
     {load_module,emqx_listeners,brutal_purge,soft_purge,[]},
     {load_module,emqx_cm,brutal_purge,soft_purge,[]},
     {load_module,emqx_flapping,brutal_purge,soft_purge,[]},
     {load_module,emqx_pmon,brutal_purge,soft_purge,[]},
     {load_module,emqx_plugins,brutal_purge,soft_purge,[]},
     {load_module,emqx_frame,brutal_purge,soft_purge,[]},
     {load_module,emqx_sys,brutal_purge,soft_purge,[]},
     {load_module,emqx_shared_sub,brutal_purge,soft_purge,[]},
     {load_module,emqx_banned,brutal_purge,soft_purge,[]},
     {load_module,emqx_sys_mon,brutal_purge,soft_purge,[]},
     {load_module,emqx_misc,brutal_purge,soft_purge,[]},
     {load_module,emqx_vm_mon,brutal_purge,soft_purge,[]},
     {load_module,emqx_ctl,brutal_purge,soft_purge,[]},
     {load_module,emqx_channel,brutal_purge,soft_purge,[]},
     {load_module,emqx_connection,brutal_purge,soft_purge,[]},
     {load_module,emqx_ws_connection,brutal_purge,soft_purge,[]},
     {load_module,emqx_metrics,brutal_purge,soft_purge,[]},
     {load_module,emqx_access_control,brutal_purge,soft_purge,[]},
     {load_module,emqx_session,brutal_purge,soft_purge,[]},
     {load_module,emqx,brutal_purge,soft_purge,[]},
     {load_module,emqx_app,brutal_purge,soft_purge,[]},
     {load_module,emqx_limiter,brutal_purge,soft_purge,[]},
     {delete_module,emqx_relup},
     {delete_module,emqx_cover},
     {delete_module,emqx_crl_cache},
     {delete_module,emqx_ocsp_cache}]},
   {<<".*">>,[]}]}.<|MERGE_RESOLUTION|>--- conflicted
+++ resolved
@@ -3,10 +3,6 @@
 {VSN,
   [{"4.4.12",
     [{load_module,emqx_cm,brutal_purge,soft_purge,[]},
-<<<<<<< HEAD
-     {load_module,emqx_misc,brutal_purge,soft_purge,[]},
-=======
->>>>>>> 00412149
      {load_module,emqx_relup,brutal_purge,soft_purge,[]},
      {load_module,emqx_app,brutal_purge,soft_purge,[]}]},
    {"4.4.11",
@@ -399,10 +395,6 @@
    {<<".*">>,[]}],
   [{"4.4.12",
     [{load_module,emqx_cm,brutal_purge,soft_purge,[]},
-<<<<<<< HEAD
-     {load_module,emqx_misc,brutal_purge,soft_purge,[]},
-=======
->>>>>>> 00412149
      {load_module,emqx_relup,brutal_purge,soft_purge,[]},
      {load_module,emqx_app,brutal_purge,soft_purge,[]}]},
    {"4.4.11",
