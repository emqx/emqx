%%--------------------------------------------------------------------
%% Copyright (c) 2019 EMQ Technologies Co., Ltd. All Rights Reserved.
%%
%% Licensed under the Apache License, Version 2.0 (the "License");
%% you may not use this file except in compliance with the License.
%% You may obtain a copy of the License at
%%
%%     http://www.apache.org/licenses/LICENSE-2.0
%%
%% Unless required by applicable law or agreed to in writing, software
%% distributed under the License is distributed on an "AS IS" BASIS,
%% WITHOUT WARRANTIES OR CONDITIONS OF ANY KIND, either express or implied.
%% See the License for the specific language governing permissions and
%% limitations under the License.
%%--------------------------------------------------------------------

%% MQTT Channel
-module(emqx_channel).

-include("emqx.hrl").
-include("emqx_mqtt.hrl").
-include("logger.hrl").
-include("types.hrl").

-logger_header("[Channel]").

-export([init/2]).

-export([ info/1
        , info/2
        , attrs/1
        , stats/1
        , caps/1
        ]).

%% Exports for unit tests:(
-export([set_field/3]).

-export([ handle_in/2
        , handle_out/2
        , handle_call/2
        , handle_cast/2
        , handle_info/2
        , timeout/3
        , terminate/2
        ]).

-export([ received/2
        , sent/2
        ]).

-import(emqx_misc,
        [ run_fold/3
        , pipeline/3
        , maybe_apply/2
        ]).

-export_type([channel/0]).

-record(channel, {
          %% MQTT Client
          client :: emqx_types:client(),
          %% MQTT Session
          session :: emqx_session:session(),
          %% MQTT Protocol
          protocol :: emqx_protocol:protocol(),
          %% Keepalive
          keepalive :: emqx_keepalive:keepalive(),
          %% Timers
          timers :: #{atom() => disabled | maybe(reference())},
          %% GC State
          gc_state :: maybe(emqx_gc:gc_state()),
          %% OOM Policy
          oom_policy :: maybe(emqx_oom:oom_policy()),
          %% Connected
          connected :: undefined | boolean(),
          %% Connected at
          connected_at :: erlang:timestamp(),
          %% Disconnected at
          disconnected_at :: erlang:timestamp(),
          %% Takeover
          takeover :: boolean(),
          %% Resume
          resuming :: boolean(),
          %% Pending delivers when takeovering
          pendings :: list()
         }).

-opaque(channel() :: #channel{}).

-define(TIMER_TABLE, #{
          stats_timer  => emit_stats,
          alive_timer  => keepalive,
          retry_timer  => retry_delivery,
          await_timer  => expire_awaiting_rel,
          expire_timer => expire_session,
          will_timer   => will_message
         }).

-define(ATTR_KEYS, [client, session, protocol, connected, connected_at, disconnected_at]).

-define(INFO_KEYS, ?ATTR_KEYS ++ [keepalive, gc_state, disconnected_at]).

%%--------------------------------------------------------------------
%% Init the channel
%%--------------------------------------------------------------------

-spec(init(emqx_types:conninfo(), proplists:proplist()) -> channel()).
init(ConnInfo, Options) ->
    Zone = proplists:get_value(zone, Options),
    Peercert = maps:get(peercert, ConnInfo, undefined),
    Username = case peer_cert_as_username(Options) of
                   cn  -> esockd_peercert:common_name(Peercert);
                   dn  -> esockd_peercert:subject(Peercert);
                   crt -> Peercert;
                   _   -> undefined
               end,
    MountPoint = emqx_zone:get_env(Zone, mountpoint),
    Client = maps:merge(#{zone         => Zone,
                          username     => Username,
                          client_id    => <<>>,
                          mountpoint   => MountPoint,
                          is_bridge    => false,
                          is_superuser => false
                         }, ConnInfo),
    EnableStats = emqx_zone:get_env(Zone, enable_stats, true),
    StatsTimer = if
                     EnableStats -> undefined;
                     ?Otherwise  -> disabled
                 end,
    GcState = maybe_apply(fun emqx_gc:init/1,
                          emqx_zone:get_env(Zone, force_gc_policy)),
    OomPolicy = maybe_apply(fun emqx_oom:init/1,
                            emqx_zone:get_env(Zone, force_shutdown_policy)),
    #channel{client       = Client,
             gc_state     = GcState,
             oom_policy   = OomPolicy,
             timers       = #{stats_timer => StatsTimer},
             connected    = undefined,
             takeover     = false,
             resuming     = false,
             pendings     = []
            }.

peer_cert_as_username(Options) ->
    proplists:get_value(peer_cert_as_username, Options).

%%--------------------------------------------------------------------
%% Info, Attrs and Caps
%%--------------------------------------------------------------------

%% @doc Get infos of the channel.
-spec(info(channel()) -> emqx_types:infos()).
info(Channel) ->
    maps:from_list(info(?INFO_KEYS, Channel)).

-spec(info(list(atom())|atom(), channel()) -> term()).
info(Keys, Channel) when is_list(Keys) ->
    [{Key, info(Key, Channel)} || Key <- Keys];
info(client, #channel{client = Client}) ->
    Client;
info(session, #channel{session = Session}) ->
    maybe_apply(fun emqx_session:info/1, Session);
info(protocol, #channel{protocol = Protocol}) ->
    maybe_apply(fun emqx_protocol:info/1, Protocol);
info(keepalive, #channel{keepalive = Keepalive}) ->
    maybe_apply(fun emqx_keepalive:info/1, Keepalive);
info(gc_state, #channel{gc_state = GcState}) ->
    maybe_apply(fun emqx_gc:info/1, GcState);
info(oom_policy, #channel{oom_policy = OomPolicy}) ->
    maybe_apply(fun emqx_oom:info/1, OomPolicy);
info(connected, #channel{connected = Connected}) ->
    Connected;
info(connected_at, #channel{connected_at = ConnectedAt}) ->
    ConnectedAt;
info(disconnected_at, #channel{disconnected_at = DisconnectedAt}) ->
    DisconnectedAt.

%% @doc Get attrs of the channel.
-spec(attrs(channel()) -> emqx_types:attrs()).
attrs(Channel) ->
    maps:from_list([{Key, attr(Key, Channel)} || Key <- ?ATTR_KEYS]).

attr(protocol, #channel{protocol = Proto}) ->
    maybe_apply(fun emqx_protocol:attrs/1, Proto);
attr(session, #channel{session = Session}) ->
    maybe_apply(fun emqx_session:attrs/1, Session);
attr(Key, Channel) -> info(Key, Channel).

-spec(stats(channel()) -> emqx_types:stats()).
stats(#channel{session = Session}) ->
    emqx_session:stats(Session).

-spec(caps(channel()) -> emqx_types:caps()).
caps(#channel{client = #{zone := Zone}}) ->
    emqx_mqtt_caps:get_caps(Zone).

%% For tests
set_field(Name, Val, Channel) ->
    Fields = record_info(fields, channel),
    Pos = emqx_misc:index_of(Name, Fields),
    setelement(Pos+1, Channel, Val).

%%--------------------------------------------------------------------
%% Handle incoming packet
%%--------------------------------------------------------------------

-spec(handle_in(emqx_types:packet(), channel())
      -> {ok, channel()}
       | {ok, emqx_types:packet(), channel()}
       | {ok, list(emqx_types:packet()), channel()}
       | {stop, Error :: term(), channel()}
       | {stop, Error :: term(), emqx_types:packet(), channel()}).
handle_in(?CONNECT_PACKET(_), Channel = #channel{connected = true}) ->
     handle_out({disconnect, ?RC_PROTOCOL_ERROR}, Channel);

handle_in(?CONNECT_PACKET(ConnPkt), Channel) ->
    case pipeline([fun check_connpkt/2,
                   fun init_protocol/2,
                   fun enrich_client/2,
                   fun set_logger_meta/2,
                   fun check_banned/2,
                   fun check_flapping/2,
                   fun auth_connect/2], ConnPkt, Channel) of
        {ok, NConnPkt, NChannel} ->
            process_connect(NConnPkt, NChannel);
        {error, ReasonCode, NChannel} ->
            handle_out({connack, ReasonCode}, NChannel)
    end;

handle_in(Packet = ?PUBLISH_PACKET(_QoS, Topic, _PacketId),
          Channel = #channel{protocol = Protocol}) ->
    case pipeline([fun emqx_packet:check/1,
                   fun process_alias/2,
                   fun check_publish/2], Packet, Channel) of
        {ok, NPacket, NChannel} ->
            process_publish(NPacket, NChannel);
        {error, ReasonCode, NChannel} ->
            ProtoVer = emqx_protocol:info(proto_ver, Protocol),
            ?LOG(warning, "Cannot publish message to ~s due to ~s",
                 [Topic, emqx_reason_codes:text(ReasonCode, ProtoVer)]),
            handle_out({disconnect, ReasonCode}, NChannel)
    end;

handle_in(?PUBACK_PACKET(PacketId, _ReasonCode),
          Channel = #channel{client = Client, session = Session}) ->
    case emqx_session:puback(PacketId, Session) of
        {ok, Msg, Publishes, NSession} ->
            ok = emqx_hooks:run('message.acked', [Client, Msg]),
            handle_out({publish, Publishes}, Channel#channel{session = NSession});
        {ok, Msg, NSession} ->
            ok = emqx_hooks:run('message.acked', [Client, Msg]),
            {ok, Channel#channel{session = NSession}};
        {error, ?RC_PACKET_IDENTIFIER_IN_USE} ->
            ?LOG(warning, "The PUBACK PacketId ~w is inuse.", [PacketId]),
            ok = emqx_metrics:inc('packets.puback.inuse'),
            {ok, Channel};
        {error, ?RC_PACKET_IDENTIFIER_NOT_FOUND} ->
            ?LOG(warning, "The PUBACK PacketId ~w is not found", [PacketId]),
            ok = emqx_metrics:inc('packets.puback.missed'),
            {ok, Channel}
    end;

handle_in(?PUBREC_PACKET(PacketId, _ReasonCode),
          Channel = #channel{client = Client, session = Session}) ->
    case emqx_session:pubrec(PacketId, Session) of
        {ok, Msg, NSession} ->
            ok = emqx_hooks:run('message.acked', [Client, Msg]),
            NChannel = Channel#channel{session = NSession},
            handle_out({pubrel, PacketId, ?RC_SUCCESS}, NChannel);
        {error, RC = ?RC_PACKET_IDENTIFIER_IN_USE} ->
            ?LOG(warning, "The PUBREC PacketId ~w is inuse.", [PacketId]),
            ok = emqx_metrics:inc('packets.pubrec.inuse'),
            handle_out({pubrel, PacketId, RC}, Channel);
        {error, RC = ?RC_PACKET_IDENTIFIER_NOT_FOUND} ->
            ?LOG(warning, "The PUBREC ~w is not found.", [PacketId]),
            ok = emqx_metrics:inc('packets.pubrec.missed'),
            handle_out({pubrel, PacketId, RC}, Channel)
    end;

handle_in(?PUBREL_PACKET(PacketId, _ReasonCode), Channel = #channel{session = Session}) ->
    case emqx_session:pubrel(PacketId, Session) of
        {ok, NSession} ->
            handle_out({pubcomp, PacketId, ?RC_SUCCESS}, Channel#channel{session = NSession});
        {error, NotFound} ->
            ?LOG(warning, "The PUBREL PacketId ~w is not found", [PacketId]),
            ok = emqx_metrics:inc('packets.pubrel.missed'),
            handle_out({pubcomp, PacketId, NotFound}, Channel)
    end;

handle_in(?PUBCOMP_PACKET(PacketId, _ReasonCode), Channel = #channel{session = Session}) ->
    case emqx_session:pubcomp(PacketId, Session) of
        {ok, Publishes, NSession} ->
            handle_out({publish, Publishes}, Channel#channel{session = NSession});
        {ok, NSession} ->
            {ok, Channel#channel{session = NSession}};
        {error, ?RC_PACKET_IDENTIFIER_NOT_FOUND} ->
            ?LOG(warning, "The PUBCOMP PacketId ~w is not found", [PacketId]),
            ok = emqx_metrics:inc('packets.pubcomp.missed'),
            {ok, Channel}
    end;

handle_in(Packet = ?SUBSCRIBE_PACKET(PacketId, Properties, TopicFilters),
          Channel = #channel{client = Client}) ->
    case emqx_packet:check(Packet) of
        ok -> TopicFilters1 = emqx_hooks:run_fold('client.subscribe',
                                                  [Client, Properties],
                                                  parse_topic_filters(TopicFilters)),
              TopicFilters2 = enrich_subid(Properties, TopicFilters1),
              {ReasonCodes, NChannel} = process_subscribe(TopicFilters2, Channel),
              handle_out({suback, PacketId, ReasonCodes}, NChannel);
        {error, ReasonCode} ->
            handle_out({disconnect, ReasonCode}, Channel)
    end;

handle_in(Packet = ?UNSUBSCRIBE_PACKET(PacketId, Properties, TopicFilters),
          Channel = #channel{client = Client}) ->
    case emqx_packet:check(Packet) of
        ok -> TopicFilters1 = emqx_hooks:run_fold('client.unsubscribe',
                                                  [Client, Properties],
                                                  parse_topic_filters(TopicFilters)),
              {ReasonCodes, NChannel} = process_unsubscribe(TopicFilters1, Channel),
              handle_out({unsuback, PacketId, ReasonCodes}, NChannel);
        {error, ReasonCode} ->
            handle_out({disconnect, ReasonCode}, Channel)
    end;

handle_in(?PACKET(?PINGREQ), Channel) ->
    {ok, ?PACKET(?PINGRESP), Channel};

handle_in(?DISCONNECT_PACKET(RC, Properties), Channel = #channel{session = Session, protocol = Protocol}) ->
    OldInterval = emqx_session:info(expiry_interval, Session),
    Interval = get_property('Session-Expiry-Interval', Properties, OldInterval),
    case OldInterval =:= 0 andalso Interval =/= OldInterval of
        true ->
            handle_out({disconnect, ?RC_PROTOCOL_ERROR}, Channel);
        false ->
            Channel1 = case RC of
                           ?RC_SUCCESS -> Channel#channel{protocol = emqx_protocol:clear_will_msg(Protocol)};
                           _ -> Channel
                       end,
            Channel2 = Channel1#channel{session = emqx_session:update_expiry_interval(Interval, Session)},
            case Interval of
                ?UINT_MAX ->
                    {ok, ensure_timer(will_timer, Channel2)};
                Int when Int > 0 ->
                    {ok, ensure_timer([will_timer, expire_timer], Channel2)};
                _Other ->
                    Reason = case RC of
                                 ?RC_SUCCESS -> normal;
                                 _ ->
                                     Ver = emqx_protocol:info(proto_ver, Protocol),
                                     emqx_reason_codes:name(RC, Ver)
                             end,
                    {stop, {shutdown, Reason}, Channel2}
            end
    end;

handle_in(?AUTH_PACKET(), Channel) ->
    %%TODO: implement later.
    {ok, Channel};

handle_in(Packet, Channel) ->
    ?LOG(error, "Unexpected incoming: ~p", [Packet]),
    {stop, {shutdown, unexpected_incoming_packet}, Channel}.

%%--------------------------------------------------------------------
%% Process Connect
%%--------------------------------------------------------------------

process_connect(ConnPkt, Channel) ->
    case open_session(ConnPkt, Channel) of
        {ok, #{session := Session, present := false}} ->
            NChannel = Channel#channel{session = Session},
            handle_out({connack, ?RC_SUCCESS, sp(false)}, NChannel);
        {ok, #{session := Session, present := true, pendings := Pendings}} ->
            %%TODO: improve later.
            NPendings = lists:usort(lists:append(Pendings, emqx_misc:drain_deliver())),
            NChannel = Channel#channel{session  = Session,
                                       resuming = true,
                                       pendings = NPendings},
            handle_out({connack, ?RC_SUCCESS, sp(true)}, NChannel);
        {error, Reason} ->
            %% TODO: Unknown error?
            ?LOG(error, "Failed to open session: ~p", [Reason]),
            handle_out({connack, ?RC_UNSPECIFIED_ERROR}, Channel)
    end.

%%--------------------------------------------------------------------
%% Process Publish
%%--------------------------------------------------------------------

process_publish(Packet = ?PUBLISH_PACKET(_QoS, _Topic, PacketId), Channel) ->
    Msg = publish_to_msg(Packet, Channel),
    process_publish(PacketId, Msg, Channel).

process_publish(_PacketId, Msg = #message{qos = ?QOS_0}, Channel) ->
    _ = emqx_broker:publish(Msg),
    {ok, Channel};

process_publish(PacketId, Msg = #message{qos = ?QOS_1}, Channel) ->
    ReasonCode = case emqx_broker:publish(Msg) of
                     [] -> ?RC_NO_MATCHING_SUBSCRIBERS;
                     _  -> ?RC_SUCCESS
                 end,
    handle_out({puback, PacketId, ReasonCode}, Channel);

process_publish(PacketId, Msg = #message{qos = ?QOS_2},
                Channel = #channel{session = Session}) ->
    case emqx_session:publish(PacketId, Msg, Session) of
        {ok, Results, NSession} ->
            RC = case Results of
                     [] -> ?RC_NO_MATCHING_SUBSCRIBERS;
                     _  -> ?RC_SUCCESS
                 end,
            NChannel = Channel#channel{session = NSession},
            handle_out({pubrec, PacketId, RC}, ensure_timer(await_timer, NChannel));
        {error, RC = ?RC_PACKET_IDENTIFIER_IN_USE} ->
            ok = emqx_metrics:inc('packets.publish.inuse'),
            handle_out({pubrec, PacketId, RC}, Channel);
        {error, RC = ?RC_RECEIVE_MAXIMUM_EXCEEDED} ->
            ?LOG(warning, "Dropped qos2 packet ~w due to awaiting_rel is full", [PacketId]),
            ok = emqx_metrics:inc('messages.qos2.dropped'),
            handle_out({pubrec, PacketId, RC}, Channel)
    end.

publish_to_msg(Packet, #channel{client   = Client = #{mountpoint := MountPoint},
                                protocol = Protocol}) ->
    Msg = emqx_packet:to_message(Client, Packet),
    Msg1 = emqx_message:set_flag(dup, false, Msg),
    ProtoVer = emqx_protocol:info(proto_ver, Protocol),
    Msg2 = emqx_message:set_header(proto_ver, ProtoVer, Msg1),
    emqx_mountpoint:mount(MountPoint, Msg2).

%%--------------------------------------------------------------------
%% Process Subscribe
%%--------------------------------------------------------------------

process_subscribe(TopicFilters, Channel) ->
    process_subscribe(TopicFilters, [], Channel).

process_subscribe([], Acc, Channel) ->
    {lists:reverse(Acc), Channel};

process_subscribe([{TopicFilter, SubOpts}|More], Acc, Channel) ->
    {RC, NChannel} = do_subscribe(TopicFilter, SubOpts, Channel),
    process_subscribe(More, [RC|Acc], NChannel).

do_subscribe(TopicFilter, SubOpts = #{qos := QoS}, Channel =
             #channel{client  = Client = #{mountpoint := MountPoint},
                      session = Session}) ->
    case check_subscribe(TopicFilter, SubOpts, Channel) of
        ok ->
            TopicFilter1 = emqx_mountpoint:mount(MountPoint, TopicFilter),
            SubOpts1 = enrich_subopts(maps:merge(?DEFAULT_SUBOPTS, SubOpts), Channel),
            case emqx_session:subscribe(Client, TopicFilter1, SubOpts1, Session) of
                {ok, NSession} ->
                    {QoS, Channel#channel{session = NSession}};
                {error, RC} -> {RC, Channel}
            end;
        {error, RC} -> {RC, Channel}
    end.

%%--------------------------------------------------------------------
%% Process Unsubscribe
%%--------------------------------------------------------------------

-compile({inline, [process_unsubscribe/2]}).
process_unsubscribe(TopicFilters, Channel) ->
    process_unsubscribe(TopicFilters, [], Channel).

process_unsubscribe([], Acc, Channel) ->
    {lists:reverse(Acc), Channel};

process_unsubscribe([{TopicFilter, SubOpts}|More], Acc, Channel) ->
    {RC, NChannel} = do_unsubscribe(TopicFilter, SubOpts, Channel),
    process_unsubscribe(More, [RC|Acc], NChannel).

do_unsubscribe(TopicFilter, _SubOpts, Channel =
               #channel{client  = Client = #{mountpoint := MountPoint},
                        session = Session}) ->
    TopicFilter1 = emqx_mountpoint:mount(MountPoint, TopicFilter),
    case emqx_session:unsubscribe(Client, TopicFilter1, Session) of
        {ok, NSession} ->
            {?RC_SUCCESS, Channel#channel{session = NSession}};
        {error, RC} -> {RC, Channel}
    end.

%%--------------------------------------------------------------------
%% Handle outgoing packet
%%--------------------------------------------------------------------

%%TODO: RunFold or Pipeline
handle_out({connack, ?RC_SUCCESS, SP}, Channel = #channel{client = Client}) ->
    AckProps = run_fold([fun enrich_caps/2,
                         fun enrich_server_keepalive/2,
                         fun enrich_assigned_clientid/2
                        ], #{}, Channel),
    Channel1 = ensure_keepalive(AckProps, ensure_connected(Channel)),
    ok = emqx_hooks:run('client.connected', [Client, ?RC_SUCCESS, attrs(Channel1)]),
    AckPacket = ?CONNACK_PACKET(?RC_SUCCESS, SP, AckProps),
    case maybe_resume_session(Channel1) of
        ignore -> {ok, AckPacket, Channel1};
        {ok, Publishes, NSession} ->
            Channel2 = Channel1#channel{session  = NSession,
                                        resuming = false,
                                        pendings = []},
            {ok, Packets, _} = handle_out({publish, Publishes}, Channel2),
            {ok, [AckPacket|Packets], Channel2}
    end;

handle_out({connack, ReasonCode}, Channel = #channel{client = Client,
                                                     protocol = Protocol
                                                    }) ->
    ok = emqx_hooks:run('client.connected', [Client, ReasonCode, attrs(Channel)]),
    ProtoVer = case Protocol of
                   undefined -> ?MQTT_PROTO_V5;
                   _ -> emqx_protocol:info(proto_ver, Protocol)
               end,
    ReasonCode1 = if
                      ProtoVer == ?MQTT_PROTO_V5 -> ReasonCode;
                      true -> emqx_reason_codes:compat(connack, ReasonCode)
                  end,
    Reason = emqx_reason_codes:name(ReasonCode1, ProtoVer),
    {stop, {shutdown, Reason}, ?CONNACK_PACKET(ReasonCode1), Channel};

handle_out({deliver, Delivers}, Channel = #channel{session   = Session,
                                                   connected = false}) ->
    NSession = emqx_session:enqueue(Delivers, Session),
    {ok, Channel#channel{session = NSession}};

handle_out({deliver, Delivers}, Channel = #channel{takeover = true,
                                                   pendings = Pendings}) ->
    {ok, Channel#channel{pendings = lists:append(Pendings, Delivers)}};

handle_out({deliver, Delivers}, Channel = #channel{session = Session}) ->
    case emqx_session:deliver(Delivers, Session) of
        {ok, Publishes, NSession} ->
            NChannel = Channel#channel{session = NSession},
            handle_out({publish, Publishes}, ensure_timer(retry_timer, NChannel));
        {ok, NSession} ->
            {ok, Channel#channel{session = NSession}}
    end;

handle_out({publish, [Publish]}, Channel) ->
    handle_out(Publish, Channel);

handle_out({publish, Publishes}, Channel) when is_list(Publishes) ->
    Packets = lists:foldl(
                fun(Publish, Acc) ->
                    case handle_out(Publish, Channel) of
                        {ok, Packet, _Ch} ->
                            [Packet|Acc];
                        {ok, _Ch} -> Acc
                    end
                end, [], Publishes),
    {ok, lists:reverse(Packets), Channel};

%% Ignore loop deliver
handle_out({publish, _PacketId, #message{from  = ClientId,
                                         flags = #{nl := true}}},
            Channel = #channel{client = #{client_id := ClientId}}) ->
    {ok, Channel};

handle_out({publish, PacketId, Msg}, Channel =
           #channel{client = Client = #{mountpoint := MountPoint}}) ->
    Msg1 = emqx_message:update_expiry(Msg),
    Msg2 = emqx_hooks:run_fold('message.delivered', [Client], Msg1),
    Msg3 = emqx_mountpoint:unmount(MountPoint, Msg2),
    {ok, emqx_message:to_packet(PacketId, Msg3), Channel};

handle_out({puback, PacketId, ReasonCode}, Channel) ->
    {ok, ?PUBACK_PACKET(PacketId, ReasonCode), Channel};

handle_out({pubrel, PacketId, ReasonCode}, Channel) ->
    {ok, ?PUBREL_PACKET(PacketId, ReasonCode), Channel};

handle_out({pubrec, PacketId, ReasonCode}, Channel) ->
    {ok, ?PUBREC_PACKET(PacketId, ReasonCode), Channel};

handle_out({pubcomp, PacketId, ReasonCode}, Channel) ->
    {ok, ?PUBCOMP_PACKET(PacketId, ReasonCode), Channel};

handle_out({suback, PacketId, ReasonCodes}, Channel = #channel{protocol = Protocol}) ->
    ReasonCodes1 = case emqx_protocol:info(proto_ver, Protocol) of
                       ?MQTT_PROTO_V5 -> ReasonCodes;
                       _Ver ->
                           [emqx_reason_codes:compat(suback, RC) || RC <- ReasonCodes]
                   end,
    {ok, ?SUBACK_PACKET(PacketId, ReasonCodes1), Channel};

handle_out({unsuback, PacketId, ReasonCodes}, Channel = #channel{protocol = Protocol}) ->
    Unsuback = case emqx_protocol:info(proto_ver, Protocol) of
                   ?MQTT_PROTO_V5 ->
                       ?UNSUBACK_PACKET(PacketId, ReasonCodes);
                   _Ver -> ?UNSUBACK_PACKET(PacketId)
               end,
    {ok, Unsuback, Channel};

handle_out({disconnect, ReasonCode}, Channel = #channel{protocol = Protocol}) ->
    case emqx_protocol:info(proto_ver, Protocol) of
        ?MQTT_PROTO_V5 ->
            Reason = emqx_reason_codes:name(ReasonCode),
            Packet = ?DISCONNECT_PACKET(ReasonCode),
            {stop, {shutdown, Reason}, Packet, Channel};
        ProtoVer ->
            Reason = emqx_reason_codes:name(ReasonCode, ProtoVer),
            {stop, {shutdown, Reason}, Channel}
    end;

handle_out({Type, Data}, Channel) ->
    ?LOG(error, "Unexpected outgoing: ~s, ~p", [Type, Data]),
    {ok, Channel}.

%%--------------------------------------------------------------------
%% Handle call
%%--------------------------------------------------------------------

handle_call(kick, Channel) ->
    {stop, {shutdown, kicked}, ok, Channel};

handle_call(discard, Channel = #channel{connected = true}) ->
    Packet = ?DISCONNECT_PACKET(?RC_SESSION_TAKEN_OVER),
    {stop, {shutdown, discarded}, Packet, ok, Channel};
handle_call(discard, Channel = #channel{connected = false}) ->
    {stop, {shutdown, discarded}, ok, Channel};

%% Session Takeover
handle_call({takeover, 'begin'}, Channel = #channel{session = Session}) ->
    {ok, Session, Channel#channel{takeover = true}};

handle_call({takeover, 'end'}, Channel = #channel{session  = Session,
                                                  pendings = Pendings}) ->
    ok = emqx_session:takeover(Session),
    AllPendings = lists:append(emqx_misc:drain_deliver(), Pendings),
    {stop, {shutdown, takeovered}, AllPendings, Channel};

handle_call(Req, Channel) ->
    ?LOG(error, "Unexpected call: ~p", [Req]),
    {ok, ignored, Channel}.

%%--------------------------------------------------------------------
%% Handle cast
%%--------------------------------------------------------------------

-spec(handle_cast(Msg :: term(), channel())
      -> ok | {ok, channel()} | {stop, Reason :: term(), channel()}).
handle_cast({register, Attrs, Stats}, #channel{client = #{client_id := ClientId}}) ->
    ok = emqx_cm:register_channel(ClientId),
    emqx_cm:set_chan_attrs(ClientId, Attrs),
    emqx_cm:set_chan_stats(ClientId, Stats);

handle_cast(Msg, Channel) ->
    ?LOG(error, "Unexpected cast: ~p", [Msg]),
    {ok, Channel}.

%%--------------------------------------------------------------------
%% Handle Info
%%--------------------------------------------------------------------

-spec(handle_info(Info :: term(), channel())
      -> {ok, channel()} | {stop, Reason :: term(), channel()}).
handle_info({subscribe, TopicFilters}, Channel = #channel{client = Client}) ->
    TopicFilters1 = emqx_hooks:run_fold('client.subscribe',
                                        [Client, #{'Internal' => true}],
                                        parse_topic_filters(TopicFilters)),
    {_ReasonCodes, NChannel} = process_subscribe(TopicFilters1, Channel),
    {ok, NChannel};

handle_info({unsubscribe, TopicFilters}, Channel = #channel{client = Client}) ->
    TopicFilters1 = emqx_hooks:run_fold('client.unsubscribe',
                                        [Client, #{'Internal' => true}],
                                        parse_topic_filters(TopicFilters)),
    {_ReasonCodes, NChannel} = process_unsubscribe(TopicFilters1, Channel),
    {ok, NChannel};

handle_info(disconnected, Channel = #channel{connected = undefined}) ->
    shutdown(closed, Channel);

handle_info(disconnected, Channel = #channel{protocol = Protocol,
                                             session  = Session}) ->
    %% TODO: Why handle will_msg here?
    publish_will_msg(emqx_protocol:info(will_msg, Protocol)),
    NChannel = Channel#channel{protocol = emqx_protocol:clear_will_msg(Protocol)},
    Interval = emqx_session:info(expiry_interval, Session),
    case Interval of
        ?UINT_MAX ->
            {ok, ensure_disconnected(NChannel)};
        Int when Int > 0 ->
            {ok, ensure_timer(expire_timer, ensure_disconnected(NChannel))};
        _Other -> shutdown(closed, NChannel)
    end;

handle_info(Info, Channel) ->
    ?LOG(error, "Unexpected info: ~p~n", [Info]),
    {ok, Channel}.

%%--------------------------------------------------------------------
%% Handle timeout
%%--------------------------------------------------------------------

-spec(timeout(reference(), Msg :: term(), channel())
      -> {ok, channel()}
       | {ok, Result :: term(), channel()}
       | {stop, Reason :: term(), channel()}).
timeout(TRef, {emit_stats, Stats},
        Channel = #channel{client = #{client_id := ClientId},
                           timers = #{stats_timer := TRef}
                          }) ->
    ok = emqx_cm:set_chan_stats(ClientId, Stats),
    {ok, clean_timer(stats_timer, Channel)};

timeout(TRef, {keepalive, StatVal}, Channel = #channel{keepalive = Keepalive,
                                                       timers = #{alive_timer := TRef}
                                                      }) ->
    case emqx_keepalive:check(StatVal, Keepalive) of
        {ok, NKeepalive} ->
            NChannel = Channel#channel{keepalive = NKeepalive},
            {ok, reset_timer(alive_timer, NChannel)};
        {error, timeout} ->
            {stop, {shutdown, keepalive_timeout}, Channel}
    end;

timeout(TRef, retry_delivery, Channel = #channel{session = Session,
                                                 timers = #{retry_timer := TRef}
                                                }) ->
    case emqx_session:retry(Session) of
        {ok, NSession} ->
            {ok, clean_timer(retry_timer, Channel#channel{session = NSession})};
        {ok, Publishes, NSession} ->
            NChannel = Channel#channel{session = NSession},
            handle_out({publish, Publishes}, reset_timer(retry_timer, NChannel));
        {ok, Publishes, Timeout, NSession} ->
            NChannel = Channel#channel{session = NSession},
            handle_out({publish, Publishes}, reset_timer(retry_timer, Timeout, NChannel))
    end;

timeout(TRef, expire_awaiting_rel, Channel = #channel{session = Session,
                                                      timers = #{await_timer := TRef}}) ->
    case emqx_session:expire(awaiting_rel, Session) of
        {ok, Session} ->
            {ok, clean_timer(await_timer, Channel#channel{session = Session})};
        {ok, Timeout, Session} ->
            {ok, reset_timer(await_timer, Timeout, Channel#channel{session = Session})}
    end;

timeout(TRef, expire_session, Channel = #channel{timers = #{expire_timer := TRef}}) ->
    shutdown(expired, Channel);

timeout(TRef, will_message, Channel = #channel{protocol = Protocol,
                                               timers = #{will_timer := TRef}}) ->
    publish_will_msg(emqx_protocol:info(will_msg, Protocol)),
    {ok, clean_timer(will_timer, Channel#channel{protocol = emqx_protocol:clear_will_msg(Protocol)})};

timeout(_TRef, Msg, Channel) ->
    ?LOG(error, "Unexpected timeout: ~p~n", [Msg]),
    {ok, Channel}.

%%--------------------------------------------------------------------
%% Ensure timers
%%--------------------------------------------------------------------

ensure_timer([Name], Channel) ->
    ensure_timer(Name, Channel);
ensure_timer([Name | Rest], Channel) ->
    ensure_timer(Rest, ensure_timer(Name, Channel));

ensure_timer(Name, Channel = #channel{timers = Timers}) ->
    TRef = maps:get(Name, Timers, undefined),
    Time = interval(Name, Channel),
    case TRef == undefined andalso Time > 0 of
        true ->
            ensure_timer(Name, Time, Channel);
        false -> Channel %% Timer disabled or exists
    end.

ensure_timer(Name, Time, Channel = #channel{timers = Timers}) ->
    Msg = maps:get(Name, ?TIMER_TABLE),
    TRef = emqx_misc:start_timer(Time, Msg),
    Channel#channel{timers = Timers#{Name => TRef}}.

reset_timer(Name, Channel) ->
    ensure_timer(Name, clean_timer(Name, Channel)).

reset_timer(Name, Time, Channel) ->
    ensure_timer(Name, Time, clean_timer(Name, Channel)).

clean_timer(Name, Channel = #channel{timers = Timers}) ->
    Channel#channel{timers = maps:remove(Name, Timers)}.

interval(stats_timer, #channel{client = #{zone := Zone}}) ->
    emqx_zone:get_env(Zone, idle_timeout, 30000);
interval(alive_timer, #channel{keepalive = KeepAlive}) ->
    emqx_keepalive:info(interval, KeepAlive);
interval(retry_timer, #channel{session = Session}) ->
    emqx_session:info(retry_interval, Session);
interval(await_timer, #channel{session = Session}) ->
    emqx_session:info(await_rel_timeout, Session);
interval(expire_timer, #channel{session = Session}) ->
    timer:seconds(emqx_session:info(expiry_interval, Session));
interval(will_timer, #channel{protocol = Protocol}) ->
    timer:seconds(emqx_protocol:info(will_delay_interval, Protocol)).

%%--------------------------------------------------------------------
%% Terminate
%%--------------------------------------------------------------------

terminate(normal, #channel{client = Client}) ->
    ok = emqx_hooks:run('client.disconnected', [Client, normal]);
terminate(Reason, #channel{client = Client,
                           protocol = Protocol
                          }) ->
    ok = emqx_hooks:run('client.disconnected', [Client, Reason]),
    if
        Protocol == undefined -> ok;
        true -> publish_will_msg(emqx_protocol:info(will_msg, Protocol))
    end.

-spec(received(pos_integer(), channel()) -> channel()).
received(Oct, Channel) ->
    ensure_timer(stats_timer, maybe_gc_and_check_oom(Oct, Channel)).

-spec(sent(pos_integer(), channel()) -> channel()).
sent(Oct, Channel) ->
    ensure_timer(stats_timer, maybe_gc_and_check_oom(Oct, Channel)).

%% TODO: Improve will msg:)
publish_will_msg(undefined) ->
    ok;
publish_will_msg(Msg) ->
    emqx_broker:publish(Msg).

<<<<<<< HEAD
%% @doc Check connect packet.
check_connpkt(ConnPkt, #channel{client = #{zone := Zone}}) ->
    emqx_packet:check(ConnPkt, emqx_mqtt_caps:get_caps(Zone)).

%% @doc Init protocol record.
init_protocol(ConnPkt, Channel) ->
    {ok, Channel#channel{protocol = emqx_protocol:init(ConnPkt)}}.
=======
%% @doc Validate incoming packet.
-spec(validate_packet(emqx_types:packet(), channel())
      -> ok | {error, emqx_types:reason_code()}).
validate_packet(Packet, _Channel) ->
    try emqx_packet:validate(Packet) of
        true -> ok
    catch
        error:protocol_error ->
            {error, ?RC_PROTOCOL_ERROR};
        error:subscription_identifier_invalid ->
            {error, ?RC_SUBSCRIPTION_IDENTIFIERS_NOT_SUPPORTED};
        error:topic_alias_invalid ->
            {error, ?RC_TOPIC_ALIAS_INVALID};
        error:topic_filters_invalid ->
            {error, ?RC_TOPIC_FILTER_INVALID};
        error:topic_name_invalid ->
            {error, ?RC_TOPIC_NAME_INVALID};
        error:_Reason ->
            {error, ?RC_MALFORMED_PACKET}
    end.

%%--------------------------------------------------------------------
%% Check connect packet
%%--------------------------------------------------------------------

check_connect(ConnPkt, Channel) ->
    pipeline([fun check_proto_ver/2,
              fun check_client_id/2,
              fun check_will_topic/2,
              fun check_will_retain/2], ConnPkt, Channel).

check_proto_ver(#mqtt_packet_connect{proto_ver  = Ver,
                                     proto_name = Name}, _Channel) ->
    case lists:member({Ver, Name}, ?PROTOCOL_NAMES) of
        true  -> ok;
        false -> {error, ?RC_UNSUPPORTED_PROTOCOL_VERSION}
    end.

%% MQTT3.1 does not allow null clientId
check_client_id(#mqtt_packet_connect{proto_ver = ?MQTT_PROTO_V3,
                                     client_id = <<>>
                                    }, _Channel) ->
    {error, ?RC_CLIENT_IDENTIFIER_NOT_VALID};

%% Issue#599: Null clientId and clean_start = false
check_client_id(#mqtt_packet_connect{client_id   = <<>>,
                                     clean_start = false}, _Channel) ->
    {error, ?RC_CLIENT_IDENTIFIER_NOT_VALID};

check_client_id(#mqtt_packet_connect{client_id   = <<>>,
                                     clean_start = true}, _Channel) ->
    ok;

check_client_id(#mqtt_packet_connect{client_id = ClientId},
                #channel{client = #{zone := Zone}}) ->
    Len = byte_size(ClientId),
    MaxLen = emqx_zone:get_env(Zone, max_clientid_len),
    case (1 =< Len) andalso (Len =< MaxLen) of
        true  -> ok;
        false -> {error, ?RC_CLIENT_IDENTIFIER_NOT_VALID}
    end.

check_will_topic(#mqtt_packet_connect{will_flag = false}, _Channel) ->
    ok;
check_will_topic(#mqtt_packet_connect{will_topic = WillTopic}, _Channel) ->
    try emqx_topic:validate(WillTopic) of
        true -> ok
    catch error:_Error ->
        {error, ?RC_TOPIC_NAME_INVALID}
    end.

check_will_retain(#mqtt_packet_connect{will_retain = false}, _Channel) ->
    ok;
check_will_retain(#mqtt_packet_connect{will_retain = true},
                  #channel{client = #{zone := Zone}}) ->
    case emqx_zone:get_env(Zone, mqtt_retain_available, true) of
        true  -> ok;
        false -> {error, ?RC_RETAIN_NOT_SUPPORTED}
    end.

init_protocol(ConnPkt, Channel = #channel{client = #{zone := Zone}}) ->
    {ok, Channel#channel{protocol = emqx_protocol:init(ConnPkt, Zone)}}.
>>>>>>> 681ae511

%% @doc Enrich client
enrich_client(ConnPkt, Channel = #channel{client = Client}) ->
    {ok, NConnPkt, NClient} = pipeline([fun set_username/2,
                                        fun set_bridge_mode/2,
                                        fun maybe_username_as_clientid/2,
                                        fun maybe_assign_clientid/2,
                                        fun fix_mountpoint/2
                                       ], ConnPkt, Client),
    {ok, NConnPkt, Channel#channel{client = NClient}}.

set_username(#mqtt_packet_connect{username = Username}, Client = #{username := undefined}) ->
    {ok, Client#{username => Username}};
set_username(_ConnPkt, Client) ->
    {ok, Client}.

set_bridge_mode(#mqtt_packet_connect{is_bridge = true}, Client) ->
    {ok, Client#{is_bridge => true}};
set_bridge_mode(_ConnPkt, _Client) -> ok.

maybe_username_as_clientid(_ConnPkt, Client = #{username := undefined}) ->
    {ok, Client};
maybe_username_as_clientid(_ConnPkt, Client = #{zone := Zone, username := Username}) ->
    case emqx_zone:use_username_as_clientid(Zone) of
        true  -> {ok, Client#{client_id => Username}};
        false -> ok
    end.

maybe_assign_clientid(#mqtt_packet_connect{client_id = <<>>}, Client) ->
    %% Generate a rand clientId
    RandId = emqx_guid:to_base62(emqx_guid:gen()),
    {ok, Client#{client_id => RandId}};
maybe_assign_clientid(#mqtt_packet_connect{client_id = ClientId}, Client) ->
    {ok, Client#{client_id => ClientId}}.

fix_mountpoint(_ConnPkt, #{mountpoint := undefined}) -> ok;
fix_mountpoint(_ConnPkt, Client = #{mountpoint := Mountpoint}) ->
    {ok, Client#{mountpoint := emqx_mountpoint:replvar(Mountpoint, Client)}}.

%% @doc Set logger metadata.
set_logger_meta(_ConnPkt, #channel{client = #{client_id := ClientId}}) ->
    emqx_logger:set_metadata_client_id(ClientId).

%%--------------------------------------------------------------------
%% Check banned/flapping
%%--------------------------------------------------------------------

check_banned(_ConnPkt, #channel{client = Client = #{zone := Zone}}) ->
    case emqx_zone:enable_banned(Zone) andalso emqx_banned:check(Client) of
        true  -> {error, ?RC_BANNED};
        false -> ok
    end.

check_flapping(_ConnPkt, #channel{client = Client = #{zone := Zone}}) ->
    case emqx_zone:enable_flapping_detect(Zone)
         andalso emqx_flapping:check(Client) of
        true -> {error, ?RC_CONNECTION_RATE_EXCEEDED};
        false -> ok
    end.

%%--------------------------------------------------------------------
%% Auth Connect
%%--------------------------------------------------------------------

auth_connect(#mqtt_packet_connect{client_id = ClientId,
                                  username  = Username,
                                  password  = Password},
             Channel = #channel{client = Client}) ->
    case emqx_access_control:authenticate(Client#{password => Password}) of
        {ok, AuthResult} ->
            {ok, Channel#channel{client = maps:merge(Client, AuthResult)}};
        {error, Reason} ->
            ?LOG(warning, "Client ~s (Username: '~s') login failed for ~0p",
                 [ClientId, Username, Reason]),
            {error, emqx_reason_codes:connack_error(Reason)}
    end.

%%--------------------------------------------------------------------
%% Open session
%%--------------------------------------------------------------------

open_session(#mqtt_packet_connect{clean_start = CleanStart,
                                  properties  = ConnProps},
             #channel{client = Client = #{zone := Zone}, protocol = Protocol}) ->
    MaxInflight = get_property('Receive-Maximum', ConnProps,
                               emqx_zone:get_env(Zone, max_inflight, 65535)),
    Interval = 
        case emqx_protocol:info(proto_ver, Protocol) of
            ?MQTT_PROTO_V5 -> get_property('Session-Expiry-Interval', ConnProps, 0);
            _ ->
                case CleanStart of
                    true -> 0;
                    false -> emqx_zone:get_env(Zone, session_expiry_interval, 0)
                end
        end,
    emqx_cm:open_session(CleanStart, Client, #{max_inflight    => MaxInflight,
                                               expiry_interval => Interval
                                              }).

%%--------------------------------------------------------------------
%% Process publish message: Client -> Broker
%%--------------------------------------------------------------------

process_alias(Packet = #mqtt_packet{
                          variable = #mqtt_packet_publish{topic_name = <<>>,
                                                          properties = #{'Topic-Alias' := AliasId}
                                                         } = Publish
                         },
              Channel = #channel{protocol = Protocol}) ->
    case emqx_protocol:find_alias(AliasId, Protocol) of
        {ok, Topic} ->
            {ok, Packet#mqtt_packet{
                   variable = Publish#mqtt_packet_publish{
                                topic_name = Topic}}, Channel};
        false -> {error, ?RC_PROTOCOL_ERROR}
    end;

process_alias(#mqtt_packet{
                 variable = #mqtt_packet_publish{topic_name = Topic,
                                                 properties = #{'Topic-Alias' := AliasId}
                                                }
                }, Channel = #channel{protocol = Protocol}) ->
    {ok, Channel#channel{protocol = emqx_protocol:save_alias(AliasId, Topic, Protocol)}};

process_alias(_Packet, Channel) ->
    {ok, Channel}.

%% Check Publish
check_publish(Packet, Channel) ->
    pipeline([fun check_pub_acl/2,
              fun check_pub_alias/2,
              fun check_pub_caps/2], Packet, Channel).

%% Check Pub ACL
check_pub_acl(#mqtt_packet{variable = #mqtt_packet_publish{topic_name = Topic}},
              #channel{client = Client}) ->
    case is_acl_enabled(Client) andalso
         emqx_access_control:check_acl(Client, publish, Topic) of
        false -> ok;
        allow -> ok;
        deny  -> {error, ?RC_NOT_AUTHORIZED}
    end.

%% Check Pub Alias
check_pub_alias(#mqtt_packet{
                   variable = #mqtt_packet_publish{
                                 properties = #{'Topic-Alias' := AliasId}
                                }
                  },
                #channel{protocol = Protocol}) ->
    %% TODO: Move to Protocol
    Limits = emqx_protocol:info(alias_maximum, Protocol),
    case (Limits == undefined)
            orelse (Max = maps:get(inbound, Limits, 0)) == 0
                orelse (AliasId > Max) of
        false -> ok;
        true  -> {error, ?RC_TOPIC_ALIAS_INVALID}
    end;
check_pub_alias(_Packet, _Channel) -> ok.

%% Check Pub Caps
check_pub_caps(#mqtt_packet{header = #mqtt_packet_header{qos = QoS,
                                                         retain = Retain
                                                        }
                           },
               #channel{client = #{zone := Zone}}) ->
    emqx_mqtt_caps:check_pub(Zone, #{qos => QoS, retain => Retain}).

%% Check Sub
check_subscribe(TopicFilter, SubOpts, Channel) ->
    case check_sub_acl(TopicFilter, Channel) of
        allow -> check_sub_caps(TopicFilter, SubOpts, Channel);
        deny  -> {error, ?RC_NOT_AUTHORIZED}
    end.

%% Check Sub ACL
check_sub_acl(TopicFilter, #channel{client = Client}) ->
    case is_acl_enabled(Client) andalso
         emqx_access_control:check_acl(Client, subscribe, TopicFilter) of
        false  -> allow;
        Result -> Result
    end.

%% Check Sub Caps
check_sub_caps(TopicFilter, SubOpts, #channel{client = #{zone := Zone}}) ->
    emqx_mqtt_caps:check_sub(Zone, TopicFilter, SubOpts).

enrich_subid(#{'Subscription-Identifier' := SubId}, TopicFilters) ->
    [{Topic, SubOpts#{subid => SubId}} || {Topic, SubOpts} <- TopicFilters];
enrich_subid(_Properties, TopicFilters) ->
    TopicFilters.

enrich_subopts(SubOpts, #channel{client = Client, protocol = Proto}) ->
    #{zone := Zone, is_bridge := IsBridge} = Client,
    case emqx_protocol:info(proto_ver, Proto) of
        ?MQTT_PROTO_V5 -> SubOpts;
        _Ver -> Rap = flag(IsBridge),
                Nl = flag(emqx_zone:get_env(Zone, ignore_loop_deliver, false)),
                SubOpts#{rap => Rap, nl => Nl}
    end.

enrich_caps(AckProps, #channel{client = #{zone := Zone}, protocol = Protocol}) ->
    case emqx_protocol:info(proto_ver, Protocol) of
        ?MQTT_PROTO_V5 ->
            #{max_packet_size       := MaxPktSize,
              max_qos_allowed       := MaxQoS,
              retain_available      := Retain,
              max_topic_alias       := MaxAlias,
              shared_subscription   := Shared,
              wildcard_subscription := Wildcard
             } = emqx_mqtt_caps:get_caps(Zone),
            AckProps#{'Retain-Available'    => flag(Retain),
                      'Maximum-Packet-Size' => MaxPktSize,
                      'Topic-Alias-Maximum' => MaxAlias,
                      'Wildcard-Subscription-Available'   => flag(Wildcard),
                      'Subscription-Identifier-Available' => 1,
                      'Shared-Subscription-Available'     => flag(Shared),
                      'Maximum-QoS' => MaxQoS
                     };
        _Ver -> AckProps
    end.

enrich_server_keepalive(AckProps, #channel{client = #{zone := Zone}}) ->
    case emqx_zone:get_env(Zone, server_keepalive) of
        undefined -> AckProps;
        Keepalive -> AckProps#{'Server-Keep-Alive' => Keepalive}
    end.

enrich_assigned_clientid(AckProps, #channel{client = #{client_id := ClientId},
                                            protocol = Protocol}) ->
    case emqx_protocol:info(client_id, Protocol) of
        <<>> -> %% Original ClientId.
            AckProps#{'Assigned-Client-Identifier' => ClientId};
        _Origin -> AckProps
    end.

ensure_connected(Channel) ->
    Channel#channel{connected = true, connected_at = os:timestamp(), disconnected_at = undefined}.

ensure_disconnected(Channel) ->
    Channel#channel{connected = false, disconnected_at = os:timestamp()}.

ensure_keepalive(#{'Server-Keep-Alive' := Interval}, Channel) ->
    ensure_keepalive_timer(Interval, Channel);
ensure_keepalive(_AckProp, Channel = #channel{protocol = Protocol}) ->
    case emqx_protocol:info(keepalive, Protocol) of
        0 -> Channel;
        Interval -> ensure_keepalive_timer(Interval, Channel)
    end.

ensure_keepalive_timer(Interval, Channel = #channel{client = #{zone := Zone}}) ->
    Backoff = emqx_zone:get_env(Zone, keepalive_backoff, 0.75),
    Keepalive = emqx_keepalive:init(round(timer:seconds(Interval) * Backoff)),
    ensure_timer(alive_timer, Channel#channel{keepalive = Keepalive}).

maybe_resume_session(#channel{resuming = false}) ->
    ignore;
maybe_resume_session(#channel{session  = Session,
                              resuming = true,
                              pendings = Pendings}) ->
    {ok, Publishes, Session1} = emqx_session:redeliver(Session),
    case emqx_session:deliver(Pendings, Session1) of
        {ok, Session2} ->
            {ok, Publishes, Session2};
        {ok, More, Session2} ->
            {ok, lists:append(Publishes, More), Session2}
    end.

%% @doc Is ACL enabled?
is_acl_enabled(#{zone := Zone, is_superuser := IsSuperuser}) ->
    (not IsSuperuser) andalso emqx_zone:enable_acl(Zone).

%% @doc Parse Topic Filters
-compile({inline, [parse_topic_filters/1]}).
parse_topic_filters(TopicFilters) ->
    lists:map(fun emqx_topic:parse/1, TopicFilters).

%%--------------------------------------------------------------------
%% Maybe GC and Check OOM
%%--------------------------------------------------------------------

maybe_gc_and_check_oom(_Oct, Channel = #channel{gc_state = undefined}) ->
    Channel;
maybe_gc_and_check_oom(Oct, Channel = #channel{gc_state   = GCSt,
                                               oom_policy = OomPolicy}) ->
    {IsGC, GCSt1} = emqx_gc:run(1, Oct, GCSt),
    IsGC andalso emqx_metrics:inc('channel.gc.cnt'),
    IsGC andalso maybe_apply(fun check_oom/1, OomPolicy),
    Channel#channel{gc_state = GCSt1}.

check_oom(OomPolicy) ->
    case emqx_oom:check(OomPolicy) of
        ok -> ok;
        Shutdown -> self() ! Shutdown
    end.

%%--------------------------------------------------------------------
%% Helper functions
%%--------------------------------------------------------------------

get_property(_Name, undefined, Default) ->
    Default;
get_property(Name, Props, Default) ->
    maps:get(Name, Props, Default).

sp(true)  -> 1;
sp(false) -> 0.

flag(true)  -> 1;
flag(false) -> 0.

shutdown(Reason, Channel) ->
    {stop, {shutdown, Reason}, Channel}.
<|MERGE_RESOLUTION|>--- conflicted
+++ resolved
@@ -830,98 +830,13 @@
 publish_will_msg(Msg) ->
     emqx_broker:publish(Msg).
 
-<<<<<<< HEAD
 %% @doc Check connect packet.
 check_connpkt(ConnPkt, #channel{client = #{zone := Zone}}) ->
     emqx_packet:check(ConnPkt, emqx_mqtt_caps:get_caps(Zone)).
 
 %% @doc Init protocol record.
-init_protocol(ConnPkt, Channel) ->
-    {ok, Channel#channel{protocol = emqx_protocol:init(ConnPkt)}}.
-=======
-%% @doc Validate incoming packet.
--spec(validate_packet(emqx_types:packet(), channel())
-      -> ok | {error, emqx_types:reason_code()}).
-validate_packet(Packet, _Channel) ->
-    try emqx_packet:validate(Packet) of
-        true -> ok
-    catch
-        error:protocol_error ->
-            {error, ?RC_PROTOCOL_ERROR};
-        error:subscription_identifier_invalid ->
-            {error, ?RC_SUBSCRIPTION_IDENTIFIERS_NOT_SUPPORTED};
-        error:topic_alias_invalid ->
-            {error, ?RC_TOPIC_ALIAS_INVALID};
-        error:topic_filters_invalid ->
-            {error, ?RC_TOPIC_FILTER_INVALID};
-        error:topic_name_invalid ->
-            {error, ?RC_TOPIC_NAME_INVALID};
-        error:_Reason ->
-            {error, ?RC_MALFORMED_PACKET}
-    end.
-
-%%--------------------------------------------------------------------
-%% Check connect packet
-%%--------------------------------------------------------------------
-
-check_connect(ConnPkt, Channel) ->
-    pipeline([fun check_proto_ver/2,
-              fun check_client_id/2,
-              fun check_will_topic/2,
-              fun check_will_retain/2], ConnPkt, Channel).
-
-check_proto_ver(#mqtt_packet_connect{proto_ver  = Ver,
-                                     proto_name = Name}, _Channel) ->
-    case lists:member({Ver, Name}, ?PROTOCOL_NAMES) of
-        true  -> ok;
-        false -> {error, ?RC_UNSUPPORTED_PROTOCOL_VERSION}
-    end.
-
-%% MQTT3.1 does not allow null clientId
-check_client_id(#mqtt_packet_connect{proto_ver = ?MQTT_PROTO_V3,
-                                     client_id = <<>>
-                                    }, _Channel) ->
-    {error, ?RC_CLIENT_IDENTIFIER_NOT_VALID};
-
-%% Issue#599: Null clientId and clean_start = false
-check_client_id(#mqtt_packet_connect{client_id   = <<>>,
-                                     clean_start = false}, _Channel) ->
-    {error, ?RC_CLIENT_IDENTIFIER_NOT_VALID};
-
-check_client_id(#mqtt_packet_connect{client_id   = <<>>,
-                                     clean_start = true}, _Channel) ->
-    ok;
-
-check_client_id(#mqtt_packet_connect{client_id = ClientId},
-                #channel{client = #{zone := Zone}}) ->
-    Len = byte_size(ClientId),
-    MaxLen = emqx_zone:get_env(Zone, max_clientid_len),
-    case (1 =< Len) andalso (Len =< MaxLen) of
-        true  -> ok;
-        false -> {error, ?RC_CLIENT_IDENTIFIER_NOT_VALID}
-    end.
-
-check_will_topic(#mqtt_packet_connect{will_flag = false}, _Channel) ->
-    ok;
-check_will_topic(#mqtt_packet_connect{will_topic = WillTopic}, _Channel) ->
-    try emqx_topic:validate(WillTopic) of
-        true -> ok
-    catch error:_Error ->
-        {error, ?RC_TOPIC_NAME_INVALID}
-    end.
-
-check_will_retain(#mqtt_packet_connect{will_retain = false}, _Channel) ->
-    ok;
-check_will_retain(#mqtt_packet_connect{will_retain = true},
-                  #channel{client = #{zone := Zone}}) ->
-    case emqx_zone:get_env(Zone, mqtt_retain_available, true) of
-        true  -> ok;
-        false -> {error, ?RC_RETAIN_NOT_SUPPORTED}
-    end.
-
 init_protocol(ConnPkt, Channel = #channel{client = #{zone := Zone}}) ->
     {ok, Channel#channel{protocol = emqx_protocol:init(ConnPkt, Zone)}}.
->>>>>>> 681ae511
 
 %% @doc Enrich client
 enrich_client(ConnPkt, Channel = #channel{client = Client}) ->
