-module('rebar.config').

-export([do/2]).

do(Dir, CONFIG) ->
    ok = assert_otp(),
    ok = warn_profile_env(),
    case iolist_to_binary(Dir) of
        <<".">> ->
            C1 = deps(CONFIG),
            Config = dialyzer(C1),
            maybe_dump(Config ++ [{overrides, overrides()}] ++ coveralls() ++ config());
        _ ->
            CONFIG
    end.

assert_otp() ->
    Oldest = 24,
    Latest = 25,
    OtpRelease = list_to_integer(erlang:system_info(otp_release)),
    case OtpRelease < Oldest orelse OtpRelease > Latest of
        true ->
            io:format(
                standard_error,
                "ERROR: Erlang/OTP version ~p found. min=~p, recommended=~p~n",
                [OtpRelease, Oldest, Latest]
            ),
            halt(1);
        false when OtpRelease =/= Latest ->
            io:format(
                "WARNING: Erlang/OTP version ~p found, recommended==~p~n",
                [OtpRelease, Latest]
            );
        false ->
            ok
    end.

bcrypt() ->
    {bcrypt, {git, "https://github.com/emqx/erlang-bcrypt.git", {tag, "0.6.0"}}}.

quicer() ->
    {quicer, {git, "https://github.com/emqx/quic.git", {tag, "0.0.114"}}}.

jq() ->
    {jq, {git, "https://github.com/emqx/jq", {tag, "v0.3.9"}}}.

deps(Config) ->
    {deps, OldDeps} = lists:keyfind(deps, 1, Config),
    MoreDeps =
        [bcrypt() || provide_bcrypt_dep()] ++
            [jq() || is_jq_supported()] ++
            [quicer() || is_quicer_supported()],
    lists:keystore(deps, 1, Config, {deps, OldDeps ++ MoreDeps}).

overrides() ->
    [{add, [{extra_src_dirs, [{"etc", [{recursive, true}]}]}]}] ++ snabbkaffe_overrides().

%% Temporary workaround for a rebar3 erl_opts duplication
%% bug. Ideally, we want to set this define globally
snabbkaffe_overrides() ->
    Apps = [snabbkaffe, ekka, mria, gen_rpc],
    [{add, App, [{erl_opts, [{d, snk_kind, msg}]}]} || App <- Apps].

config() ->
    [
        {cover_enabled, is_cover_enabled()},
        {profiles, profiles()},
        {plugins, plugins()}
    ].

is_cover_enabled() ->
    case os:getenv("ENABLE_COVER_COMPILE") of
        "1" -> true;
        "true" -> true;
        _ -> false
    end.

is_enterprise(ce) -> false;
is_enterprise(ee) -> true.

is_community_umbrella_app("apps/emqx_bridge_kafka") -> false;
is_community_umbrella_app("apps/emqx_bridge_gcp_pubsub") -> false;
is_community_umbrella_app("apps/emqx_bridge_cassandra") -> false;
is_community_umbrella_app("apps/emqx_bridge_opents") -> false;
is_community_umbrella_app("apps/emqx_bridge_clickhouse") -> false;
is_community_umbrella_app("apps/emqx_bridge_dynamo") -> false;
is_community_umbrella_app("apps/emqx_bridge_hstreamdb") -> false;
is_community_umbrella_app("apps/emqx_bridge_influxdb") -> false;
is_community_umbrella_app("apps/emqx_bridge_iotdb") -> false;
is_community_umbrella_app("apps/emqx_bridge_matrix") -> false;
is_community_umbrella_app("apps/emqx_bridge_mongodb") -> false;
is_community_umbrella_app("apps/emqx_bridge_mysql") -> false;
is_community_umbrella_app("apps/emqx_bridge_pgsql") -> false;
is_community_umbrella_app("apps/emqx_bridge_redis") -> false;
is_community_umbrella_app("apps/emqx_bridge_rocketmq") -> false;
is_community_umbrella_app("apps/emqx_bridge_tdengine") -> false;
is_community_umbrella_app("apps/emqx_bridge_timescale") -> false;
is_community_umbrella_app("apps/emqx_bridge_oracle") -> false;
is_community_umbrella_app("apps/emqx_bridge_sqlserver") -> false;
is_community_umbrella_app("apps/emqx_oracle") -> false;
<<<<<<< HEAD
is_community_umbrella_app("apps/emqx_ft") -> false;
is_community_umbrella_app("apps/emqx_s3") -> false;
=======
is_community_umbrella_app("apps/emqx_bridge_rabbitmq") -> false;
>>>>>>> 954eef8f
is_community_umbrella_app(_) -> true.

is_jq_supported() ->
    not (false =/= os:getenv("BUILD_WITHOUT_JQ") orelse
        is_win32()) orelse
        "1" == os:getenv("BUILD_WITH_JQ").

is_quicer_supported() ->
    not (false =/= os:getenv("BUILD_WITHOUT_QUIC") orelse
        is_macos() orelse
        is_win32() orelse is_centos_6()) orelse
        "1" == os:getenv("BUILD_WITH_QUIC").

is_rocksdb_supported() ->
    not (false =/= os:getenv("BUILD_WITHOUT_ROCKSDB") orelse
        is_raspbian()) orelse
        "1" == os:getenv("BUILD_WITH_ROCKSDB").

is_macos() ->
    {unix, darwin} =:= os:type().

is_centos_6() ->
    %% reason:
    %% glibc is too old
    case file:read_file("/etc/centos-release") of
        {ok, <<"CentOS release 6", _/binary>>} ->
            true;
        _ ->
            false
    end.

is_raspbian() ->
    case os_cmd("./scripts/get-distro.sh") of
        "raspbian" ++ _ ->
            true;
        _ ->
            false
    end.

is_win32() ->
    win32 =:= element(1, os:type()).

project_app_dirs() ->
    project_app_dirs(get_edition_from_profile_env()).

project_app_dirs(Edition) ->
    IsEnterprise = is_enterprise(Edition),
    UmbrellaApps = [
        Path
     || Path <- filelib:wildcard("apps/*"),
        is_community_umbrella_app(Path) orelse IsEnterprise
    ],
    UmbrellaApps ++
        case IsEnterprise of
            true -> ["lib-ee/*"];
            false -> []
        end.

plugins() ->
    [
        %{relup_helper, {git, "https://github.com/emqx/relup_helper", {tag, "2.1.0"}}},
        %% emqx main project does not require port-compiler
        %% pin at root level for deterministic
        {pc, "v1.14.0"}
    ] ++
        %% test plugins are concatenated to default profile plugins
        %% otherwise rebar3 test profile runs are super slow
        test_plugins().

test_plugins() ->
    [
        {rebar3_proper, "0.12.1"},
        {coveralls, {git, "https://github.com/emqx/coveralls-erl", {tag, "v2.2.0-emqx-1"}}}
    ].

test_deps() ->
    [
        {bbmustache, "1.10.0"},
        {meck, "0.9.2"},
        {proper, "1.4.0"},
        {er_coap_client, {git, "https://github.com/emqx/er_coap_client", {tag, "v1.0.5"}}},
        {erl_csv, "0.2.0"}
    ].

common_compile_opts() ->
    common_compile_opts(get_edition_from_profile_env(), undefined).

common_compile_opts(Edition, Vsn) ->
    % always include debug_info
    [
        debug_info,
        {compile_info, [{emqx_vsn, Vsn} || Vsn /= undefined]},
        {d, 'EMQX_RELEASE_EDITION', Edition}
    ] ++
        [{d, 'EMQX_BENCHMARK'} || os:getenv("EMQX_BENCHMARK") =:= "1"] ++
        [{d, 'BUILD_WITHOUT_QUIC'} || not is_quicer_supported()].

warn_profile_env() ->
    case os:getenv("PROFILE") of
        false ->
            io:format(
                standard_error,
                "WARN: environment variable PROFILE is not set, using 'emqx-enterprise'~n",
                []
            );
        _ ->
            ok
    end.

%% this function is only used for test/check profiles
get_edition_from_profile_env() ->
    case os:getenv("PROFILE") of
        "emqx-enterprise" ++ _ ->
            ee;
        "emqx" ++ _ ->
            ce;
        false ->
            ee;
        V ->
            io:format(standard_error, "ERROR: bad_PROFILE ~p~n", [V]),
            exit(bad_PROFILE)
    end.

prod_compile_opts(Edition, Vsn) ->
    [
        compressed,
        deterministic,
        warnings_as_errors
        | common_compile_opts(Edition, Vsn)
    ].

prod_overrides() ->
    [{add, [{erl_opts, [deterministic]}]}].

profiles() ->
    case get_edition_from_profile_env() of
        ee ->
            profiles_ee();
        ce ->
            profiles_ce()
    end ++ profiles_dev().

profiles_ce() ->
    Vsn = get_vsn(emqx),
    [
        {'emqx', [
            {erl_opts, prod_compile_opts(ce, Vsn)},
            {relx, relx(Vsn, cloud, bin, ce)},
            {overrides, prod_overrides()},
            {project_app_dirs, project_app_dirs(ce)}
        ]},
        {'emqx-pkg', [
            {erl_opts, prod_compile_opts(ce, Vsn)},
            {relx, relx(Vsn, cloud, pkg, ce)},
            {overrides, prod_overrides()},
            {project_app_dirs, project_app_dirs(ce)}
        ]}
    ].

profiles_ee() ->
    Vsn = get_vsn('emqx-enterprise'),
    [
        {'emqx-enterprise', [
            {erl_opts, prod_compile_opts(ee, Vsn)},
            {relx, relx(Vsn, cloud, bin, ee)},
            {overrides, prod_overrides()},
            {project_app_dirs, project_app_dirs(ee)}
        ]},
        {'emqx-enterprise-pkg', [
            {erl_opts, prod_compile_opts(ee, Vsn)},
            {relx, relx(Vsn, cloud, pkg, ee)},
            {overrides, prod_overrides()},
            {project_app_dirs, project_app_dirs(ee)}
        ]}
    ].

%% EE has more files than CE, always test/check with EE options.
profiles_dev() ->
    [
        {check, [
            {erl_opts, common_compile_opts()},
            {project_app_dirs, project_app_dirs()}
        ]},
        {test, [
            {deps, test_deps()},
            {erl_opts, common_compile_opts() ++ erl_opts_i()},
            {extra_src_dirs, [{"test", [{recursive, true}]}]},
            {project_app_dirs, project_app_dirs()}
        ]}
    ].

%% RelType: cloud (full size)
%% PkgType: bin | pkg
%% Edition: ce (opensource) | ee (enterprise)
relx(Vsn, RelType, PkgType, Edition) ->
    [
        {include_src, false},
        {include_erts, true},
        {extended_start_script, false},
        {generate_start_script, false},
        {sys_config, false},
        {vm_args, false},
        {release, {emqx, Vsn}, relx_apps(RelType, Edition)},
        {overlay, relx_overlay(RelType, Edition)},
        {overlay_vars_values,
            build_info() ++
                [
                    {emqx_description, emqx_description(RelType, Edition)}
                    | overlay_vars(RelType, PkgType, Edition)
                ]}
    ].

%% Make a HOCON compatible format
build_info() ->
    Os = os_cmd("./scripts/get-distro.sh"),
    [
        {build_info_arch, erlang:system_info(system_architecture)},
        {build_info_wordsize, rebar_utils:wordsize()},
        {build_info_os, Os},
        {build_info_erlang, rebar_utils:otp_release()},
        {build_info_elixir, none},
        {build_info_relform, relform()}
    ].

relform() ->
    case os:getenv("EMQX_REL_FORM") of
        false -> "tgz";
        Other -> Other
    end.

emqx_description(cloud, ee) -> "EMQX Enterprise";
emqx_description(cloud, ce) -> "EMQX".

overlay_vars(cloud, PkgType, Edition) ->
    [
        {emqx_default_erlang_cookie, "emqxsecretcookie"}
    ] ++
        overlay_vars_pkg(PkgType) ++
        overlay_vars_edition(Edition).

overlay_vars_edition(ce) ->
    [
        {emqx_schema_mod, emqx_conf_schema},
        {is_enterprise, "no"}
    ];
overlay_vars_edition(ee) ->
    [
        {emqx_schema_mod, emqx_ee_conf_schema},
        {is_enterprise, "yes"}
    ].

%% vars per packaging type, bin(zip/tar.gz/docker) or pkg(rpm/deb)
overlay_vars_pkg(bin) ->
    [
        {platform_data_dir, "data"},
        {platform_etc_dir, "etc"},
        {platform_plugins_dir, "plugins"},
        {runner_bin_dir, "$RUNNER_ROOT_DIR/bin"},
        {emqx_etc_dir, "$RUNNER_ROOT_DIR/etc"},
        {runner_lib_dir, "$RUNNER_ROOT_DIR/lib"},
        {runner_log_dir, "$RUNNER_ROOT_DIR/log"},
        {runner_user, ""},
        {is_elixir, "no"}
    ];
overlay_vars_pkg(pkg) ->
    [
        {platform_data_dir, "/var/lib/emqx"},
        {platform_etc_dir, "/etc/emqx"},
        {platform_plugins_dir, "/var/lib/emqx/plugins"},
        {runner_bin_dir, "/usr/bin"},
        {emqx_etc_dir, "/etc/emqx"},
        {runner_lib_dir, "$RUNNER_ROOT_DIR/lib"},
        {runner_log_dir, "/var/log/emqx"},
        {runner_user, "emqx"},
        {is_elixir, "no"}
    ].

relx_apps(ReleaseType, Edition) ->
    [
        kernel,
        sasl,
        crypto,
        public_key,
        asn1,
        syntax_tools,
        ssl,
        os_mon,
        inets,
        compiler,
        runtime_tools,
        redbug,
        xmerl,
        {hocon, load},
        telemetry,
        % started by emqx_machine
        {emqx, load},
        {emqx_conf, load},
        emqx_machine
    ] ++
        [{mnesia_rocksdb, load} || is_rocksdb_supported()] ++
        [
            {mnesia, load},
            {ekka, load},
            {emqx_plugin_libs, load},
            {esasl, load},
            observer_cli,
            tools,
            {covertool, load},
            % started by emqx_machine
            {system_monitor, load},
            {emqx_utils, load},
            emqx_http_lib,
            emqx_resource,
            emqx_connector,
            emqx_authn,
            emqx_authz,
            emqx_auto_subscribe,
            emqx_gateway,
            emqx_gateway_stomp,
            emqx_gateway_mqttsn,
            emqx_gateway_coap,
            emqx_gateway_lwm2m,
            emqx_gateway_exproto,
            emqx_exhook,
            emqx_bridge,
            emqx_rule_engine,
            emqx_modules,
            emqx_management,
            emqx_dashboard,
            emqx_retainer,
            emqx_statsd,
            emqx_prometheus,
            emqx_psk,
            emqx_slow_subs,
            emqx_plugins
        ] ++
        [quicer || is_quicer_supported()] ++
        [bcrypt || provide_bcrypt_release(ReleaseType)] ++
        %% Started automatically when needed (only needs to be started when the
        %% port implementation is used)
        [{jq, load} || is_jq_supported()] ++
        [{observer, load} || is_app(observer)] ++
        relx_apps_per_edition(Edition).

is_app(Name) ->
    case application:load(Name) of
        ok -> true;
        {error, {already_loaded, _}} -> true;
        _ -> false
    end.

relx_apps_per_edition(ee) ->
    [
        emqx_license,
        {emqx_ee_conf, load},
        emqx_ee_connector,
        emqx_ee_bridge,
        emqx_bridge_kafka,
        emqx_bridge_pulsar,
        emqx_bridge_gcp_pubsub,
        emqx_bridge_cassandra,
        emqx_bridge_opents,
        emqx_bridge_clickhouse,
        emqx_bridge_dynamo,
        emqx_bridge_hstreamdb,
        emqx_bridge_influxdb,
        emqx_bridge_iotdb,
        emqx_bridge_matrix,
        emqx_bridge_mongodb,
        emqx_bridge_mysql,
        emqx_bridge_pgsql,
        emqx_bridge_redis,
        emqx_bridge_rocketmq,
        emqx_bridge_tdengine,
        emqx_bridge_timescale,
        emqx_bridge_sqlserver,
        emqx_oracle,
        emqx_bridge_oracle,
<<<<<<< HEAD
        emqx_ee_schema_registry,
        emqx_ft
=======
        emqx_bridge_rabbitmq,
        emqx_ee_schema_registry
>>>>>>> 954eef8f
    ];
relx_apps_per_edition(ce) ->
    [].

relx_overlay(ReleaseType, Edition) ->
    [
        {mkdir, "log/"},
        {mkdir, "data/"},
        {mkdir, "plugins"},
        {mkdir, "data/mnesia"},
        {mkdir, "data/configs"},
        {mkdir, "data/patches"},
        {mkdir, "data/scripts"},
        {template, "rel/emqx_vars", "releases/emqx_vars"},
        {template, "rel/BUILD_INFO", "releases/{{release_version}}/BUILD_INFO"},
        {copy, "bin/emqx", "bin/emqx"},
        {copy, "bin/emqx_ctl", "bin/emqx_ctl"},
        {copy, "bin/emqx_cluster_rescue", "bin/emqx_cluster_rescue"},
        {copy, "bin/node_dump", "bin/node_dump"},
        {copy, "bin/install_upgrade.escript", "bin/install_upgrade.escript"},
        {copy, "bin/emqx", "bin/emqx-{{release_version}}"},
        {copy, "bin/emqx_ctl", "bin/emqx_ctl-{{release_version}}"},
        {copy, "bin/install_upgrade.escript", "bin/install_upgrade.escript-{{release_version}}"},
        {copy, "apps/emqx_gateway_lwm2m/lwm2m_xml", "etc/lwm2m_xml"},
        {copy, "apps/emqx_authz/etc/acl.conf", "etc/acl.conf"},
        {template, "bin/emqx.cmd", "bin/emqx.cmd"},
        {template, "bin/emqx_ctl.cmd", "bin/emqx_ctl.cmd"},
        {copy, "bin/nodetool", "bin/nodetool"},
        {copy, "bin/nodetool", "bin/nodetool-{{release_version}}"}
    ] ++ etc_overlay(ReleaseType, Edition).

etc_overlay(ReleaseType, Edition) ->
    Templates = emqx_etc_overlay(ReleaseType, Edition),
    [
        {mkdir, "etc/"},
        {copy, "{{base_dir}}/lib/emqx/etc/certs", "etc/"},
        {copy, "_build/docgen/" ++ profile() ++ "/emqx.conf.example", "etc/emqx.conf.example"}
    ] ++
        lists:map(
            fun
                ({From, To}) -> {template, From, To};
                (FromTo) -> {template, FromTo, FromTo}
            end,
            Templates
        ).

emqx_etc_overlay(ReleaseType, Edition) ->
    emqx_etc_overlay_per_rel(ReleaseType) ++
        emqx_etc_overlay_per_edition(Edition) ++
        emqx_etc_overlay_common().

emqx_etc_overlay_per_rel(cloud) ->
    [{"{{base_dir}}/lib/emqx/etc/vm.args.cloud", "etc/vm.args"}].

emqx_etc_overlay_common() ->
    [{"{{base_dir}}/lib/emqx/etc/ssl_dist.conf", "etc/ssl_dist.conf"}].

emqx_etc_overlay_per_edition(ce) ->
    [
        {"{{base_dir}}/lib/emqx_conf/etc/emqx.conf.all", "etc/emqx.conf"}
    ];
emqx_etc_overlay_per_edition(ee) ->
    [
        {"{{base_dir}}/lib/emqx_conf/etc/emqx-enterprise.conf.all", "etc/emqx-enterprise.conf"},
        {"{{base_dir}}/lib/emqx_conf/etc/emqx.conf.all", "etc/emqx.conf"}
    ].

get_vsn(Profile) ->
    case os:getenv("PKG_VSN") of
        false ->
            os_cmd("pkg-vsn.sh " ++ atom_to_list(Profile));
        Vsn ->
            Vsn
    end.

%% to make it compatible to Linux and Windows,
%% we must use bash to execute the bash file
%% because "./" will not be recognized as an internal or external command
os_cmd(Cmd) ->
    Output = os:cmd("bash " ++ Cmd),
    re:replace(Output, "\n", "", [{return, list}]).

maybe_dump(Config) ->
    is_debug() andalso
        file:write_file("rebar.config.rendered", [io_lib:format("~p.\n", [I]) || I <- Config]),
    Config.

is_debug() -> is_debug("DEBUG") orelse is_debug("DIAGNOSTIC").

is_debug(VarName) ->
    case os:getenv(VarName) of
        false -> false;
        "" -> false;
        _ -> true
    end.

provide_bcrypt_dep() ->
    not is_win32().

provide_bcrypt_release(ReleaseType) ->
    provide_bcrypt_dep() andalso ReleaseType =:= cloud.

erl_opts_i() ->
    [{i, "apps"}] ++
        [{i, Dir} || Dir <- filelib:wildcard(filename:join(["apps", "*", "include"]))] ++
        [{i, Dir} || Dir <- filelib:wildcard(filename:join(["lib-ee", "*", "include"]))].

dialyzer(Config) ->
    {dialyzer, OldDialyzerConfig} = lists:keyfind(dialyzer, 1, Config),

    AppsToAnalyse =
        case os:getenv("DIALYZER_ANALYSE_APP") of
            false ->
                [];
            Value ->
                [list_to_atom(App) || App <- string:tokens(Value, ",")]
        end,

    AppNames = app_names(),

    KnownApps = [Name || Name <- AppsToAnalyse, lists:member(Name, AppNames)],

    AppsToExclude = AppNames -- KnownApps,

    Extra =
        [bcrypt || provide_bcrypt_dep()] ++
            [jq || is_jq_supported()] ++
            [quicer || is_quicer_supported()],
    NewDialyzerConfig =
        OldDialyzerConfig ++
            [{exclude_apps, AppsToExclude} || length(AppsToAnalyse) > 0] ++
            [{plt_extra_apps, Extra} || length(Extra) > 0],
    lists:keystore(
        dialyzer,
        1,
        Config,
        {dialyzer, NewDialyzerConfig}
    ).

coveralls() ->
    case {os:getenv("GITHUB_ACTIONS"), os:getenv("GITHUB_TOKEN")} of
        {"true", Token} when is_list(Token) ->
            Cfgs = [
                {coveralls_repo_token, Token},
                {coveralls_service_job_id, os:getenv("GITHUB_RUN_ID")},
                {coveralls_commit_sha, os:getenv("GITHUB_SHA")},
                {coveralls_coverdata, "_build/test/cover/*.coverdata"},
                {coveralls_service_name, "github"}
            ],
            case
                os:getenv("GITHUB_EVENT_NAME") =:= "pull_request" andalso
                    string:tokens(os:getenv("GITHUB_REF"), "/")
            of
                [_, "pull", PRNO, _] ->
                    [{coveralls_service_pull_request, PRNO} | Cfgs];
                _ ->
                    Cfgs
            end;
        _ ->
            []
    end.

app_names() -> list_dir("apps") ++ list_dir("lib-ee").

list_dir(Dir) ->
    case filelib:is_dir(Dir) of
        true ->
            {ok, Names} = file:list_dir(Dir),
            [list_to_atom(Name) || Name <- Names, filelib:is_dir(filename:join([Dir, Name]))];
        false ->
            []
    end.

profile() ->
    case os:getenv("PROFILE") of
        Profile = "emqx-enterprise" ++ _ ->
            Profile;
        Profile = "emqx" ++ _ ->
            Profile;
        false ->
            "emqx-enterprise";
        Profile ->
            io:format(standard_error, "ERROR: bad_PROFILE ~p~n", [Profile]),
            exit(bad_PROFILE)
    end.<|MERGE_RESOLUTION|>--- conflicted
+++ resolved
@@ -98,12 +98,9 @@
 is_community_umbrella_app("apps/emqx_bridge_oracle") -> false;
 is_community_umbrella_app("apps/emqx_bridge_sqlserver") -> false;
 is_community_umbrella_app("apps/emqx_oracle") -> false;
-<<<<<<< HEAD
+is_community_umbrella_app("apps/emqx_bridge_rabbitmq") -> false;
 is_community_umbrella_app("apps/emqx_ft") -> false;
 is_community_umbrella_app("apps/emqx_s3") -> false;
-=======
-is_community_umbrella_app("apps/emqx_bridge_rabbitmq") -> false;
->>>>>>> 954eef8f
 is_community_umbrella_app(_) -> true.
 
 is_jq_supported() ->
@@ -482,13 +479,9 @@
         emqx_bridge_sqlserver,
         emqx_oracle,
         emqx_bridge_oracle,
-<<<<<<< HEAD
+        emqx_bridge_rabbitmq,
         emqx_ee_schema_registry,
         emqx_ft
-=======
-        emqx_bridge_rabbitmq,
-        emqx_ee_schema_registry
->>>>>>> 954eef8f
     ];
 relx_apps_per_edition(ce) ->
     [].
